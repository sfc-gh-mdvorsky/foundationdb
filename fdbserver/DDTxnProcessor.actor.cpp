--- conflicted
+++ resolved
@@ -126,7 +126,6 @@
 		return Void();
 	}
 
-<<<<<<< HEAD
 	// Read keyservers, return unique set of teams
 	ACTOR static Future<Reference<InitialDataDistribution>> getInitialDataDistribution(
 	    Database cx,
@@ -364,7 +363,8 @@
 		}
 
 		return result;
-=======
+	}
+
 	ACTOR static Future<Void> waitForDataDistributionEnabled(Database cx, const DDEnabledState* ddEnabledState) {
 		state Transaction tr(cx);
 		loop {
@@ -394,7 +394,6 @@
 				wait(tr.onError(e));
 			}
 		}
->>>>>>> a4929f3f
 	}
 };
 
@@ -421,15 +420,14 @@
 	return DDTxnProcessorImpl::updateReplicaKeys(cx, primaryIds, remoteIds, configuration);
 }
 
-<<<<<<< HEAD
 Future<Reference<InitialDataDistribution>> DDTxnProcessor::getInitialDataDistribution(
     const UID& distributorId,
     const MoveKeysLock& moveKeysLock,
     const std::vector<Optional<Key>>& remoteDcIds,
     const DDEnabledState* ddEnabledState) {
 	return DDTxnProcessorImpl::getInitialDataDistribution(cx, distributorId, moveKeysLock, remoteDcIds, ddEnabledState);
-=======
+}
+
 Future<Void> DDTxnProcessor::waitForDataDistributionEnabled(const DDEnabledState* ddEnabledState) const {
 	return DDTxnProcessorImpl::waitForDataDistributionEnabled(cx, ddEnabledState);
->>>>>>> a4929f3f
 }