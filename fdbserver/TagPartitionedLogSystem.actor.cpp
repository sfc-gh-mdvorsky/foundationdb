--- conflicted
+++ resolved
@@ -34,42 +34,6 @@
 	return minVersion;
 }
 
-<<<<<<< HEAD
-=======
-// TagPartitionedLogSystem info in old epoch
-struct OldLogData {
-	std::vector<Reference<LogSet>> tLogs;
-	int32_t logRouterTags;
-	int32_t txsTags; // The number of txsTags, which may change across generations.
-	Version epochBegin, epochEnd;
-	std::set<int8_t> pseudoLocalities;
-	LogEpoch epoch;
-
-	OldLogData() : logRouterTags(0), txsTags(0), epochBegin(0), epochEnd(0), epoch(0) {}
-
-	// Constructor for T of OldTLogConf and OldTLogCoreData
-	template <class T>
-	explicit OldLogData(const T& conf)
-	  : logRouterTags(conf.logRouterTags), txsTags(conf.txsTags), epochBegin(conf.epochBegin), epochEnd(conf.epochEnd),
-	    pseudoLocalities(conf.pseudoLocalities), epoch(conf.epoch) {
-		tLogs.resize(conf.tLogs.size());
-		for (int j = 0; j < conf.tLogs.size(); j++) {
-			auto logSet = makeReference<LogSet>(conf.tLogs[j]);
-			tLogs[j] = logSet;
-		}
-	}
-};
-
-struct LogLockInfo {
-	Version epochEnd;
-	bool isCurrent;
-	Reference<LogSet> logSet;
-	std::vector<Future<TLogLockResult>> replies;
-
-	LogLockInfo() : epochEnd(std::numeric_limits<Version>::max()), isCurrent(false) {}
-};
-
->>>>>>> 2cf66abc
 LogSet::LogSet(const TLogSet& tLogSet)
   : tLogWriteAntiQuorum(tLogSet.tLogWriteAntiQuorum), tLogReplicationFactor(tLogSet.tLogReplicationFactor),
     tLogLocalities(tLogSet.tLogLocalities), tLogVersion(tLogSet.tLogVersion), tLogPolicy(tLogSet.tLogPolicy),
@@ -170,7 +134,6 @@
 	}
 }
 
-<<<<<<< HEAD
 std::string TagPartitionedLogSystem::describe() const {
 	std::string result;
 	for (int i = 0; i < tLogs.size(); i++) {
@@ -178,108 +141,6 @@
 		for (int j = 0; j < tLogs[i]->logServers.size(); j++) {
 			result +=
 			    tLogs[i]->logServers[j]->get().id().toString() + ((j == tLogs[i]->logServers.size() - 1) ? " " : ", ");
-=======
-struct TagPartitionedLogSystem final : ILogSystem, ReferenceCounted<TagPartitionedLogSystem> {
-	const UID dbgid;
-	LogSystemType logSystemType;
-	std::vector<Reference<LogSet>> tLogs; // LogSets in different locations: primary, satellite, or remote
-	int expectedLogSets;
-	int logRouterTags;
-	int txsTags;
-	UID recruitmentID;
-	int repopulateRegionAntiQuorum;
-	bool stopped;
-	std::set<int8_t> pseudoLocalities; // Represent special localities that will be mapped to tagLocalityLogRouter
-	const LogEpoch epoch;
-	LogEpoch oldestBackupEpoch;
-
-	// new members
-	std::map<Tag, Version> pseudoLocalityPopVersion;
-	Future<Void> rejoins;
-	Future<Void> recoveryComplete;
-	Future<Void> remoteRecovery;
-	Future<Void> remoteRecoveryComplete;
-	std::vector<LogLockInfo> lockResults;
-	AsyncVar<bool> recoveryCompleteWrittenToCoreState;
-	bool remoteLogsWrittenToCoreState;
-	bool hasRemoteServers;
-	AsyncTrigger backupWorkerChanged;
-	std::set<UID> removedBackupWorkers; // Workers that are removed before setting them.
-
-	Optional<Version> recoverAt;
-	Optional<Version> recoveredAt;
-	Version knownCommittedVersion;
-	Version backupStartVersion = invalidVersion; // max(tLogs[0].startVersion, previous epochEnd).
-	LocalityData locality;
-	// For each currently running popFromLog actor, outstandingPops is
-	// (logID, tag)->(max popped version, durableKnownCommittedVersion).
-	// Why do we need durableKnownCommittedVersion? knownCommittedVersion gives the lower bound of what data
-	// will need to be copied into the next generation to restore the replication factor.
-	// Guess: It probably serves as a minimum version of what data should be on a TLog in the next generation and
-	// sending a pop for anything less than durableKnownCommittedVersion for the TLog will be absurd.
-	std::map<std::pair<UID, Tag>, std::pair<Version, Version>> outstandingPops;
-
-	Optional<PromiseStream<Future<Void>>> addActor;
-	ActorCollection popActors;
-	std::vector<OldLogData> oldLogData; // each element has the log info. in one old epoch.
-	AsyncTrigger logSystemConfigChanged;
-
-	TagPartitionedLogSystem(UID dbgid,
-	                        LocalityData locality,
-	                        LogEpoch e,
-	                        Optional<PromiseStream<Future<Void>>> addActor = Optional<PromiseStream<Future<Void>>>())
-	  : dbgid(dbgid), logSystemType(LogSystemType::empty), expectedLogSets(0), logRouterTags(0), txsTags(0),
-	    repopulateRegionAntiQuorum(0), stopped(false), epoch(e), oldestBackupEpoch(0),
-	    recoveryCompleteWrittenToCoreState(false), remoteLogsWrittenToCoreState(false), hasRemoteServers(false),
-	    locality(locality), addActor(addActor), popActors(false) {}
-
-	void stopRejoins() final { rejoins = Future<Void>(); }
-
-	void addref() final { ReferenceCounted<TagPartitionedLogSystem>::addref(); }
-
-	void delref() final { ReferenceCounted<TagPartitionedLogSystem>::delref(); }
-
-	std::string describe() const final {
-		std::string result;
-		for (int i = 0; i < tLogs.size(); i++) {
-			result += format("%d: ", i);
-			for (int j = 0; j < tLogs[i]->logServers.size(); j++) {
-				result += tLogs[i]->logServers[j]->get().id().toString() +
-				          ((j == tLogs[i]->logServers.size() - 1) ? " " : ", ");
-			}
-		}
-		return result;
-	}
-
-	UID getDebugID() const final { return dbgid; }
-
-	void addPseudoLocality(int8_t locality) {
-		ASSERT(locality < 0);
-		pseudoLocalities.insert(locality);
-		for (uint16_t i = 0; i < logRouterTags; i++) {
-			pseudoLocalityPopVersion[Tag(locality, i)] = 0;
-		}
-	}
-
-	Tag getPseudoPopTag(Tag tag, ProcessClass::ClassType type) const final {
-		switch (type) {
-		case ProcessClass::LogRouterClass:
-			if (tag.locality == tagLocalityLogRouter) {
-				ASSERT(pseudoLocalities.count(tagLocalityLogRouterMapped) > 0);
-				tag.locality = tagLocalityLogRouterMapped;
-			}
-			break;
-
-		case ProcessClass::BackupClass:
-			if (tag.locality == tagLocalityLogRouter) {
-				ASSERT(pseudoLocalities.count(tagLocalityBackup) > 0);
-				tag.locality = tagLocalityBackup;
-			}
-			break;
-
-		default: // This should be an error at caller site.
-			break;
->>>>>>> 2cf66abc
 		}
 	}
 	return result;
