/*
 * TenantManagementWorkload.actor.cpp
 *
 * This source file is part of the FoundationDB open source project
 *
 * Copyright 2013-2022 Apple Inc. and the FoundationDB project authors
 *
 * Licensed under the Apache License, Version 2.0 (the "License");
 * you may not use this file except in compliance with the License.
 * You may obtain a copy of the License at
 *
 *     http://www.apache.org/licenses/LICENSE-2.0
 *
 * Unless required by applicable law or agreed to in writing, software
 * distributed under the License is distributed on an "AS IS" BASIS,
 * WITHOUT WARRANTIES OR CONDITIONS OF ANY KIND, either express or implied.
 * See the License for the specific language governing permissions and
 * limitations under the License.
 */

#include <cstdint>
#include <limits>
#include "fdbclient/FDBOptions.g.h"
#include "fdbclient/RunTransaction.actor.h"
#include "fdbclient/TenantManagement.actor.h"
#include "fdbclient/TenantSpecialKeys.actor.h"
#include "libb64/decode.h"
#include "fdbrpc/simulator.h"
#include "fdbserver/workloads/workloads.actor.h"
#include "fdbserver/Knobs.h"
#include "flow/Error.h"
#include "flow/IRandom.h"
#include "flow/flow.h"
#include "flow/actorcompiler.h" // This must be the last #include.

struct TenantManagementWorkload : TestWorkload {
	struct TenantData {
		int64_t id;
		Optional<TenantGroupName> tenantGroup;
		bool empty;

		TenantData() : id(-1), empty(true) {}
		TenantData(int64_t id, Optional<TenantGroupName> tenantGroup, bool empty)
		  : id(id), tenantGroup(tenantGroup), empty(empty) {}
	};

	struct TenantGroupData {
		int64_t tenantCount = 0;
	};

	std::map<TenantName, TenantData> createdTenants;
	std::map<TenantGroupName, TenantGroupData> createdTenantGroups;
	int64_t maxId = -1;

	const Key keyName = "key"_sr;
	const Value noTenantValue = "no_tenant"_sr;
	const TenantName tenantNamePrefix = "tenant_management_workload_"_sr;
	TenantName localTenantNamePrefix;
	TenantName localTenantGroupNamePrefix;

	const Key specialKeysTenantMapPrefix = SpecialKeySpace::getModuleRange(SpecialKeySpace::MODULE::MANAGEMENT)
	                                           .begin.withSuffix(TenantRangeImpl<true>::submoduleRange.begin)
	                                           .withSuffix(TenantRangeImpl<true>::mapSubRange.begin);
	const Key specialKeysTenantConfigPrefix = SpecialKeySpace::getModuleRange(SpecialKeySpace::MODULE::MANAGEMENT)
	                                              .begin.withSuffix(TenantRangeImpl<true>::submoduleRange.begin)
	                                              .withSuffix(TenantRangeImpl<true>::configureSubRange.begin);
<<<<<<< HEAD
	const Key specialKeysTenantRenamePrefix = SpecialKeySpace::getModuleRange(SpecialKeySpace::MODULE::MANAGEMENT)
	                                              .begin.withSuffix(TenantRangeImpl<true>::submoduleRange.begin)
	                                              .withSuffix(TenantRangeImpl<true>::renameSubRange.begin);
=======
>>>>>>> e81ed7ce

	int maxTenants;
	int maxTenantGroups;
	double testDuration;

	enum class OperationType { SPECIAL_KEYS, MANAGEMENT_DATABASE, MANAGEMENT_TRANSACTION };

	static OperationType randomOperationType() {
		int randomNum = deterministicRandom()->randomInt(0, 3);
		if (randomNum == 0) {
			return OperationType::SPECIAL_KEYS;
		} else if (randomNum == 1) {
			return OperationType::MANAGEMENT_DATABASE;
		} else {
			return OperationType::MANAGEMENT_TRANSACTION;
		}
	}

	TenantManagementWorkload(WorkloadContext const& wcx) : TestWorkload(wcx) {
		maxTenants = std::min<int>(1e8 - 1, getOption(options, "maxTenants"_sr, 1000));
		maxTenantGroups = std::min<int>(2 * maxTenants, getOption(options, "maxTenantGroups"_sr, 20));
		testDuration = getOption(options, "testDuration"_sr, 60.0);

		localTenantNamePrefix = format("%stenant_%d_", tenantNamePrefix.toString().c_str(), clientId);
		localTenantGroupNamePrefix = format("%stenantgroup_%d_", tenantNamePrefix.toString().c_str(), clientId);
	}

	std::string description() const override { return "TenantManagement"; }

	Future<Void> setup(Database const& cx) override { return _setup(cx, this); }
	ACTOR Future<Void> _setup(Database cx, TenantManagementWorkload* self) {
		state Transaction tr(cx);
		if (self->clientId == 0) {
			loop {
				try {
					tr.setOption(FDBTransactionOptions::RAW_ACCESS);
					tr.set(self->keyName, self->noTenantValue);
					wait(tr.commit());
					break;
				} catch (Error& e) {
					wait(tr.onError(e));
				}
			}
		}

		return Void();
	}

	TenantName chooseTenantName(bool allowSystemTenant) {
		TenantName tenant(format(
		    "%s%08d", localTenantNamePrefix.toString().c_str(), deterministicRandom()->randomInt(0, maxTenants)));
		if (allowSystemTenant && deterministicRandom()->random01() < 0.02) {
			tenant = tenant.withPrefix("\xff"_sr);
		}

		return tenant;
	}

	Optional<TenantGroupName> chooseTenantGroup(bool allowSystemTenantGroup) {
		Optional<TenantGroupName> tenantGroup;
		if (deterministicRandom()->coinflip()) {
			tenantGroup = TenantGroupNameRef(format("%s%08d",
			                                        localTenantGroupNamePrefix.toString().c_str(),
			                                        deterministicRandom()->randomInt(0, maxTenantGroups)));
			if (allowSystemTenantGroup && deterministicRandom()->random01() < 0.02) {
				tenantGroup = tenantGroup.get().withPrefix("\xff"_sr);
			}
		}

		return tenantGroup;
	}

	// Creates tenant(s) using the specified operation type
	ACTOR static Future<Void> createImpl(Database cx,
	                                     Reference<ReadYourWritesTransaction> tr,
	                                     std::map<TenantName, TenantMapEntry> tenantsToCreate,
	                                     OperationType operationType,
	                                     TenantManagementWorkload* self) {
		if (operationType == OperationType::SPECIAL_KEYS) {
			tr->setOption(FDBTransactionOptions::SPECIAL_KEY_SPACE_ENABLE_WRITES);
			for (auto [tenant, entry] : tenantsToCreate) {
				tr->set(self->specialKeysTenantMapPrefix.withSuffix(tenant), ""_sr);
				if (entry.tenantGroup.present()) {
					tr->set(self->specialKeysTenantConfigPrefix.withSuffix(
					            Tuple().append(tenant).append("tenant_group"_sr).pack()),
					        entry.tenantGroup.get());
				}
			}
			wait(tr->commit());
		} else if (operationType == OperationType::MANAGEMENT_DATABASE) {
			ASSERT(tenantsToCreate.size() == 1);
			wait(success(TenantAPI::createTenant(
			    cx.getReference(), tenantsToCreate.begin()->first, tenantsToCreate.begin()->second)));
		} else if (operationType == OperationType::MANAGEMENT_TRANSACTION) {
			tr->setOption(FDBTransactionOptions::ACCESS_SYSTEM_KEYS);
			int64_t _nextId = wait(TenantAPI::getNextTenantId(tr));
			int64_t nextId = _nextId;

			std::vector<Future<Void>> createFutures;
			for (auto [tenant, entry] : tenantsToCreate) {
				entry.setId(nextId++);
				createFutures.push_back(success(TenantAPI::createTenantTransaction(tr, tenant, entry)));
			}
			TenantMetadata::lastTenantId.set(tr, nextId - 1);
			wait(waitForAll(createFutures));
			wait(tr->commit());
		}

		return Void();
	}

	ACTOR static Future<Void> createTenant(Database cx, TenantManagementWorkload* self) {
		state OperationType operationType = TenantManagementWorkload::randomOperationType();
		int numTenants = 1;

		// For transaction-based operations, test creating multiple tenants in the same transaction
		if (operationType == OperationType::SPECIAL_KEYS || operationType == OperationType::MANAGEMENT_TRANSACTION) {
			numTenants = deterministicRandom()->randomInt(1, 5);
		}

		// Tracks whether any tenant exists in the database or not. This variable is updated if we have to retry
		// the creation.
		state bool alreadyExists = false;

		// True if any tenant name starts with \xff
		state bool hasSystemTenant = false;

		// True if any tenant group name starts with \xff
		state bool hasSystemTenantGroup = false;

		state std::map<TenantName, TenantMapEntry> tenantsToCreate;
		for (int i = 0; i < numTenants; ++i) {
			TenantName tenant = self->chooseTenantName(true);
			while (tenantsToCreate.count(tenant)) {
				tenant = self->chooseTenantName(true);
			}

			TenantMapEntry entry;
			entry.tenantGroup = self->chooseTenantGroup(true);
			tenantsToCreate[tenant] = entry;

			alreadyExists = alreadyExists || self->createdTenants.count(tenant);
			hasSystemTenant = hasSystemTenant || tenant.startsWith("\xff"_sr);
			hasSystemTenantGroup = hasSystemTenantGroup || entry.tenantGroup.orDefault(""_sr).startsWith("\xff"_sr);
		}

		state Reference<ReadYourWritesTransaction> tr = makeReference<ReadYourWritesTransaction>(cx);

		loop {
			try {
				wait(createImpl(cx, tr, tenantsToCreate, operationType, self));

				if (operationType == OperationType::MANAGEMENT_DATABASE) {
					ASSERT(!alreadyExists);
				}

				// It is not legal to create a tenant or tenant group starting with \xff
				ASSERT(!hasSystemTenant);
				ASSERT(!hasSystemTenantGroup);

				state std::map<TenantName, TenantMapEntry>::iterator tenantItr;
				for (tenantItr = tenantsToCreate.begin(); tenantItr != tenantsToCreate.end(); ++tenantItr) {
					// Ignore any tenants that already existed
					if (self->createdTenants.count(tenantItr->first)) {
						continue;
					}

					// Read the created tenant object and verify that its state is correct
					state Optional<TenantMapEntry> entry =
					    wait(TenantAPI::tryGetTenant(cx.getReference(), tenantItr->first));
					ASSERT(entry.present());
					ASSERT(entry.get().id > self->maxId);
					ASSERT(entry.get().tenantGroup == tenantItr->second.tenantGroup);
					ASSERT(entry.get().tenantState == TenantState::READY);

					// Update our local tenant state to include the newly created one
					self->maxId = entry.get().id;
					self->createdTenants[tenantItr->first] =
					    TenantData(entry.get().id, tenantItr->second.tenantGroup, true);

					// If this tenant has a tenant group, create or update the entry for it
					if (tenantItr->second.tenantGroup.present()) {
						self->createdTenantGroups[tenantItr->second.tenantGroup.get()].tenantCount++;
					}

					// Randomly decide to insert a key into the tenant
					state bool insertData = deterministicRandom()->random01() < 0.5;
					if (insertData) {
						state Transaction insertTr(cx, tenantItr->first);
						loop {
							try {
								// The value stored in the key will be the name of the tenant
								insertTr.set(self->keyName, tenantItr->first);
								wait(insertTr.commit());
								break;
							} catch (Error& e) {
								wait(insertTr.onError(e));
							}
						}

						self->createdTenants[tenantItr->first].empty = false;

						// Make sure that the key inserted correctly concatenates the tenant prefix with the
						// relative key
						state Transaction checkTr(cx);
						loop {
							try {
								checkTr.setOption(FDBTransactionOptions::RAW_ACCESS);
								Optional<Value> val = wait(checkTr.get(self->keyName.withPrefix(entry.get().prefix)));
								ASSERT(val.present());
								ASSERT(val.get() == tenantItr->first);
								break;
							} catch (Error& e) {
								wait(checkTr.onError(e));
							}
						}
					}

					// Perform some final tenant validation
					wait(checkTenantContents(cx, self, tenantItr->first, self->createdTenants[tenantItr->first]));
				}

				return Void();
			} catch (Error& e) {
				if (e.code() == error_code_invalid_tenant_name) {
					ASSERT(hasSystemTenant);
					return Void();
				} else if (e.code() == error_code_invalid_tenant_group_name) {
					ASSERT(hasSystemTenantGroup);
					return Void();
				}

				// Database-based operations should not need to be retried
				else if (operationType == OperationType::MANAGEMENT_DATABASE) {
					if (e.code() == error_code_tenant_already_exists) {
						ASSERT(alreadyExists && operationType == OperationType::MANAGEMENT_DATABASE);
					} else {
						ASSERT(tenantsToCreate.size() == 1);
						TraceEvent(SevError, "CreateTenantFailure")
						    .error(e)
						    .detail("TenantName", tenantsToCreate.begin()->first);
					}
					return Void();
				}

				// Transaction-based operations should be retried
				else {
					try {
						wait(tr->onError(e));
					} catch (Error& e) {
						for (auto [tenant, _] : tenantsToCreate) {
							TraceEvent(SevError, "CreateTenantFailure").error(e).detail("TenantName", tenant);
						}
						return Void();
					}
				}
			}
		}
	}

	ACTOR static Future<Void> deleteImpl(Database cx,
	                                     Reference<ReadYourWritesTransaction> tr,
	                                     TenantName beginTenant,
	                                     Optional<TenantName> endTenant,
	                                     std::vector<TenantName> tenants,
	                                     OperationType operationType,
	                                     TenantManagementWorkload* self) {
		state int tenantIndex;
		if (operationType == OperationType::SPECIAL_KEYS) {
			tr->setOption(FDBTransactionOptions::SPECIAL_KEY_SPACE_ENABLE_WRITES);
			Key key = self->specialKeysTenantMapPrefix.withSuffix(beginTenant);
			if (endTenant.present()) {
				tr->clear(KeyRangeRef(key, self->specialKeysTenantMapPrefix.withSuffix(endTenant.get())));
			} else {
				tr->clear(key);
			}
			wait(tr->commit());
		} else if (operationType == OperationType::MANAGEMENT_DATABASE) {
			ASSERT(tenants.size() == 1);
			for (tenantIndex = 0; tenantIndex != tenants.size(); ++tenantIndex) {
				wait(TenantAPI::deleteTenant(cx.getReference(), tenants[tenantIndex]));
			}
		} else if (operationType == OperationType::MANAGEMENT_TRANSACTION) {
			tr->setOption(FDBTransactionOptions::ACCESS_SYSTEM_KEYS);
			std::vector<Future<Void>> deleteFutures;
			for (tenantIndex = 0; tenantIndex != tenants.size(); ++tenantIndex) {
				deleteFutures.push_back(TenantAPI::deleteTenantTransaction(tr, tenants[tenantIndex]));
			}

			wait(waitForAll(deleteFutures));
			wait(tr->commit());
		}

		return Void();
	}

	ACTOR static Future<Void> deleteTenant(Database cx, TenantManagementWorkload* self) {
		state TenantName beginTenant = self->chooseTenantName(true);
		state OperationType operationType = TenantManagementWorkload::randomOperationType();
		state Reference<ReadYourWritesTransaction> tr = makeReference<ReadYourWritesTransaction>(cx);

		// For transaction-based deletion, we randomly allow the deletion of a range of tenants
		state Optional<TenantName> endTenant = operationType != OperationType::MANAGEMENT_DATABASE &&
		                                               !beginTenant.startsWith("\xff"_sr) &&
		                                               deterministicRandom()->random01() < 0.2
		                                           ? Optional<TenantName>(self->chooseTenantName(false))
		                                           : Optional<TenantName>();

		if (endTenant.present() && endTenant < beginTenant) {
			TenantName temp = beginTenant;
			beginTenant = endTenant.get();
			endTenant = temp;
		}

		auto itr = self->createdTenants.find(beginTenant);

		// True if the beginTenant should exist and be deletable. This is updated if a deletion fails and gets
		// retried.
		state bool alreadyExists = itr != self->createdTenants.end();

		// True if all of the tenants in the range are empty and can be deleted
		state bool isEmpty = true;

		// Collect a list of all tenants that we expect should be deleted by this operation
		state std::vector<TenantName> tenants;
		if (!endTenant.present()) {
			tenants.push_back(beginTenant);
		} else if (endTenant.present()) {
			for (auto itr = self->createdTenants.lower_bound(beginTenant);
			     itr != self->createdTenants.end() && itr->first < endTenant.get();
			     ++itr) {
				tenants.push_back(itr->first);
			}
		}

		// Check whether each tenant is empty.
		state int tenantIndex;
		try {
			if (alreadyExists || endTenant.present()) {
				for (tenantIndex = 0; tenantIndex < tenants.size(); ++tenantIndex) {
					// For most tenants, we will delete the contents and make them empty
					if (deterministicRandom()->random01() < 0.9) {
						state Transaction clearTr(cx, tenants[tenantIndex]);
						loop {
							try {
								clearTr.clear(self->keyName);
								wait(clearTr.commit());
								auto itr = self->createdTenants.find(tenants[tenantIndex]);
								ASSERT(itr != self->createdTenants.end());
								itr->second.empty = true;
								break;
							} catch (Error& e) {
								wait(clearTr.onError(e));
							}
						}
					}
					// Otherwise, we will just report the current emptiness of the tenant
					else {
						auto itr = self->createdTenants.find(tenants[tenantIndex]);
						ASSERT(itr != self->createdTenants.end());
						isEmpty = isEmpty && itr->second.empty;
					}
				}
			}
		} catch (Error& e) {
			TraceEvent(SevError, "DeleteTenantFailure")
			    .error(e)
			    .detail("TenantName", beginTenant)
			    .detail("EndTenant", endTenant);
			return Void();
		}

		loop {
			try {
				// Attempt to delete the tenant(s)
				wait(deleteImpl(cx, tr, beginTenant, endTenant, tenants, operationType, self));

				// Transaction-based operations do not fail if the tenant isn't present. If we attempted to delete a
				// single tenant that didn't exist, we can just return.
				if (!alreadyExists && !endTenant.present() && operationType != OperationType::MANAGEMENT_DATABASE) {
					return Void();
				}

				ASSERT(alreadyExists || endTenant.present());

				// Deletion should not succeed if any tenant in the range wasn't empty
				ASSERT(isEmpty);

				// Update our local state to remove the deleted tenants
				for (auto tenant : tenants) {
					auto itr = self->createdTenants.find(tenant);
					ASSERT(itr != self->createdTenants.end());

					// If the tenant group has no tenants remaining, stop tracking it
					if (itr->second.tenantGroup.present()) {
						auto tenantGroupItr = self->createdTenantGroups.find(itr->second.tenantGroup.get());
						ASSERT(tenantGroupItr != self->createdTenantGroups.end());
						if (--tenantGroupItr->second.tenantCount == 0) {
							self->createdTenantGroups.erase(tenantGroupItr);
						}
					}

					self->createdTenants.erase(tenant);
				}
				return Void();
			} catch (Error& e) {
				if (e.code() == error_code_tenant_not_empty) {
					ASSERT(!isEmpty);
					return Void();
				}

				// Database-based operations do not need to be retried
				else if (operationType == OperationType::MANAGEMENT_DATABASE) {
					if (e.code() == error_code_tenant_not_found) {
						ASSERT(!alreadyExists && !endTenant.present());
					} else {
						TraceEvent(SevError, "DeleteTenantFailure")
						    .error(e)
						    .detail("TenantName", beginTenant)
						    .detail("EndTenant", endTenant);
					}
					return Void();
				}

				// Transaction-based operations should be retried
				else {
					try {
						wait(tr->onError(e));
					} catch (Error& e) {
						TraceEvent(SevError, "DeleteTenantFailure")
						    .error(e)
						    .detail("TenantName", beginTenant)
						    .detail("EndTenant", endTenant);
						return Void();
					}
				}
			}
		}
	}

	// Performs some validation on a tenant's contents
	ACTOR static Future<Void> checkTenantContents(Database cx,
	                                              TenantManagementWorkload* self,
	                                              TenantName tenant,
	                                              TenantData tenantData) {
		state Transaction tr(cx, tenant);
		loop {
			try {
				// We only every store a single key in each tenant. Therefore we expect a range read of the entire
				// tenant to return either 0 or 1 keys, depending on whether that key has been set.
				state RangeResult result = wait(tr.getRange(KeyRangeRef(""_sr, "\xff"_sr), 2));

				// An empty tenant should have no data
				if (tenantData.empty) {
					ASSERT(result.size() == 0);
				}
				// A non-empty tenant should have our single key. The value of that key should be the name of the
				// tenant.
				else {
					ASSERT(result.size() == 1);
					ASSERT(result[0].key == self->keyName);
					ASSERT(result[0].value == tenant);
				}
				break;
			} catch (Error& e) {
				wait(tr.onError(e));
			}
		}

		return Void();
	}

	// Convert the JSON document returned by the special-key space when reading tenant metadata
	// into a TenantMapEntry
	static TenantMapEntry jsonToTenantMapEntry(ValueRef tenantJson) {
		json_spirit::mValue jsonObject;
		json_spirit::read_string(tenantJson.toString(), jsonObject);
		JSONDoc jsonDoc(jsonObject);

		int64_t id;

		std::string prefix;
		std::string base64Prefix;
		std::string printablePrefix;
		std::string tenantStateStr;
		std::string base64TenantGroup;
		std::string printableTenantGroup;

		jsonDoc.get("id", id);
		jsonDoc.get("prefix.base64", base64Prefix);
		jsonDoc.get("prefix.printable", printablePrefix);

		prefix = base64::decoder::from_string(base64Prefix);
		ASSERT(prefix == unprintable(printablePrefix));

		jsonDoc.get("tenant_state", tenantStateStr);
<<<<<<< HEAD

		Optional<TenantGroupName> tenantGroup;
		if (jsonDoc.tryGet("tenant_group.base64", base64TenantGroup)) {
			jsonDoc.get("tenant_group.printable", printableTenantGroup);
			std::string tenantGroupStr = base64::decoder::from_string(base64TenantGroup);
			ASSERT(tenantGroupStr == unprintable(printableTenantGroup));
			tenantGroup = TenantGroupNameRef(tenantGroupStr);
		}

		TenantMapEntry entry(id, TenantState::READY, tenantGroup);
		ASSERT(entry.prefix == prefix);
		return entry;
	}

	// Gets the metadata for a tenant using the specified operation type
	ACTOR static Future<TenantMapEntry> getImpl(Database cx,
	                                            Reference<ReadYourWritesTransaction> tr,
	                                            TenantName tenant,
	                                            OperationType operationType,
	                                            TenantManagementWorkload* self) {
		state TenantMapEntry entry;
		if (operationType == OperationType::SPECIAL_KEYS) {
			Key key = self->specialKeysTenantMapPrefix.withSuffix(tenant);
			Optional<Value> value = wait(tr->get(key));
			if (!value.present()) {
				throw tenant_not_found();
			}
			entry = TenantManagementWorkload::jsonToTenantMapEntry(value.get());
		} else if (operationType == OperationType::MANAGEMENT_DATABASE) {
			TenantMapEntry _entry = wait(TenantAPI::getTenant(cx.getReference(), tenant));
			entry = _entry;
		} else if (operationType == OperationType::MANAGEMENT_TRANSACTION) {
			tr->setOption(FDBTransactionOptions::READ_SYSTEM_KEYS);
			TenantMapEntry _entry = wait(TenantAPI::getTenantTransaction(tr, tenant));
			entry = _entry;
		}

		return entry;
	}

=======

		Optional<TenantGroupName> tenantGroup;
		if (jsonDoc.tryGet("tenant_group.base64", base64TenantGroup)) {
			jsonDoc.get("tenant_group.printable", printableTenantGroup);
			std::string tenantGroupStr = base64::decoder::from_string(base64TenantGroup);
			ASSERT(tenantGroupStr == unprintable(printableTenantGroup));
			tenantGroup = TenantGroupNameRef(tenantGroupStr);
		}

		TenantMapEntry entry(id, TenantState::READY, tenantGroup);
		ASSERT(entry.prefix == prefix);
		return entry;
	}

	// Gets the metadata for a tenant using the specified operation type
	ACTOR static Future<TenantMapEntry> getImpl(Database cx,
	                                            Reference<ReadYourWritesTransaction> tr,
	                                            TenantName tenant,
	                                            OperationType operationType,
	                                            TenantManagementWorkload* self) {
		state TenantMapEntry entry;
		if (operationType == OperationType::SPECIAL_KEYS) {
			Key key = self->specialKeysTenantMapPrefix.withSuffix(tenant);
			Optional<Value> value = wait(tr->get(key));
			if (!value.present()) {
				throw tenant_not_found();
			}
			entry = TenantManagementWorkload::jsonToTenantMapEntry(value.get());
		} else if (operationType == OperationType::MANAGEMENT_DATABASE) {
			TenantMapEntry _entry = wait(TenantAPI::getTenant(cx.getReference(), tenant));
			entry = _entry;
		} else if (operationType == OperationType::MANAGEMENT_TRANSACTION) {
			tr->setOption(FDBTransactionOptions::READ_SYSTEM_KEYS);
			TenantMapEntry _entry = wait(TenantAPI::getTenantTransaction(tr, tenant));
			entry = _entry;
		}

		return entry;
	}

>>>>>>> e81ed7ce
	ACTOR static Future<Void> getTenant(Database cx, TenantManagementWorkload* self) {
		state TenantName tenant = self->chooseTenantName(true);
		state OperationType operationType = TenantManagementWorkload::randomOperationType();
		state Reference<ReadYourWritesTransaction> tr = makeReference<ReadYourWritesTransaction>(cx);

		// True if the tenant should should exist and return a result
		auto itr = self->createdTenants.find(tenant);
		state bool alreadyExists = itr != self->createdTenants.end();
		state TenantData tenantData = alreadyExists ? itr->second : TenantData();

		loop {
			try {
				// Get the tenant metadata and check that it matches our local state
				state TenantMapEntry entry = wait(getImpl(cx, tr, tenant, operationType, self));
				ASSERT(alreadyExists);
				ASSERT(entry.id == tenantData.id);
				ASSERT(entry.tenantGroup == tenantData.tenantGroup);
				wait(self->checkTenantContents(cx, self, tenant, tenantData));
				return Void();
			} catch (Error& e) {
				state bool retry = false;
				state Error error = e;

				if (e.code() == error_code_tenant_not_found) {
					ASSERT(!alreadyExists);
					return Void();
				}

				// Transaction-based operations should retry
				else if (operationType != OperationType::MANAGEMENT_DATABASE) {
					try {
						wait(tr->onError(e));
						retry = true;
					} catch (Error& e) {
						error = e;
						retry = false;
					}
				}

				if (!retry) {
					TraceEvent(SevError, "GetTenantFailure").error(error).detail("TenantName", tenant);
					return Void();
				}
			}
		}
	}

	// Gets a list of tenants using the specified operation type
	ACTOR static Future<std::vector<std::pair<TenantName, TenantMapEntry>>> listImpl(
	    Database cx,
	    Reference<ReadYourWritesTransaction> tr,
	    TenantName beginTenant,
	    TenantName endTenant,
	    int limit,
	    OperationType operationType,
	    TenantManagementWorkload* self) {
		state std::vector<std::pair<TenantName, TenantMapEntry>> tenants;

		if (operationType == OperationType::SPECIAL_KEYS) {
			KeyRange range = KeyRangeRef(beginTenant, endTenant).withPrefix(self->specialKeysTenantMapPrefix);
			RangeResult results = wait(tr->getRange(range, limit));
			for (auto result : results) {
				tenants.push_back(std::make_pair(result.key.removePrefix(self->specialKeysTenantMapPrefix),
				                                 TenantManagementWorkload::jsonToTenantMapEntry(result.value)));
			}
		} else if (operationType == OperationType::MANAGEMENT_DATABASE) {
			std::vector<std::pair<TenantName, TenantMapEntry>> _tenants =
			    wait(TenantAPI::listTenants(cx.getReference(), beginTenant, endTenant, limit));
			tenants = _tenants;
		} else if (operationType == OperationType::MANAGEMENT_TRANSACTION) {
			tr->setOption(FDBTransactionOptions::READ_SYSTEM_KEYS);
			std::vector<std::pair<TenantName, TenantMapEntry>> _tenants =
			    wait(TenantAPI::listTenantsTransaction(tr, beginTenant, endTenant, limit));
			tenants = _tenants;
		}

		return tenants;
	}

	ACTOR static Future<Void> listTenants(Database cx, TenantManagementWorkload* self) {
		state TenantName beginTenant = self->chooseTenantName(false);
		state TenantName endTenant = self->chooseTenantName(false);
		state int limit = std::min(CLIENT_KNOBS->TOO_MANY, deterministicRandom()->randomInt(1, self->maxTenants * 2));
		state OperationType operationType = TenantManagementWorkload::randomOperationType();
		state Reference<ReadYourWritesTransaction> tr = makeReference<ReadYourWritesTransaction>(cx);

		if (beginTenant > endTenant) {
			std::swap(beginTenant, endTenant);
		}

		loop {
			try {
				// Attempt to read the chosen list of tenants
				state std::vector<std::pair<TenantName, TenantMapEntry>> tenants =
				    wait(listImpl(cx, tr, beginTenant, endTenant, limit, operationType, self));

				ASSERT(tenants.size() <= limit);

				// Compare the resulting tenant list to the list we expected to get
				auto localItr = self->createdTenants.lower_bound(beginTenant);
				auto tenantMapItr = tenants.begin();
				for (; tenantMapItr != tenants.end(); ++tenantMapItr, ++localItr) {
					ASSERT(localItr != self->createdTenants.end());
					ASSERT(localItr->first == tenantMapItr->first);
				}

				// Make sure the list terminated at the right spot
				ASSERT(tenants.size() == limit || localItr == self->createdTenants.end() ||
				       localItr->first >= endTenant);
				return Void();
			} catch (Error& e) {
				state bool retry = false;
				state Error error = e;

				// Transaction-based operations need to be retried
				if (operationType != OperationType::MANAGEMENT_DATABASE) {
					try {
						retry = true;
						wait(tr->onError(e));
					} catch (Error& e) {
						error = e;
						retry = false;
					}
				}

				if (!retry) {
					TraceEvent(SevError, "ListTenantFailure")
					    .error(error)
					    .detail("BeginTenant", beginTenant)
					    .detail("EndTenant", endTenant);

					return Void();
				}
			}
		}
	}

<<<<<<< HEAD
	// Helper function that checks tenant keyspace and updates internal Tenant Map after a rename operation
	ACTOR Future<Void> verifyTenantRename(Database cx,
	                                      TenantManagementWorkload* self,
	                                      TenantName oldTenantName,
	                                      TenantName newTenantName) {
		state Optional<TenantMapEntry> oldTenantEntry = wait(TenantAPI::tryGetTenant(cx.getReference(), oldTenantName));
		state Optional<TenantMapEntry> newTenantEntry = wait(TenantAPI::tryGetTenant(cx.getReference(), newTenantName));
		ASSERT(!oldTenantEntry.present());
		ASSERT(newTenantEntry.present());
		TenantData tData = self->createdTenants[oldTenantName];
		self->createdTenants[newTenantName] = tData;
		self->createdTenants.erase(oldTenantName);
		state Transaction insertTr(cx, newTenantName);
		if (!tData.empty) {
			loop {
				try {
					insertTr.set(self->keyName, newTenantName);
					wait(insertTr.commit());
					break;
				} catch (Error& e) {
					wait(insertTr.onError(e));
				}
			}
		} else {
			loop {
				try {
					insertTr.clear(KeyRangeRef(""_sr, "\xff"_sr));
					wait(insertTr.commit());
					break;
				} catch (Error& e) {
					wait(insertTr.onError(e));
				}
			}
		}
		return Void();
	}

	ACTOR Future<Void> verifyTenantRenames(Database cx,
	                                       TenantManagementWorkload* self,
	                                       std::vector<TenantName> oldTenantNames,
	                                       std::vector<TenantName> newTenantNames,
	                                       int numTenants) {
		state int tIndex = 0;
		for (; tIndex != numTenants; ++tIndex) {
			wait(self->verifyTenantRename(cx, self, oldTenantNames[tIndex], newTenantNames[tIndex]));
			state TenantName newTenantName = newTenantNames[tIndex];
			wait(self->checkTenantContents(cx, self, newTenantName, self->createdTenants[newTenantName]));
		}
		return Void();
	}

	ACTOR static Future<Void> renameTenant(Database cx, TenantManagementWorkload* self) {
		state OperationType operationType = TenantManagementWorkload::randomOperationType();
		state int numTenants = 1;
		state Reference<ReadYourWritesTransaction> tr = makeReference<ReadYourWritesTransaction>(cx);

		if (operationType == OperationType::SPECIAL_KEYS || operationType == OperationType::MANAGEMENT_TRANSACTION) {
			numTenants = deterministicRandom()->randomInt(1, 5);
		}
=======
	ACTOR static Future<Void> renameTenant(Database cx, TenantManagementWorkload* self) {
		// Currently only supporting MANAGEMENT_DATABASE op, so numTenants should always be 1
		// state OperationType operationType = TenantManagementWorkload::randomOperationType();
		int numTenants = 1;
>>>>>>> e81ed7ce

		state std::vector<TenantName> oldTenantNames;
		state std::vector<TenantName> newTenantNames;
		state std::set<TenantName> allTenantNames;

		// Tenant Error flags
		state bool tenantExists = false;
		state bool tenantNotFound = false;
		state bool tenantOverlap = false;
		state bool unknownResult = false;

		for (int i = 0; i < numTenants; ++i) {
			TenantName oldTenant = self->chooseTenantName(false);
			TenantName newTenant = self->chooseTenantName(false);
			tenantOverlap = tenantOverlap || oldTenant == newTenant || allTenantNames.count(oldTenant) ||
			                allTenantNames.count(newTenant);
			oldTenantNames.push_back(oldTenant);
			newTenantNames.push_back(newTenant);
			allTenantNames.insert(oldTenant);
			allTenantNames.insert(newTenant);
			if (!self->createdTenants.count(oldTenant)) {
				tenantNotFound = true;
			}
			if (self->createdTenants.count(newTenant)) {
				tenantExists = true;
			}
		}

		loop {
			try {
				if (operationType == OperationType::SPECIAL_KEYS) {
					tr->setOption(FDBTransactionOptions::SPECIAL_KEY_SPACE_ENABLE_WRITES);
					// Some of the tenant error flags may be true, but it is possible for the commit not to
					// throw an error. This is because if we get A->B + A->C
					// the special keys uses RYW and only applies the latest op, while the violation
					// may have been from one of the earlier ops, or overlapping on the same "old" key
					for (int i = 0; i != numTenants; ++i) {
						if (std::count(oldTenantNames.begin(), oldTenantNames.end(), oldTenantNames[i]) > 1) {
							// Throw instead of committing to avoid mismatch in internal map and actual DB state.
							ASSERT(tenantOverlap);
							throw special_keys_api_failure();
						}
						tr->set(self->specialKeysTenantRenamePrefix.withSuffix(oldTenantNames[i]), newTenantNames[i]);
					}
					wait(tr->commit());
				} else if (operationType == OperationType::MANAGEMENT_DATABASE) {
					ASSERT(oldTenantNames.size() == 1 && newTenantNames.size() == 1);
					wait(TenantAPI::renameTenant(cx.getReference(), oldTenantNames[0], newTenantNames[0]));
					ASSERT(!tenantNotFound && !tenantExists);
				} else { // operationType == OperationType::MANAGEMENT_TRANSACTION
					tr->setOption(FDBTransactionOptions::ACCESS_SYSTEM_KEYS);
					// These types of overlap will also fail as tenantNotFound or tenantExists:
					// A->A
					// A->B + B->C
					std::vector<Future<Void>> renameFutures;
					for (int i = 0; i != numTenants; ++i) {
						// These types of overlap:
						// A->B + A->C (Old Name Overlap)
						// A->C + B->C (New Name Overlap)
						// cannot be detected since everything happens in one commit
						// and will not observe each other's changes in time
						if (std::count(oldTenantNames.begin(), oldTenantNames.end(), oldTenantNames[i]) > 1 ||
						    std::count(newTenantNames.begin(), newTenantNames.end(), newTenantNames[i]) > 1) {
							ASSERT(tenantOverlap);
							throw special_keys_api_failure();
						}
						renameFutures.push_back(
						    success(TenantAPI::renameTenantTransaction(tr, oldTenantNames[i], newTenantNames[i])));
					}
<<<<<<< HEAD
					wait(waitForAll(renameFutures));
					wait(tr->commit());
					ASSERT(!tenantNotFound && !tenantExists);
=======
					wait(self->checkTenantContents(cx, self, newTenantName, self->createdTenants[newTenantName]));
>>>>>>> e81ed7ce
				}
				wait(self->verifyTenantRenames(cx, self, oldTenantNames, newTenantNames, numTenants));
				return Void();
			} catch (Error& e) {
				if (operationType == OperationType::MANAGEMENT_DATABASE) {
					ASSERT(oldTenantNames.size() == 1 && newTenantNames.size() == 1);
				}
				if (e.code() == error_code_tenant_not_found) {
					TraceEvent("RenameTenantOldTenantNotFound")
					    .detail("OldTenantNames", describe(oldTenantNames))
					    .detail("NewTenantNames", describe(newTenantNames))
					    .detail("CommitUnknownResult", unknownResult);
					if (unknownResult) {
						wait(self->verifyTenantRenames(cx, self, oldTenantNames, newTenantNames, numTenants));
					} else {
						ASSERT(tenantNotFound);
					}
					return Void();
				} else if (e.code() == error_code_tenant_already_exists) {
					TraceEvent("RenameTenantNewTenantAlreadyExists")
					    .detail("OldTenantNames", describe(oldTenantNames))
					    .detail("NewTenantNames", describe(newTenantNames))
					    .detail("CommitUnknownResult", unknownResult);
					if (unknownResult) {
						wait(self->verifyTenantRenames(cx, self, oldTenantNames, newTenantNames, numTenants));
					} else {
						ASSERT(tenantExists);
					}
					return Void();
				} else if (e.code() == error_code_special_keys_api_failure) {
					TraceEvent("RenameTenantNameConflict")
					    .detail("OldTenantNames", describe(oldTenantNames))
					    .detail("NewTenantNames", describe(newTenantNames));
					ASSERT(tenantOverlap);
					return Void();
				} else {
					try {
						// In the case of commit_unknown_result, assume we continue retrying
						// until it's successful. Next loop around may throw error because it's
						// already been moved, so account for that and update internal map as needed.
						if (e.code() == error_code_commit_unknown_result) {
							TraceEvent("RenameTenantCommitUnknownResult").error(e);
							unknownResult = true;
						}
						wait(tr->onError(e));
					} catch (Error& e) {
						TraceEvent(SevError, "RenameTenantFailure")
						    .error(e)
						    .detail("OldTenantNames", describe(oldTenantNames))
						    .detail("NewTenantNames", describe(newTenantNames));
						return Void();
					}
				}
			}
		}
	}

	// Changes the configuration of a tenant
	ACTOR static Future<Void> configureImpl(Reference<ReadYourWritesTransaction> tr,
	                                        TenantName tenant,
	                                        std::map<Standalone<StringRef>, Optional<Value>> configParameters,
	                                        OperationType operationType,
	                                        bool specialKeysUseInvalidTuple,
	                                        TenantManagementWorkload* self) {
		if (operationType == OperationType::SPECIAL_KEYS) {
			tr->setOption(FDBTransactionOptions::SPECIAL_KEY_SPACE_ENABLE_WRITES);
			for (auto const& [config, value] : configParameters) {
				Tuple t;
				if (specialKeysUseInvalidTuple) {
					// Wrong number of items
					if (deterministicRandom()->coinflip()) {
						int numItems = deterministicRandom()->randomInt(0, 3);
						if (numItems > 0) {
							t.append(tenant);
						}
						if (numItems > 1) {
							t.append(config).append(""_sr);
						}
					}
					// Wrong data types
					else {
						if (deterministicRandom()->coinflip()) {
							t.append(0).append(config);
						} else {
							t.append(tenant).append(0);
						}
					}
				} else {
					t.append(tenant).append(config);
				}
				if (value.present()) {
					tr->set(self->specialKeysTenantConfigPrefix.withSuffix(t.pack()), value.get());
				} else {
					tr->clear(self->specialKeysTenantConfigPrefix.withSuffix(t.pack()));
				}
			}

			wait(tr->commit());
			ASSERT(!specialKeysUseInvalidTuple);
		} else {
			// We don't have a transaction or database variant of this function
			ASSERT(false);
		}

		return Void();
	}

	ACTOR static Future<Void> configureTenant(Database cx, TenantManagementWorkload* self) {
		state OperationType operationType = OperationType::SPECIAL_KEYS;

		state TenantName tenant = self->chooseTenantName(true);
		auto itr = self->createdTenants.find(tenant);
		state bool exists = itr != self->createdTenants.end();
		state Reference<ReadYourWritesTransaction> tr = makeReference<ReadYourWritesTransaction>(cx);

		state std::map<Standalone<StringRef>, Optional<Value>> configuration;
		state Optional<TenantGroupName> newTenantGroup;

		// If true, the options generated may include an unknown option
		state bool hasInvalidOption = deterministicRandom()->random01() < 0.1;

		// True if any tenant group name starts with \xff
		state bool hasSystemTenantGroup = false;

		state bool specialKeysUseInvalidTuple =
		    operationType == OperationType::SPECIAL_KEYS && deterministicRandom()->random01() < 0.1;

		// Generate a tenant group. Sometimes do this at the same time that we include an invalid option to ensure
		// that the configure function still fails
		if (!hasInvalidOption || deterministicRandom()->coinflip()) {
			newTenantGroup = self->chooseTenantGroup(true);
			hasSystemTenantGroup = hasSystemTenantGroup || newTenantGroup.orDefault(""_sr).startsWith("\xff"_sr);
			configuration["tenant_group"_sr] = newTenantGroup;
		}
		if (hasInvalidOption) {
			configuration["invalid_option"_sr] = ""_sr;
		}

		loop {
			try {
				wait(configureImpl(tr, tenant, configuration, operationType, specialKeysUseInvalidTuple, self));

				ASSERT(exists);
				ASSERT(!hasInvalidOption);
				ASSERT(!hasSystemTenantGroup);
				ASSERT(!specialKeysUseInvalidTuple);

				auto itr = self->createdTenants.find(tenant);
				if (itr->second.tenantGroup.present()) {
					auto tenantGroupItr = self->createdTenantGroups.find(itr->second.tenantGroup.get());
					ASSERT(tenantGroupItr != self->createdTenantGroups.end());
					if (--tenantGroupItr->second.tenantCount == 0) {
						self->createdTenantGroups.erase(tenantGroupItr);
					}
				}
				if (newTenantGroup.present()) {
					self->createdTenantGroups[newTenantGroup.get()].tenantCount++;
				}
				itr->second.tenantGroup = newTenantGroup;
				return Void();
			} catch (Error& e) {
				state Error error = e;
				if (e.code() == error_code_tenant_not_found) {
					ASSERT(!exists);
					return Void();
				} else if (e.code() == error_code_special_keys_api_failure) {
					ASSERT(hasInvalidOption || specialKeysUseInvalidTuple);
					return Void();
				} else if (e.code() == error_code_invalid_tenant_configuration) {
					ASSERT(hasInvalidOption);
					return Void();
				} else if (e.code() == error_code_invalid_tenant_group_name) {
					ASSERT(hasSystemTenantGroup);
					return Void();
				}

				try {
					wait(tr->onError(e));
				} catch (Error&) {
					TraceEvent(SevError, "ConfigureTenantFailure").error(error).detail("TenantName", tenant);
					return Void();
				}
			}
		}
	}

	// Changes the configuration of a tenant
	ACTOR static Future<Void> configureImpl(Reference<ReadYourWritesTransaction> tr,
	                                        TenantName tenant,
	                                        std::map<Standalone<StringRef>, Optional<Value>> configParameters,
	                                        OperationType operationType,
	                                        bool specialKeysUseInvalidTuple,
	                                        TenantManagementWorkload* self) {
		if (operationType == OperationType::SPECIAL_KEYS) {
			tr->setOption(FDBTransactionOptions::SPECIAL_KEY_SPACE_ENABLE_WRITES);
			for (auto const& [config, value] : configParameters) {
				Tuple t;
				if (specialKeysUseInvalidTuple) {
					// Wrong number of items
					if (deterministicRandom()->coinflip()) {
						int numItems = deterministicRandom()->randomInt(0, 3);
						if (numItems > 0) {
							t.append(tenant);
						}
						if (numItems > 1) {
							t.append(config).append(""_sr);
						}
					}
					// Wrong data types
					else {
						if (deterministicRandom()->coinflip()) {
							t.append(0).append(config);
						} else {
							t.append(tenant).append(0);
						}
					}
				} else {
					t.append(tenant).append(config);
				}
				if (value.present()) {
					tr->set(self->specialKeysTenantConfigPrefix.withSuffix(t.pack()), value.get());
				} else {
					tr->clear(self->specialKeysTenantConfigPrefix.withSuffix(t.pack()));
				}
			}

			wait(tr->commit());
			ASSERT(!specialKeysUseInvalidTuple);
		} else {
			// We don't have a transaction or database variant of this function
			ASSERT(false);
		}

		return Void();
	}

	ACTOR static Future<Void> configureTenant(Database cx, TenantManagementWorkload* self) {
		state OperationType operationType = OperationType::SPECIAL_KEYS;

		state TenantName tenant = self->chooseTenantName(true);
		auto itr = self->createdTenants.find(tenant);
		state bool exists = itr != self->createdTenants.end();
		state Reference<ReadYourWritesTransaction> tr = makeReference<ReadYourWritesTransaction>(cx);

		state std::map<Standalone<StringRef>, Optional<Value>> configuration;
		state Optional<TenantGroupName> newTenantGroup;

		// If true, the options generated may include an unknown option
		state bool hasInvalidOption = deterministicRandom()->random01() < 0.1;

		// True if any tenant group name starts with \xff
		state bool hasSystemTenantGroup = false;

		state bool specialKeysUseInvalidTuple =
		    operationType == OperationType::SPECIAL_KEYS && deterministicRandom()->random01() < 0.1;

		// Generate a tenant group. Sometimes do this at the same time that we include an invalid option to ensure
		// that the configure function still fails
		if (!hasInvalidOption || deterministicRandom()->coinflip()) {
			newTenantGroup = self->chooseTenantGroup(true);
			hasSystemTenantGroup = hasSystemTenantGroup || newTenantGroup.orDefault(""_sr).startsWith("\xff"_sr);
			configuration["tenant_group"_sr] = newTenantGroup;
		}
		if (hasInvalidOption) {
			configuration["invalid_option"_sr] = ""_sr;
		}

		loop {
			try {
				wait(configureImpl(tr, tenant, configuration, operationType, specialKeysUseInvalidTuple, self));

				ASSERT(exists);
				ASSERT(!hasInvalidOption);
				ASSERT(!hasSystemTenantGroup);
				ASSERT(!specialKeysUseInvalidTuple);

				auto itr = self->createdTenants.find(tenant);
				if (itr->second.tenantGroup.present()) {
					auto tenantGroupItr = self->createdTenantGroups.find(itr->second.tenantGroup.get());
					ASSERT(tenantGroupItr != self->createdTenantGroups.end());
					if (--tenantGroupItr->second.tenantCount == 0) {
						self->createdTenantGroups.erase(tenantGroupItr);
					}
				}
				if (newTenantGroup.present()) {
					self->createdTenantGroups[newTenantGroup.get()].tenantCount++;
				}
				itr->second.tenantGroup = newTenantGroup;
				return Void();
			} catch (Error& e) {
				state Error error = e;
				if (e.code() == error_code_tenant_not_found) {
					ASSERT(!exists);
					return Void();
				} else if (e.code() == error_code_special_keys_api_failure) {
					ASSERT(hasInvalidOption || specialKeysUseInvalidTuple);
					return Void();
				} else if (e.code() == error_code_invalid_tenant_configuration) {
					ASSERT(hasInvalidOption);
					return Void();
				} else if (e.code() == error_code_invalid_tenant_group_name) {
					ASSERT(hasSystemTenantGroup);
					return Void();
				}

				try {
					wait(tr->onError(e));
				} catch (Error&) {
					TraceEvent(SevError, "ConfigureTenantFailure").error(error).detail("TenantName", tenant);
					return Void();
				}
			}
		}
	}

	Future<Void> start(Database const& cx) override { return _start(cx, this); }
	ACTOR Future<Void> _start(Database cx, TenantManagementWorkload* self) {
		state double start = now();

		// Run a random sequence of tenant management operations for the duration of the test
		while (now() < start + self->testDuration) {
			state int operation = deterministicRandom()->randomInt(0, 6);
			if (operation == 0) {
				wait(createTenant(cx, self));
			} else if (operation == 1) {
				wait(deleteTenant(cx, self));
			} else if (operation == 2) {
				wait(getTenant(cx, self));
			} else if (operation == 3) {
				wait(listTenants(cx, self));
			} else if (operation == 4) {
				wait(renameTenant(cx, self));
			} else if (operation == 5) {
				wait(configureTenant(cx, self));
			}
		}

		return Void();
	}

	// Verify that the set of tenants in the database matches our local state
	ACTOR static Future<Void> compareTenants(Database cx, TenantManagementWorkload* self) {
		state std::map<TenantName, TenantData>::iterator localItr = self->createdTenants.begin();
		state std::vector<Future<Void>> checkTenants;
		state TenantName beginTenant = ""_sr.withPrefix(self->localTenantNamePrefix);
		state TenantName endTenant = "\xff\xff"_sr.withPrefix(self->localTenantNamePrefix);

		loop {
			// Read the tenant list
			state std::vector<std::pair<TenantName, TenantMapEntry>> tenants =
			    wait(TenantAPI::listTenants(cx.getReference(), beginTenant, endTenant, 1000));

			auto dataItr = tenants.begin();

			TenantNameRef lastTenant;
			while (dataItr != tenants.end()) {
				ASSERT(localItr != self->createdTenants.end());
				ASSERT(dataItr->first == localItr->first);
				ASSERT(dataItr->second.tenantGroup == localItr->second.tenantGroup);

				checkTenants.push_back(checkTenantContents(cx, self, dataItr->first, localItr->second));
				lastTenant = dataItr->first;

				++localItr;
				++dataItr;
			}

			if (tenants.size() < 1000) {
				break;
			} else {
				beginTenant = keyAfter(lastTenant);
			}
		}

		ASSERT(localItr == self->createdTenants.end());
		wait(waitForAll(checkTenants));
		return Void();
	}

	// Check that the given tenant group has the expected number of tenants
	ACTOR template <class DB>
	static Future<Void> checkTenantGroupTenantCount(Reference<DB> db, TenantGroupName tenantGroup, int expectedCount) {
		TenantGroupName const& tenantGroupRef = tenantGroup;
		int const& expectedCountRef = expectedCount;

		KeyBackedSet<Tuple>::RangeResultType tenants =
		    wait(runTransaction(db, [tenantGroupRef, expectedCountRef](Reference<typename DB::TransactionT> tr) {
			    tr->setOption(FDBTransactionOptions::READ_SYSTEM_KEYS);
			    return TenantMetadata::tenantGroupTenantIndex.getRange(tr,
			                                                           Tuple::makeTuple(tenantGroupRef),
			                                                           Tuple::makeTuple(keyAfter(tenantGroupRef)),
			                                                           expectedCountRef + 1);
		    }));

		ASSERT(tenants.results.size() == expectedCount && !tenants.more);
		return Void();
	}

	// Verify that the set of tenants in the database matches our local state
	ACTOR static Future<Void> compareTenantGroups(Database cx, TenantManagementWorkload* self) {
		// Verify that the set of tena
		state std::map<TenantName, TenantGroupData>::iterator localItr = self->createdTenantGroups.begin();
		state TenantName beginTenantGroup = ""_sr.withPrefix(self->localTenantGroupNamePrefix);
		state TenantName endTenantGroup = "\xff\xff"_sr.withPrefix(self->localTenantGroupNamePrefix);
		state std::vector<Future<Void>> checkTenantGroups;

		loop {
			// Read the tenant group list
			state KeyBackedRangeResult<std::pair<TenantGroupName, TenantGroupEntry>> tenantGroups;
			TenantName const& beginTenantGroupRef = beginTenantGroup;
			TenantName const& endTenantGroupRef = endTenantGroup;
			KeyBackedRangeResult<std::pair<TenantGroupName, TenantGroupEntry>> _tenantGroups = wait(runTransaction(
			    cx.getReference(), [beginTenantGroupRef, endTenantGroupRef](Reference<ReadYourWritesTransaction> tr) {
				    tr->setOption(FDBTransactionOptions::READ_SYSTEM_KEYS);
				    return TenantMetadata::tenantGroupMap.getRange(tr, beginTenantGroupRef, endTenantGroupRef, 1000);
			    }));
			tenantGroups = _tenantGroups;

			auto dataItr = tenantGroups.results.begin();

			TenantGroupNameRef lastTenantGroup;
			while (dataItr != tenantGroups.results.end()) {
				ASSERT(localItr != self->createdTenantGroups.end());
				ASSERT(dataItr->first == localItr->first);
				lastTenantGroup = dataItr->first;

				checkTenantGroups.push_back(
				    checkTenantGroupTenantCount(cx.getReference(), dataItr->first, localItr->second.tenantCount));

				++localItr;
				++dataItr;
			}

			if (!tenantGroups.more) {
				break;
			} else {
				beginTenantGroup = keyAfter(lastTenantGroup);
			}
		}

		ASSERT(localItr == self->createdTenantGroups.end());
		return Void();
	}

	Future<bool> check(Database const& cx) override { return _check(cx, this); }
	ACTOR static Future<bool> _check(Database cx, TenantManagementWorkload* self) {
		state Transaction tr(cx);

		// Check that the key we set outside of the tenant is present and has the correct value
		// This is the same key we set inside some of our tenants, so this checks that no tenant
		// writes accidentally happened in the raw key-space
		loop {
			try {
				tr.setOption(FDBTransactionOptions::RAW_ACCESS);
				Optional<Value> val = wait(tr.get(self->keyName));
				ASSERT(val.present() && val.get() == self->noTenantValue);
				break;
			} catch (Error& e) {
				wait(tr.onError(e));
			}
		}

		wait(compareTenants(cx, self) && compareTenantGroups(cx, self));
		return true;
	}

	void getMetrics(std::vector<PerfMetric>& m) override {}
};

WorkloadFactory<TenantManagementWorkload> TenantManagementWorkload("TenantManagement");<|MERGE_RESOLUTION|>--- conflicted
+++ resolved
@@ -64,12 +64,9 @@
 	const Key specialKeysTenantConfigPrefix = SpecialKeySpace::getModuleRange(SpecialKeySpace::MODULE::MANAGEMENT)
 	                                              .begin.withSuffix(TenantRangeImpl<true>::submoduleRange.begin)
 	                                              .withSuffix(TenantRangeImpl<true>::configureSubRange.begin);
-<<<<<<< HEAD
 	const Key specialKeysTenantRenamePrefix = SpecialKeySpace::getModuleRange(SpecialKeySpace::MODULE::MANAGEMENT)
 	                                              .begin.withSuffix(TenantRangeImpl<true>::submoduleRange.begin)
 	                                              .withSuffix(TenantRangeImpl<true>::renameSubRange.begin);
-=======
->>>>>>> e81ed7ce
 
 	int maxTenants;
 	int maxTenantGroups;
@@ -566,7 +563,6 @@
 		ASSERT(prefix == unprintable(printablePrefix));
 
 		jsonDoc.get("tenant_state", tenantStateStr);
-<<<<<<< HEAD
 
 		Optional<TenantGroupName> tenantGroup;
 		if (jsonDoc.tryGet("tenant_group.base64", base64TenantGroup)) {
@@ -607,48 +603,6 @@
 		return entry;
 	}
 
-=======
-
-		Optional<TenantGroupName> tenantGroup;
-		if (jsonDoc.tryGet("tenant_group.base64", base64TenantGroup)) {
-			jsonDoc.get("tenant_group.printable", printableTenantGroup);
-			std::string tenantGroupStr = base64::decoder::from_string(base64TenantGroup);
-			ASSERT(tenantGroupStr == unprintable(printableTenantGroup));
-			tenantGroup = TenantGroupNameRef(tenantGroupStr);
-		}
-
-		TenantMapEntry entry(id, TenantState::READY, tenantGroup);
-		ASSERT(entry.prefix == prefix);
-		return entry;
-	}
-
-	// Gets the metadata for a tenant using the specified operation type
-	ACTOR static Future<TenantMapEntry> getImpl(Database cx,
-	                                            Reference<ReadYourWritesTransaction> tr,
-	                                            TenantName tenant,
-	                                            OperationType operationType,
-	                                            TenantManagementWorkload* self) {
-		state TenantMapEntry entry;
-		if (operationType == OperationType::SPECIAL_KEYS) {
-			Key key = self->specialKeysTenantMapPrefix.withSuffix(tenant);
-			Optional<Value> value = wait(tr->get(key));
-			if (!value.present()) {
-				throw tenant_not_found();
-			}
-			entry = TenantManagementWorkload::jsonToTenantMapEntry(value.get());
-		} else if (operationType == OperationType::MANAGEMENT_DATABASE) {
-			TenantMapEntry _entry = wait(TenantAPI::getTenant(cx.getReference(), tenant));
-			entry = _entry;
-		} else if (operationType == OperationType::MANAGEMENT_TRANSACTION) {
-			tr->setOption(FDBTransactionOptions::READ_SYSTEM_KEYS);
-			TenantMapEntry _entry = wait(TenantAPI::getTenantTransaction(tr, tenant));
-			entry = _entry;
-		}
-
-		return entry;
-	}
-
->>>>>>> e81ed7ce
 	ACTOR static Future<Void> getTenant(Database cx, TenantManagementWorkload* self) {
 		state TenantName tenant = self->chooseTenantName(true);
 		state OperationType operationType = TenantManagementWorkload::randomOperationType();
@@ -786,7 +740,6 @@
 		}
 	}
 
-<<<<<<< HEAD
 	// Helper function that checks tenant keyspace and updates internal Tenant Map after a rename operation
 	ACTOR Future<Void> verifyTenantRename(Database cx,
 	                                      TenantManagementWorkload* self,
@@ -846,12 +799,6 @@
 		if (operationType == OperationType::SPECIAL_KEYS || operationType == OperationType::MANAGEMENT_TRANSACTION) {
 			numTenants = deterministicRandom()->randomInt(1, 5);
 		}
-=======
-	ACTOR static Future<Void> renameTenant(Database cx, TenantManagementWorkload* self) {
-		// Currently only supporting MANAGEMENT_DATABASE op, so numTenants should always be 1
-		// state OperationType operationType = TenantManagementWorkload::randomOperationType();
-		int numTenants = 1;
->>>>>>> e81ed7ce
 
 		state std::vector<TenantName> oldTenantNames;
 		state std::vector<TenantName> newTenantNames;
@@ -921,13 +868,9 @@
 						renameFutures.push_back(
 						    success(TenantAPI::renameTenantTransaction(tr, oldTenantNames[i], newTenantNames[i])));
 					}
-<<<<<<< HEAD
 					wait(waitForAll(renameFutures));
 					wait(tr->commit());
 					ASSERT(!tenantNotFound && !tenantExists);
-=======
-					wait(self->checkTenantContents(cx, self, newTenantName, self->createdTenants[newTenantName]));
->>>>>>> e81ed7ce
 				}
 				wait(self->verifyTenantRenames(cx, self, oldTenantNames, newTenantNames, numTenants));
 				return Void();
