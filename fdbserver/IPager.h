--- conflicted
+++ resolved
@@ -44,13 +44,9 @@
 enum class PagerEvents{ pagerCacheLookup = 0, pagerCacheHit, pagerCacheMiss, pagerWrite, MAXEVENTS};
 static const std::string PagerEventsCodes[] = {"Lookup", "Hit", "Miss", "Write"};
 // Reasons for page levle events.
-<<<<<<< HEAD
+
 enum class PagerEventReasons{ pointRead = 0, rangeRead, rangePrefetch, commit, lazyClear, metaData, MAXEVENTREASONS};
 static const std::string PagerEventReasonsCodes[] = {"Get", "GetR", "GetRPF", "Commit", "LazyClr", "Meta"};
-=======
-enum class pagerEventReasons{ pointRead = 0, rangeRead, rangePrefetch, commit, lazyClear, metaData, MAXEVENTREASONS};
-static const std::string pagerEventReasonsCodes[] = {"Get", "GetR", "GetRPF", "Commit", "LazyClr", "Meta"};
->>>>>>> 7935567f
 
 // Represents a block of memory in a 4096-byte aligned location held by an Arena.
 class ArenaPage : public ReferenceCounted<ArenaPage>, public FastAllocated<ArenaPage> {
