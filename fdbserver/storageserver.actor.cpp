/*
 * storageserver.actor.cpp
 *
 * This source file is part of the FoundationDB open source project
 *
 * Copyright 2013-2022 Apple Inc. and the FoundationDB project authors
 *
 * Licensed under the Apache License, Version 2.0 (the "License");
 * you may not use this file except in compliance with the License.
 * You may obtain a copy of the License at
 *
 *     http://www.apache.org/licenses/LICENSE-2.0
 *
 * Unless required by applicable law or agreed to in writing, software
 * distributed under the License is distributed on an "AS IS" BASIS,
 * WITHOUT WARRANTIES OR CONDITIONS OF ANY KIND, either express or implied.
 * See the License for the specific language governing permissions and
 * limitations under the License.
 */

#include <cinttypes>
#include <functional>
#include <type_traits>
#include <unordered_map>

#include "fdbclient/BlobCipher.h"
#include "fdbclient/BlobGranuleCommon.h"
#include "fdbrpc/TenantInfo.h"
#include "flow/ApiVersion.h"
#include "fmt/format.h"
#include "fdbclient/Audit.h"
#include "fdbclient/CommitTransaction.h"
#include "fdbclient/FDBTypes.h"
#include "fdbrpc/fdbrpc.h"
#include "fdbrpc/LoadBalance.h"
#include "fdbserver/OTELSpanContextMessage.h"
#include "flow/ActorCollection.h"
#include "flow/Arena.h"
#include "flow/Error.h"
#include "flow/Hash3.h"
#include "flow/Histogram.h"
#include "flow/PriorityMultiLock.actor.h"
#include "flow/IRandom.h"
#include "flow/IndexedSet.h"
#include "flow/SystemMonitor.h"
#include "flow/Trace.h"
#include "fdbclient/Tracing.h"
#include "flow/Util.h"
#include "fdbclient/Atomic.h"
#include "fdbclient/BlobConnectionProvider.h"
#include "fdbclient/BlobGranuleReader.actor.h"
#include "fdbclient/CommitProxyInterface.h"
#include "fdbclient/DatabaseContext.h"
#include "fdbclient/FDBTypes.h"
#include "fdbclient/KeyBackedTypes.h"
#include "fdbclient/KeyRangeMap.h"
#include "fdbclient/NativeAPI.actor.h"
#include "fdbclient/Notified.h"
#include "fdbclient/StatusClient.h"
#include "fdbclient/StorageServerShard.h"
#include "fdbclient/SystemData.h"
#include "fdbclient/Tenant.h"
#include "fdbclient/TransactionLineage.h"
#include "fdbclient/Tuple.h"
#include "fdbclient/VersionedMap.h"
#include "fdbrpc/sim_validation.h"
#include "fdbrpc/Smoother.h"
#include "fdbrpc/Stats.h"
#include "fdbserver/FDBExecHelper.actor.h"
#include "fdbclient/GetEncryptCipherKeys.actor.h"
#include "fdbserver/IKeyValueStore.h"
#include "fdbserver/Knobs.h"
#include "fdbserver/LatencyBandConfig.h"
#include "fdbserver/LogProtocolMessage.h"
#include "fdbserver/LogSystem.h"
#include "fdbserver/MoveKeys.actor.h"
#include "fdbserver/MutationTracking.h"
#include "fdbserver/OTELSpanContextMessage.h"
#include "fdbserver/Ratekeeper.h"
#include "fdbserver/RecoveryState.h"
#include "fdbserver/RocksDBCheckpointUtils.actor.h"
#include "fdbserver/ServerCheckpoint.actor.h"
#include "fdbserver/ServerDBInfo.h"
#include "fdbserver/SpanContextMessage.h"
#include "fdbserver/StorageMetrics.h"
#include "fdbserver/TLogInterface.h"
#include "fdbserver/TransactionTagCounter.h"
#include "fdbserver/WaitFailure.h"
#include "fdbserver/WorkerInterface.actor.h"
#include "fdbserver/BlobGranuleServerCommon.actor.h"
#include "flow/ActorCollection.h"
#include "flow/Arena.h"
#include "flow/Error.h"
#include "flow/Hash3.h"
#include "flow/Histogram.h"
#include "flow/IRandom.h"
#include "flow/IndexedSet.h"
#include "flow/SystemMonitor.h"
#include "flow/TDMetric.actor.h"
#include "flow/Trace.h"
#include "flow/Util.h"
#include "flow/genericactors.actor.h"

#include "flow/actorcompiler.h" // This must be the last #include.

#ifndef __INTEL_COMPILER
#pragma region Data Structures
#endif

#define SHORT_CIRCUT_ACTUAL_STORAGE 0

namespace {
enum ChangeServerKeysContext { CSK_UPDATE, CSK_RESTORE, CSK_ASSIGN_EMPTY };

std::string changeServerKeysContextName(const ChangeServerKeysContext& context) {
	switch (context) {
	case CSK_UPDATE:
		return "Update";
	case CSK_RESTORE:
		return "Restore";
	case CSK_ASSIGN_EMPTY:
		return "AssignEmpty";
	default:
		ASSERT(false);
	}
	return "UnknownContext";
}

bool canReplyWith(Error e) {
	switch (e.code()) {
	case error_code_transaction_too_old:
	case error_code_future_version:
	case error_code_wrong_shard_server:
	case error_code_process_behind:
	case error_code_watch_cancelled:
	case error_code_unknown_change_feed:
	case error_code_server_overloaded:
	case error_code_change_feed_popped:
	case error_code_tenant_name_required:
	case error_code_unknown_tenant:
	// getMappedRange related exceptions that are not retriable:
	case error_code_mapper_bad_index:
	case error_code_mapper_no_such_key:
	case error_code_mapper_bad_range_decriptor:
	case error_code_quick_get_key_values_has_more:
	case error_code_quick_get_value_miss:
	case error_code_quick_get_key_values_miss:
	case error_code_get_mapped_key_values_has_more:
	case error_code_key_not_tuple:
	case error_code_value_not_tuple:
	case error_code_mapper_not_tuple:
		// case error_code_all_alternatives_failed:
		return true;
	default:
		return false;
	}
}
} // namespace

#define PERSIST_PREFIX "\xff\xff"

FDB_DECLARE_BOOLEAN_PARAM(UnlimitedCommitBytes);
FDB_DEFINE_BOOLEAN_PARAM(UnlimitedCommitBytes);

// Immutable
static const KeyValueRef persistFormat(PERSIST_PREFIX "Format"_sr, "FoundationDB/StorageServer/1/4"_sr);
static const KeyValueRef persistShardAwareFormat(PERSIST_PREFIX "Format"_sr, "FoundationDB/StorageServer/1/5"_sr);
static const KeyRangeRef persistFormatReadableRange("FoundationDB/StorageServer/1/2"_sr,
                                                    "FoundationDB/StorageServer/1/6"_sr);
static const KeyRef persistID = PERSIST_PREFIX "ID"_sr;
static const KeyRef persistTssPairID = PERSIST_PREFIX "tssPairID"_sr;
static const KeyRef persistSSPairID = PERSIST_PREFIX "ssWithTSSPairID"_sr;
static const KeyRef persistTssQuarantine = PERSIST_PREFIX "tssQ"_sr;
static const KeyRef persistClusterIdKey = PERSIST_PREFIX "clusterId"_sr;

// (Potentially) change with the durable version or when fetchKeys completes
static const KeyRef persistVersion = PERSIST_PREFIX "Version"_sr;
static const KeyRangeRef persistShardAssignedKeys =
    KeyRangeRef(PERSIST_PREFIX "ShardAssigned/"_sr, PERSIST_PREFIX "ShardAssigned0"_sr);
static const KeyRangeRef persistShardAvailableKeys =
    KeyRangeRef(PERSIST_PREFIX "ShardAvailable/"_sr, PERSIST_PREFIX "ShardAvailable0"_sr);
static const KeyRangeRef persistByteSampleKeys = KeyRangeRef(PERSIST_PREFIX "BS/"_sr, PERSIST_PREFIX "BS0"_sr);
static const KeyRangeRef persistByteSampleSampleKeys =
    KeyRangeRef(PERSIST_PREFIX "BS/"_sr PERSIST_PREFIX "BS/"_sr, PERSIST_PREFIX "BS/"_sr PERSIST_PREFIX "BS0"_sr);
static const KeyRef persistLogProtocol = PERSIST_PREFIX "LogProtocol"_sr;
static const KeyRef persistPrimaryLocality = PERSIST_PREFIX "PrimaryLocality"_sr;
static const KeyRangeRef persistChangeFeedKeys = KeyRangeRef(PERSIST_PREFIX "CF/"_sr, PERSIST_PREFIX "CF0"_sr);
static const KeyRangeRef persistTenantMapKeys = KeyRangeRef(PERSIST_PREFIX "TM/"_sr, PERSIST_PREFIX "TM0"_sr);
// data keys are unmangled (but never start with PERSIST_PREFIX because they are always in allKeys)

static const KeyRangeRef persistStorageServerShardKeys =
    KeyRangeRef(PERSIST_PREFIX "StorageServerShard/"_sr, PERSIST_PREFIX "StorageServerShard0"_sr);

// Checkpoint related prefixes.
static const KeyRangeRef persistCheckpointKeys =
    KeyRangeRef(PERSIST_PREFIX "Checkpoint/"_sr, PERSIST_PREFIX "Checkpoint0"_sr);
static const KeyRangeRef persistPendingCheckpointKeys =
    KeyRangeRef(PERSIST_PREFIX "PendingCheckpoint/"_sr, PERSIST_PREFIX "PendingCheckpoint0"_sr);
static const std::string rocksdbCheckpointDirPrefix = "/rockscheckpoints_";

struct AddingShard : NonCopyable {
	KeyRange keys;
	Future<Void> fetchClient; // holds FetchKeys() actor
	Promise<Void> fetchComplete;
	Promise<Void> readWrite;

	// During the Fetching phase, it saves newer mutations whose version is greater or equal to fetchClient's
	// fetchVersion, while the shard is still busy catching up with fetchClient. It applies these updates after fetching
	// completes.
	std::deque<Standalone<VerUpdateRef>> updates;

	struct StorageServer* server;
	Version transferredVersion;
	Version fetchVersion;

	// To learn more details of the phase transitions, see function fetchKeys(). The phases below are sorted in
	// chronological order and do not go back.
	enum Phase {
		WaitPrevious,
		// During Fetching phase, it fetches data before fetchVersion and write it to storage, then let updater know it
		// is ready to update the deferred updates` (see the comment of member variable `updates` above).
		Fetching,
		// During the FetchingCF phase, the shard data is transferred but the remaining change feed data is still being
		// transferred. This is equivalent to the waiting phase for non-changefeed data.
		FetchingCF,
		// During Waiting phase, it sends updater the deferred updates, and wait until they are durable.
		Waiting
		// The shard's state is changed from adding to readWrite then.
	};

	Phase phase;

	AddingShard(StorageServer* server, KeyRangeRef const& keys);

	// When fetchKeys "partially completes" (splits an adding shard in two), this is used to construct the left half
	AddingShard(AddingShard* prev, KeyRange const& keys)
	  : keys(keys), fetchClient(prev->fetchClient), server(prev->server), transferredVersion(prev->transferredVersion),
	    fetchVersion(prev->fetchVersion), phase(prev->phase) {}
	~AddingShard() {
		if (!fetchComplete.isSet())
			fetchComplete.send(Void());
		if (!readWrite.isSet())
			readWrite.send(Void());
	}

	void addMutation(Version version, bool fromFetch, MutationRef const& mutation);

	bool isDataTransferred() const { return phase >= FetchingCF; }
	bool isDataAndCFTransferred() const { return phase >= Waiting; }
};

class ShardInfo : public ReferenceCounted<ShardInfo>, NonCopyable {
	ShardInfo(KeyRange keys, std::unique_ptr<AddingShard>&& adding, StorageServer* readWrite)
	  : adding(std::move(adding)), readWrite(readWrite), keys(keys), version(0) {}

public:
	// A shard has 3 mutual exclusive states: adding, readWrite and notAssigned.
	std::unique_ptr<AddingShard> adding;
	struct StorageServer* readWrite;
	KeyRange keys;
	uint64_t changeCounter;
	uint64_t shardId;
	uint64_t desiredShardId;
	Version version;

	static ShardInfo* newNotAssigned(KeyRange keys) { return new ShardInfo(keys, nullptr, nullptr); }
	static ShardInfo* newReadWrite(KeyRange keys, StorageServer* data) { return new ShardInfo(keys, nullptr, data); }
	static ShardInfo* newAdding(StorageServer* data, KeyRange keys) {
		return new ShardInfo(keys, std::make_unique<AddingShard>(data, keys), nullptr);
	}
	static ShardInfo* addingSplitLeft(KeyRange keys, AddingShard* oldShard) {
		return new ShardInfo(keys, std::make_unique<AddingShard>(oldShard, keys), nullptr);
	}

	static ShardInfo* newShard(StorageServer* data, const StorageServerShard& shard) {
		ShardInfo* res = nullptr;
		switch (shard.getShardState()) {
		case StorageServerShard::NotAssigned:
			res = newNotAssigned(shard.range);
			break;
		case StorageServerShard::MovingIn:
		case StorageServerShard::ReadWritePending:
			res = newAdding(data, shard.range);
			break;
		case StorageServerShard::ReadWrite:
			res = newReadWrite(shard.range, data);
			break;
		default:
			TraceEvent(SevError, "UnknownShardState").detail("State", shard.shardState);
		}
		res->populateShard(shard);
		return res;
	}

	static bool canMerge(const ShardInfo* l, const ShardInfo* r) {
		if (l == nullptr || r == nullptr || l->keys.end != r->keys.begin || l->version == invalidVersion ||
		    r->version == invalidVersion) {
			return false;
		}
		if (l->shardId != r->shardId || l->desiredShardId != r->desiredShardId) {
			return false;
		}
		return (l->isReadable() && r->isReadable()) || (!l->assigned() && !r->assigned());
	}

	StorageServerShard toStorageServerShard() const {
		StorageServerShard::ShardState st = StorageServerShard::NotAssigned;
		if (this->isReadable()) {
			st = StorageServerShard::ReadWrite;
		} else if (!this->assigned()) {
			st = StorageServerShard::NotAssigned;
		} else {
			ASSERT(this->adding);
			st = this->adding->phase == AddingShard::Waiting ? StorageServerShard::ReadWritePending
			                                                 : StorageServerShard::MovingIn;
		}
		return StorageServerShard(this->keys, this->version, this->shardId, this->desiredShardId, st);
	}

	// Copies necessary information from `shard`.
	void populateShard(const StorageServerShard& shard) {
		this->version = shard.version;
		this->shardId = shard.id;
		this->desiredShardId = shard.desiredId;
	}

	// Returns true if the current shard is merged with `other`.
	bool mergeWith(const ShardInfo* other) {
		if (!canMerge(this, other)) {
			return false;
		}
		this->keys = KeyRangeRef(this->keys.begin, other->keys.end);
		this->version = std::max(this->version, other->version);
		return true;
	}

	void validate() const {
		// TODO: Complete this.
	}

	bool isReadable() const { return readWrite != nullptr; }
	bool notAssigned() const { return !readWrite && !adding; }
	bool assigned() const { return readWrite || adding; }
	bool isInVersionedData() const { return readWrite || (adding && adding->isDataTransferred()); }
	bool isCFInVersionedData() const { return readWrite || (adding && adding->isDataAndCFTransferred()); }
	void addMutation(Version version, bool fromFetch, MutationRef const& mutation);
	bool isFetched() const { return readWrite || (adding && adding->fetchComplete.isSet()); }

	const char* debugDescribeState() const {
		if (notAssigned())
			return "NotAssigned";
		else if (adding && !adding->isDataAndCFTransferred())
			return "AddingFetchingCF";
		else if (adding && !adding->isDataTransferred())
			return "AddingFetching";
		else if (adding)
			return "AddingTransferred";
		else
			return "ReadWrite";
	}
};

struct StorageServerDisk {
	explicit StorageServerDisk(struct StorageServer* data, IKeyValueStore* storage) : data(data), storage(storage) {}

	void makeNewStorageServerDurable(const bool shardAware);
	bool makeVersionMutationsDurable(Version& prevStorageVersion,
	                                 Version newStorageVersion,
	                                 int64_t& bytesLeft,
	                                 UnlimitedCommitBytes unlimitedCommitBytes);
	void makeVersionDurable(Version version);
	void makeTssQuarantineDurable();
	Future<bool> restoreDurableState();

	void changeLogProtocol(Version version, ProtocolVersion protocol);

	void writeMutation(MutationRef mutation);
	void writeKeyValue(KeyValueRef kv);
	void clearRange(KeyRangeRef keys);

	Future<Void> addRange(KeyRangeRef range, std::string id) { return storage->addRange(range, id); }

	std::vector<std::string> removeRange(KeyRangeRef range) { return storage->removeRange(range); }

	void persistRangeMapping(KeyRangeRef range, bool isAdd) { storage->persistRangeMapping(range, isAdd); }

	Future<Void> cleanUpShardsIfNeeded(const std::vector<std::string>& shardIds) {
		return storage->cleanUpShardsIfNeeded(shardIds);
	};

	Future<Void> getError() { return storage->getError(); }
	Future<Void> init() { return storage->init(); }
	Future<Void> canCommit() { return storage->canCommit(); }
	Future<Void> commit() { return storage->commit(); }

	// SOMEDAY: Put readNextKeyInclusive in IKeyValueStore
	// Read the key that is equal or greater then 'key' from the storage engine.
	// For example, readNextKeyInclusive("a") should return:
	//  - "a", if key "a" exist
	//  - "b", if key "a" doesn't exist, and "b" is the next existing key in total order
	//  - allKeys.end, if keyrange [a, allKeys.end) is empty
	Future<Key> readNextKeyInclusive(KeyRef key, Optional<ReadOptions> options = Optional<ReadOptions>()) {
		++(*kvScans);
		return readFirstKey(storage, KeyRangeRef(key, allKeys.end), options);
	}
	Future<Optional<Value>> readValue(KeyRef key, Optional<ReadOptions> options = Optional<ReadOptions>()) {
		++(*kvGets);
		return storage->readValue(key, options);
	}
	Future<Optional<Value>> readValuePrefix(KeyRef key,
	                                        int maxLength,
	                                        Optional<ReadOptions> options = Optional<ReadOptions>()) {
		++(*kvGets);
		return storage->readValuePrefix(key, maxLength, options);
	}
	Future<RangeResult> readRange(KeyRangeRef keys,
	                              int rowLimit = 1 << 30,
	                              int byteLimit = 1 << 30,
	                              Optional<ReadOptions> options = Optional<ReadOptions>()) {
		++(*kvScans);
		return storage->readRange(keys, rowLimit, byteLimit, options);
	}

	Future<CheckpointMetaData> checkpoint(const CheckpointRequest& request) { return storage->checkpoint(request); }

	Future<Void> restore(const std::vector<CheckpointMetaData>& checkpoints) { return storage->restore(checkpoints); }

	Future<Void> deleteCheckpoint(const CheckpointMetaData& checkpoint) {
		return storage->deleteCheckpoint(checkpoint);
	}

	KeyValueStoreType getKeyValueStoreType() const { return storage->getType(); }
	StorageBytes getStorageBytes() const { return storage->getStorageBytes(); }
	std::tuple<size_t, size_t, size_t> getSize() const { return storage->getSize(); }

	// The following are pointers to the Counters in StorageServer::counters of the same names.
	Counter* kvCommitLogicalBytes;
	Counter* kvClearRanges;
	Counter* kvGets;
	Counter* kvScans;
	Counter* kvCommits;

private:
	struct StorageServer* data;
	IKeyValueStore* storage;
	void writeMutations(const VectorRef<MutationRef>& mutations, Version debugVersion, const char* debugContext);

	ACTOR static Future<Key> readFirstKey(IKeyValueStore* storage, KeyRangeRef range, Optional<ReadOptions> options) {
		RangeResult r = wait(storage->readRange(range, 1, 1 << 30, options));
		if (r.size())
			return r[0].key;
		else
			return range.end;
	}
};

struct UpdateEagerReadInfo {
	std::vector<KeyRef> keyBegin;
	std::vector<Key> keyEnd; // these are for ClearRange

	std::vector<std::pair<KeyRef, int>> keys;
	std::vector<Optional<Value>> value;

	Arena arena;

	void addMutations(VectorRef<MutationRef> const& mutations) {
		for (auto& m : mutations)
			addMutation(m);
	}

	void addMutation(MutationRef const& m) {
		// SOMEDAY: Theoretically we can avoid a read if there is an earlier overlapping ClearRange
		if (m.type == MutationRef::ClearRange && !m.param2.startsWith(systemKeys.end) &&
		    SERVER_KNOBS->ENABLE_CLEAR_RANGE_EAGER_READS)
			keyBegin.push_back(m.param2);
		else if (m.type == MutationRef::CompareAndClear) {
			if (SERVER_KNOBS->ENABLE_CLEAR_RANGE_EAGER_READS)
				keyBegin.push_back(keyAfter(m.param1, arena));
			if (keys.size() > 0 && keys.back().first == m.param1) {
				// Don't issue a second read, if the last read was equal to the current key.
				// CompareAndClear is likely to be used after another atomic operation on same key.
				keys.back().second = std::max(keys.back().second, m.param2.size() + 1);
			} else {
				keys.emplace_back(m.param1, m.param2.size() + 1);
			}
		} else if ((m.type == MutationRef::AppendIfFits) || (m.type == MutationRef::ByteMin) ||
		           (m.type == MutationRef::ByteMax))
			keys.emplace_back(m.param1, CLIENT_KNOBS->VALUE_SIZE_LIMIT);
		else if (isAtomicOp((MutationRef::Type)m.type))
			keys.emplace_back(m.param1, m.param2.size());
	}

	void finishKeyBegin() {
		if (SERVER_KNOBS->ENABLE_CLEAR_RANGE_EAGER_READS) {
			std::sort(keyBegin.begin(), keyBegin.end());
			keyBegin.resize(std::unique(keyBegin.begin(), keyBegin.end()) - keyBegin.begin());
		}
		std::sort(keys.begin(), keys.end(), [](const std::pair<KeyRef, int>& lhs, const std::pair<KeyRef, int>& rhs) {
			return (lhs.first < rhs.first) || (lhs.first == rhs.first && lhs.second > rhs.second);
		});
		keys.resize(std::unique(keys.begin(),
		                        keys.end(),
		                        [](const std::pair<KeyRef, int>& lhs, const std::pair<KeyRef, int>& rhs) {
			                        return lhs.first == rhs.first;
		                        }) -
		            keys.begin());
		// value gets populated in doEagerReads
	}

	Optional<Value>& getValue(KeyRef key) {
		int i = std::lower_bound(keys.begin(),
		                         keys.end(),
		                         std::pair<KeyRef, int>(key, 0),
		                         [](const std::pair<KeyRef, int>& lhs, const std::pair<KeyRef, int>& rhs) {
			                         return lhs.first < rhs.first;
		                         }) -
		        keys.begin();
		ASSERT(i < keys.size() && keys[i].first == key);
		return value[i];
	}

	KeyRef getKeyEnd(KeyRef key) {
		int i = std::lower_bound(keyBegin.begin(), keyBegin.end(), key) - keyBegin.begin();
		ASSERT(i < keyBegin.size() && keyBegin[i] == key);
		return keyEnd[i];
	}
};

const int VERSION_OVERHEAD =
    64 + sizeof(Version) + sizeof(Standalone<VerUpdateRef>) + // mutationLog, 64b overhead for map
    2 * (64 + sizeof(Version) +
         sizeof(Reference<VersionedMap<KeyRef, ValueOrClearToRef>::PTreeT>)); // versioned map [ x2 for
                                                                              // createNewVersion(version+1) ], 64b
                                                                              // overhead for map
// For both the mutation log and the versioned map.
static int mvccStorageBytes(MutationRef const& m) {
	return VersionedMap<KeyRef, ValueOrClearToRef>::overheadPerItem * 2 +
	       (MutationRef::OVERHEAD_BYTES + m.param1.size() + m.param2.size()) * 2;
}

struct FetchInjectionInfo {
	Arena arena;
	std::vector<VerUpdateRef> changes;
};

struct ChangeFeedInfo : ReferenceCounted<ChangeFeedInfo> {
	std::deque<Standalone<MutationsAndVersionRef>> mutations;
	Version fetchVersion = invalidVersion; // The version that commits from a fetch have been written to storage, but
	                                       // have not yet been committed as part of updateStorage.
	Version storageVersion = invalidVersion; // The version between the storage version and the durable version are
	                                         // being written to disk as part of the current commit in updateStorage.
	Version durableVersion = invalidVersion; // All versions before the durable version are durable on disk
	Version metadataVersion = invalidVersion; // Last update to the change feed metadata. Used for reasoning about
	                                          // fetched metadata vs local metadata
	Version emptyVersion = 0; // The change feed does not have any mutations before emptyVersion
	KeyRange range;
	Key id;
	AsyncTrigger newMutations;
	NotifiedVersion durableFetchVersion;
	// A stopped change feed no longer adds new mutations, but is still queriable.
	// stopVersion = MAX_VERSION means the feed has not been stopped
	Version stopVersion = MAX_VERSION;

	// We need to track the version the change feed metadata was created by private mutation, so that if it is rolled
	// back, we can avoid notifying other SS of change feeds that don't durably exist
	Version metadataCreateVersion = invalidVersion;

	bool removing = false;
	bool destroyed = false;

	KeyRangeMap<std::unordered_map<UID, Promise<Void>>> moveTriggers;

	void triggerOnMove(KeyRange range, UID streamUID, Promise<Void> p) {
		auto toInsert = moveTriggers.modify(range);
		for (auto triggerRange = toInsert.begin(); triggerRange != toInsert.end(); ++triggerRange) {
			triggerRange->value().insert({ streamUID, p });
		}
	}

	void moved(KeyRange range) {
		auto toTrigger = moveTriggers.intersectingRanges(range);
		for (auto& triggerRange : toTrigger) {
			for (auto& triggerStream : triggerRange.cvalue()) {
				if (triggerStream.second.canBeSet()) {
					triggerStream.second.send(Void());
				}
			}
		}
		// coalesce doesn't work with promises
		moveTriggers.insert(range, std::unordered_map<UID, Promise<Void>>());
	}

	void removeOnMoveTrigger(KeyRange range, UID streamUID) {
		auto toRemove = moveTriggers.modify(range);
		for (auto triggerRange = toRemove.begin(); triggerRange != toRemove.end(); ++triggerRange) {
			auto streamToRemove = triggerRange->value().find(streamUID);
			ASSERT(streamToRemove != triggerRange->cvalue().end());
			triggerRange->value().erase(streamToRemove);
		}
		// TODO: may be more cleanup possible here
	}

	void destroy(Version destroyVersion) {
		updateMetadataVersion(destroyVersion);
		removing = true;
		destroyed = true;
		moved(range);
		newMutations.trigger();
	}

	bool updateMetadataVersion(Version version) {
		// don't update metadata version if removing, so that metadata version remains the moved away version
		if (!removing && version > metadataVersion) {
			metadataVersion = version;
			return true;
		}
		return false;
	}
};

class ServerWatchMetadata : public ReferenceCounted<ServerWatchMetadata> {
public:
	Key key;
	Optional<Value> value;
	Version version;
	Future<Version> watch_impl;
	Promise<Version> versionPromise;
	Optional<TagSet> tags;
	Optional<UID> debugID;

	ServerWatchMetadata(Key key, Optional<Value> value, Version version, Optional<TagSet> tags, Optional<UID> debugID)
	  : key(key), value(value), version(version), tags(tags), debugID(debugID) {}
};

struct BusiestWriteTagContext {
	const std::string busiestWriteTagTrackingKey;
	UID ratekeeperID;
	Reference<EventCacheHolder> busiestWriteTagEventHolder;
	double lastUpdateTime;

	BusiestWriteTagContext(const UID& thisServerID)
	  : busiestWriteTagTrackingKey(thisServerID.toString() + "/BusiestWriteTag"), ratekeeperID(UID()),
	    busiestWriteTagEventHolder(makeReference<EventCacheHolder>(busiestWriteTagTrackingKey)), lastUpdateTime(-1) {}
};

struct StorageServer {
	typedef VersionedMap<KeyRef, ValueOrClearToRef> VersionedData;

private:
	// versionedData contains sets and clears.

	// * Nonoverlapping: No clear overlaps a set or another clear, or adjoins another clear.
	// ~ Clears are maximal: If versionedData.at(v) contains a clear [b,e) then
	//      there is a key data[e]@v, or e==allKeys.end, or a shard boundary or former boundary at e

	// * Reads are possible: When k is in a readable shard, for any v in [storageVersion, version.get()],
	//      storage[k] + versionedData.at(v)[k] = database[k] @ v    (storage[k] might be @ any version in
	//      [durableVersion, storageVersion])

	// * Transferred shards are partially readable: When k is in an adding, transferred shard, for any v in
	// [transferredVersion, version.get()],
	//      storage[k] + versionedData.at(v)[k] = database[k] @ v

	// * versionedData contains versions [storageVersion(), version.get()].  It might also contain version
	// (version.get()+1), in which changeDurableVersion may be deleting ghosts, and/or it might
	//      contain later versions if applyUpdate is on the stack.

	// * Old shards are erased: versionedData.atLatest() has entries (sets or intersecting clears) only for keys in
	// readable or adding,transferred shards.
	//   Earlier versions may have extra entries for shards that *were* readable or adding,transferred when those
	//   versions were the latest, but they eventually are forgotten.

	// * Old mutations are erased: All items in versionedData.atLatest() have insertVersion() > durableVersion(), but
	// views
	//   at older versions may contain older items which are also in storage (this is OK because of idempotency)

	VersionedData versionedData;
	std::map<Version, Standalone<VerUpdateRef>> mutationLog; // versions (durableVersion, version]
	std::unordered_map<KeyRef, Reference<ServerWatchMetadata>> watchMap; // keep track of server watches

public:
	struct PendingNewShard {
		PendingNewShard(uint64_t shardId, KeyRangeRef range) : shardId(format("%016llx", shardId)), range(range) {}

		std::string toString() const {
			return fmt::format("PendingNewShard: [ShardID]: {} [Range]: {}",
			                   this->shardId,
			                   Traceable<KeyRangeRef>::toString(this->range));
		}

		std::string shardId;
		KeyRange range;
	};

	std::map<Version, std::vector<CheckpointMetaData>> pendingCheckpoints; // Pending checkpoint requests
	std::unordered_map<UID, CheckpointMetaData> checkpoints; // Existing and deleting checkpoints
	TenantMap tenantMap;
	Reference<TenantPrefixIndex> tenantPrefixIndex;
	std::map<Version, std::vector<PendingNewShard>>
	    pendingAddRanges; // Pending requests to add ranges to physical shards
	std::map<Version, std::vector<KeyRange>>
	    pendingRemoveRanges; // Pending requests to remove ranges from physical shards

	Reference<IPageEncryptionKeyProvider> encryptionKeyProvider;

	bool shardAware; // True if the storage server is aware of the physical shards.

	// Histograms
	struct FetchKeysHistograms {
		const Reference<Histogram> latency;
		const Reference<Histogram> bytes;
		const Reference<Histogram> bandwidth;

		FetchKeysHistograms()
		  : latency(Histogram::getHistogram(STORAGESERVER_HISTOGRAM_GROUP,
		                                    FETCH_KEYS_LATENCY_HISTOGRAM,
		                                    Histogram::Unit::microseconds)),
		    bytes(Histogram::getHistogram(STORAGESERVER_HISTOGRAM_GROUP,
		                                  FETCH_KEYS_BYTES_HISTOGRAM,
		                                  Histogram::Unit::bytes)),
		    bandwidth(Histogram::getHistogram(STORAGESERVER_HISTOGRAM_GROUP,
		                                      FETCH_KEYS_BYTES_PER_SECOND_HISTOGRAM,
		                                      Histogram::Unit::bytes_per_second)) {}
	} fetchKeysHistograms;

	Reference<Histogram> tlogCursorReadsLatencyHistogram;
	Reference<Histogram> ssVersionLockLatencyHistogram;
	Reference<Histogram> eagerReadsLatencyHistogram;
	Reference<Histogram> fetchKeysPTreeUpdatesLatencyHistogram;
	Reference<Histogram> tLogMsgsPTreeUpdatesLatencyHistogram;
	Reference<Histogram> storageUpdatesDurableLatencyHistogram;
	Reference<Histogram> storageCommitLatencyHistogram;
	Reference<Histogram> ssDurableVersionUpdateLatencyHistogram;

	// watch map operations
	Reference<ServerWatchMetadata> getWatchMetadata(KeyRef key) const;
	KeyRef setWatchMetadata(Reference<ServerWatchMetadata> metadata);
	void deleteWatchMetadata(KeyRef key);
	void clearWatchMetadata();

	// tenant map operations
	bool insertTenant(TenantNameRef tenantName, TenantMapEntry tenantEntry, Version version);
	void insertTenant(TenantNameRef tenantName, ValueRef value, Version version);
	void clearTenants(TenantNameRef startTenant, TenantNameRef endTenant, Version version);

	Optional<TenantMapEntry> getTenantEntry(Version version, TenantInfo tenant);
	KeyRangeRef clampRangeToTenant(KeyRangeRef range, Optional<TenantMapEntry> tenantEntry, Arena& arena);

	std::vector<StorageServerShard> getStorageServerShards(KeyRangeRef range);

	class CurrentRunningFetchKeys {
		std::unordered_map<UID, double> startTimeMap;
		std::unordered_map<UID, KeyRange> keyRangeMap;

		static const StringRef emptyString;
		static const KeyRangeRef emptyKeyRange;

	public:
		void recordStart(const UID id, const KeyRange& keyRange) {
			startTimeMap[id] = now();
			keyRangeMap[id] = keyRange;
		}

		void recordFinish(const UID id) {
			startTimeMap.erase(id);
			keyRangeMap.erase(id);
		}

		std::pair<double, KeyRange> longestTime() const {
			if (numRunning() == 0) {
				return { -1, emptyKeyRange };
			}

			const double currentTime = now();
			double longest = 0;
			UID UIDofLongest;
			for (const auto& kv : startTimeMap) {
				const double currentRunningTime = currentTime - kv.second;
				if (longest <= currentRunningTime) {
					longest = currentRunningTime;
					UIDofLongest = kv.first;
				}
			}
			if (BUGGIFY) {
				UIDofLongest = deterministicRandom()->randomUniqueID();
			}
			auto it = keyRangeMap.find(UIDofLongest);
			if (it != keyRangeMap.end()) {
				return { longest, it->second };
			}
			return { -1, emptyKeyRange };
		}

		int numRunning() const { return startTimeMap.size(); }
	} currentRunningFetchKeys;

	Tag tag;
	std::vector<std::pair<Version, Tag>> history;
	std::vector<std::pair<Version, Tag>> allHistory;
	Version poppedAllAfter;
	std::map<Version, Arena>
	    freeable; // for each version, an Arena that must be held until that version is < oldestVersion
	Arena lastArena;
	double cpuUsage;
	double diskUsage;

	std::map<Version, Standalone<VerUpdateRef>> const& getMutationLog() const { return mutationLog; }
	std::map<Version, Standalone<VerUpdateRef>>& getMutableMutationLog() { return mutationLog; }
	VersionedData const& data() const { return versionedData; }
	VersionedData& mutableData() { return versionedData; }

	double old_rate = 1.0;
	double currentRate() {
		auto versionLag = version.get() - durableVersion.get();
		double res;
		if (versionLag >= SERVER_KNOBS->STORAGE_DURABILITY_LAG_HARD_MAX) {
			res = 0.0;
		} else if (versionLag > SERVER_KNOBS->STORAGE_DURABILITY_LAG_SOFT_MAX) {
			res =
			    1.0 -
			    (double(versionLag - SERVER_KNOBS->STORAGE_DURABILITY_LAG_SOFT_MAX) /
			     double(SERVER_KNOBS->STORAGE_DURABILITY_LAG_HARD_MAX - SERVER_KNOBS->STORAGE_DURABILITY_LAG_SOFT_MAX));
		} else {
			res = 1.0;
		}
		if (res != old_rate) {
			TraceEvent(SevDebug, "LocalRatekeeperChange", thisServerID)
			    .detail("Old", old_rate)
			    .detail("New", res)
			    .detail("NonDurableVersions", versionLag);
			old_rate = res;
		}
		return res;
	}

	void addMutationToMutationLogOrStorage(
	    Version ver,
	    MutationRef m); // Appends m to mutationLog@ver, or to storage if ver==invalidVersion

	// Update the byteSample, and write the updates to the mutation log@ver, or to storage if ver==invalidVersion
	void byteSampleApplyMutation(MutationRef const& m, Version ver);
	void byteSampleApplySet(KeyValueRef kv, Version ver);
	void byteSampleApplyClear(KeyRangeRef range, Version ver);

	void popVersion(Version v, bool popAllTags = false) {
		if (logSystem && !isTss()) {
			if (v > poppedAllAfter) {
				popAllTags = true;
				poppedAllAfter = std::numeric_limits<Version>::max();
			}

			std::vector<std::pair<Version, Tag>>* hist = &history;
			std::vector<std::pair<Version, Tag>> allHistoryCopy;
			if (popAllTags) {
				allHistoryCopy = allHistory;
				hist = &allHistoryCopy;
			}

			while (hist->size() && v > hist->back().first) {
				logSystem->pop(v, hist->back().second);
				hist->pop_back();
			}
			if (hist->size()) {
				logSystem->pop(v, hist->back().second);
			} else {
				logSystem->pop(v, tag);
			}
		}
	}

	Standalone<VerUpdateRef>& addVersionToMutationLog(Version v) {
		// return existing version...
		auto m = mutationLog.find(v);
		if (m != mutationLog.end())
			return m->second;

		// ...or create a new one
		auto& u = mutationLog[v];
		u.version = v;
		if (lastArena.getSize() >= 65536)
			lastArena = Arena(4096);
		u.arena() = lastArena;
		counters.bytesInput += VERSION_OVERHEAD;
		return u;
	}

	MutationRef addMutationToMutationLog(Standalone<VerUpdateRef>& mLV, MutationRef const& m) {
		byteSampleApplyMutation(m, mLV.version);
		counters.bytesInput += mvccStorageBytes(m);
		return mLV.push_back_deep(mLV.arena(), m);
	}

	void setTssPair(UID pairId) {
		tssPairID = Optional<UID>(pairId);

		// Set up tss fault injection here, only if we are in simulated mode and with fault injection.
		// With fault injection enabled, the tss will start acting normal for a bit, then after the specified delay
		// start behaving incorrectly.
		if (g_network->isSimulated() && !g_simulator->speedUpSimulation &&
		    g_simulator->tssMode >= ISimulator::TSSMode::EnabledAddDelay) {
			tssFaultInjectTime = now() + deterministicRandom()->randomInt(60, 300);
			TraceEvent(SevWarnAlways, "TSSInjectFaultEnabled", thisServerID)
			    .detail("Mode", g_simulator->tssMode)
			    .detail("At", tssFaultInjectTime.get());
		}
	}

	// If a TSS is "in quarantine", it means it has incorrect data. It is effectively in a "zombie" state where it
	// rejects all read requests and ignores all non-private mutations and data movements, but otherwise is still part
	// of the cluster. The purpose of this state is to "freeze" the TSS state after a mismatch so a human operator can
	// investigate, but preventing a new storage process from replacing the TSS on the worker. It will still get removed
	// from the cluster if it falls behind on the mutation stream, or if its tss pair gets removed and its tag is no
	// longer valid.
	bool isTSSInQuarantine() { return tssPairID.present() && tssInQuarantine; }

	void startTssQuarantine() {
		if (!tssInQuarantine) {
			// persist quarantine so it's still quarantined if rebooted
			storage.makeTssQuarantineDurable();
		}
		tssInQuarantine = true;
	}

	StorageServerDisk storage;

	KeyRangeMap<Reference<ShardInfo>> shards;
	uint64_t shardChangeCounter; // max( shards->changecounter )

	KeyRangeMap<bool> cachedRangeMap; // indicates if a key-range is being cached

	KeyRangeMap<std::vector<Reference<ChangeFeedInfo>>> keyChangeFeed;
	std::map<Key, Reference<ChangeFeedInfo>> uidChangeFeed;
	Deque<std::pair<std::vector<Key>, Version>> changeFeedVersions;
	std::map<UID, PromiseStream<Key>> changeFeedDestroys;
	std::set<Key> currentChangeFeeds;
	std::set<Key> fetchingChangeFeeds;
	std::unordered_map<NetworkAddress, std::map<UID, Version>> changeFeedClientVersions;
	std::unordered_map<Key, Version> changeFeedCleanupDurable;
	int64_t activeFeedQueries = 0;
	int64_t changeFeedMemoryBytes = 0;
	std::deque<std::pair<Version, int64_t>> feedMemoryBytesByVersion;

	// newestAvailableVersion[k]
	//   == invalidVersion -> k is unavailable at all versions
	//   <= storageVersion -> k is unavailable at all versions (but might be read anyway from storage if we are in the
	//   process of committing makeShardDurable)
	//   == v              -> k is readable (from storage+versionedData) @ [storageVersion,v], and not being updated
	//   when version increases
	//   == latestVersion  -> k is readable (from storage+versionedData) @ [storageVersion,version.get()], and thus
	//   stays available when version increases
	CoalescedKeyRangeMap<Version> newestAvailableVersion;

	CoalescedKeyRangeMap<Version> newestDirtyVersion; // Similar to newestAvailableVersion, but includes (only) keys
	                                                  // that were only partly available (due to cancelled fetchKeys)

	// The following are in rough order from newest to oldest
	Version lastTLogVersion, lastVersionWithData, restoredVersion, prevVersion;
	NotifiedVersion version;
	NotifiedVersion desiredOldestVersion; // We can increase oldestVersion (and then durableVersion) to this version
	                                      // when the disk permits
	NotifiedVersion oldestVersion; // See also storageVersion()
	NotifiedVersion durableVersion; // At least this version will be readable from storage after a power failure
	Version rebootAfterDurableVersion;
	int8_t primaryLocality;
	NotifiedVersion knownCommittedVersion;

	Deque<std::pair<Version, Version>> recoveryVersionSkips;
	int64_t versionLag; // An estimate for how many versions it takes for the data to move from the logs to this storage
	                    // server

	Optional<UID> sourceTLogID; // the tLog from which the latest batch of versions were fetched

	ProtocolVersion logProtocol;

	Reference<ILogSystem> logSystem;
	Reference<ILogSystem::IPeekCursor> logCursor;

	Promise<UID> clusterId;
	// The version the cluster starts on. This value is not persisted and may
	// not be valid after a recovery.
	Version initialClusterVersion = 1;
	UID thisServerID;
	Optional<UID> tssPairID; // if this server is a tss, this is the id of its (ss) pair
	Optional<UID> ssPairID; // if this server is an ss, this is the id of its (tss) pair
	Optional<double> tssFaultInjectTime;
	bool tssInQuarantine;

	Key sk;
	Reference<AsyncVar<ServerDBInfo> const> db;
	Database cx;
	ActorCollection actors;

	StorageServerMetrics metrics;
	CoalescedKeyRangeMap<bool, int64_t, KeyBytesMetric<int64_t>> byteSampleClears;
	AsyncVar<bool> byteSampleClearsTooLarge;
	Future<Void> byteSampleRecovery;
	Future<Void> durableInProgress;

	AsyncMap<Key, bool> watches;
	int64_t watchBytes;
	int64_t numWatches;
	AsyncVar<bool> noRecentUpdates;
	double lastUpdate;

	std::string folder;

	// defined only during splitMutations()/addMutation()
	UpdateEagerReadInfo* updateEagerReads;

	FlowLock durableVersionLock;
	FlowLock fetchKeysParallelismLock;
	// Extra lock that prevents too much post-initial-fetch work from building up, such as mutation applying and change
	// feed tail fetching
	FlowLock fetchKeysParallelismFullLock;
	FlowLock changeFeedDiskReadsLock;
	int64_t fetchKeysBytesBudget;
	AsyncVar<bool> fetchKeysBudgetUsed;
	std::vector<Promise<FetchInjectionInfo*>> readyFetchKeys;

	FlowLock serveFetchCheckpointParallelismLock;

	PriorityMultiLock ssLock;
	std::vector<int> readPriorityRanks;
	FlowLock serveAuditStorageParallelismLock;

	int64_t instanceID;

	Promise<Void> otherError;
	Promise<Void> coreStarted;
	bool shuttingDown;

	Promise<Void> registerInterfaceAcceptingRequests;
	Future<Void> interfaceRegistered;

	bool behind;
	bool versionBehind;

	bool debug_inApplyUpdate;
	double debug_lastValidateTime;

	int64_t lastBytesInputEBrake;
	Version lastDurableVersionEBrake;

	int maxQueryQueue;
	int getAndResetMaxQueryQueueSize() {
		int val = maxQueryQueue;
		maxQueryQueue = 0;
		return val;
	}

	TransactionTagCounter transactionTagCounter;
	BusiestWriteTagContext busiestWriteTagContext;

	Optional<LatencyBandConfig> latencyBandConfig;

	struct Counters {
		CounterCollection cc;
		Counter allQueries, getKeyQueries, getValueQueries, getRangeQueries, getMappedRangeQueries,
		    getRangeStreamQueries, finishedQueries, lowPriorityQueries, rowsQueried, bytesQueried, watchQueries,
		    emptyQueries, feedRowsQueried, feedBytesQueried, feedStreamQueries, rejectedFeedStreamQueries,
		    feedVersionQueries;

		// Bytes of the mutations that have been added to the memory of the storage server. When the data is durable
		// and cleared from the memory, we do not subtract it but add it to bytesDurable.
		Counter bytesInput;
		// Bytes pulled from TLogs, it counts the size of the key value pairs, e.g., key-value pair ("a", "b") is
		// counted as 2 Bytes.
		Counter logicalBytesInput;
		// Bytes pulled from TLogs for moving-in shards, it counts the mutations sent to the moving-in shard during
		// Fetching and Waiting phases.
		Counter logicalBytesMoveInOverhead;
		// Bytes committed to the underlying storage engine by SS, it counts the size of key value pairs.
		Counter kvCommitLogicalBytes;
		// Count of all clearRange operatons to the storage engine.
		Counter kvClearRanges;
		// ClearRange operations issued by FDB, instead of from users, e.g., ClearRange operations to remove a shard
		// from a storage server, as in removeDataRange().
		Counter kvSystemClearRanges;
		// Bytes of the mutations that have been removed from memory because they durable. The counting is same as
		// bytesInput, instead of the actual bytes taken in the storages, so that (bytesInput - bytesDurable) can
		// reflect the current memory footprint of MVCC.
		Counter bytesDurable;
		// Bytes fetched by fetchKeys() for data movements. The size is counted as a collection of KeyValueRef.
		Counter bytesFetched;
		// Like bytesInput but without MVCC accounting. The size is counted as how much it takes when serialized. It
		// is basically the size of both parameters of the mutation and a 12 bytes overhead that keeps mutation type
		// and the lengths of both parameters.
		Counter mutationBytes;

		// Bytes fetched by fetchChangeFeed for data movements.
		Counter feedBytesFetched;

		Counter sampledBytesCleared;
		// The number of key-value pairs fetched by fetchKeys()
		Counter kvFetched;
		Counter mutations, setMutations, clearRangeMutations, atomicMutations, changeFeedMutations,
		    changeFeedMutationsDurable;
		Counter updateBatches, updateVersions;
		Counter loops;
		Counter fetchWaitingMS, fetchWaitingCount, fetchExecutingMS, fetchExecutingCount;
		Counter readsRejected;
		Counter wrongShardServer;
		Counter fetchedVersions;
		Counter fetchesFromLogs;
		// The following counters measure how many of lookups in the getMappedRangeQueries are effective. "Miss"
		// means fallback if fallback is enabled, otherwise means failure (so that another layer could implement
		// fallback).
		Counter quickGetValueHit, quickGetValueMiss, quickGetKeyValuesHit, quickGetKeyValuesMiss;

		// The number of logical bytes returned from storage engine, in response to readRange operations.
		Counter kvScanBytes;
		// The number of logical bytes returned from storage engine, in response to readValue operations.
		Counter kvGetBytes;
		// The number of keys read from storage engine by eagerReads.
		Counter eagerReadsKeys;
		// The count of readValue operation to the storage engine.
		Counter kvGets;
		// The count of readValue operation to the storage engine.
		Counter kvScans;
		// The count of commit operation to the storage engine.
		Counter kvCommits;
		// The count of change feed reads that hit disk
		Counter changeFeedDiskReads;

		LatencySample readLatencySample;
		LatencySample readKeyLatencySample;
		LatencySample readValueLatencySample;
		LatencySample readRangeLatencySample;
		LatencySample readVersionWaitSample;
		LatencySample readQueueWaitSample;
		LatencySample kvReadRangeLatencySample;
		LatencySample updateLatencySample;

		LatencyBands readLatencyBands;
		LatencySample mappedRangeSample; // Samples getMappedRange latency
		LatencySample mappedRangeRemoteSample; // Samples getMappedRange remote subquery latency
		LatencySample mappedRangeLocalSample; // Samples getMappedRange local subquery latency

		Counters(StorageServer* self)
		  : cc("StorageServer", self->thisServerID.toString()), allQueries("QueryQueue", cc),
		    getKeyQueries("GetKeyQueries", cc), getValueQueries("GetValueQueries", cc),
		    getRangeQueries("GetRangeQueries", cc), getMappedRangeQueries("GetMappedRangeQueries", cc),
		    getRangeStreamQueries("GetRangeStreamQueries", cc), finishedQueries("FinishedQueries", cc),
		    lowPriorityQueries("LowPriorityQueries", cc), rowsQueried("RowsQueried", cc),
		    bytesQueried("BytesQueried", cc), watchQueries("WatchQueries", cc), emptyQueries("EmptyQueries", cc),
		    feedRowsQueried("FeedRowsQueried", cc), feedBytesQueried("FeedBytesQueried", cc),
		    feedStreamQueries("FeedStreamQueries", cc), rejectedFeedStreamQueries("RejectedFeedStreamQueries", cc),
		    feedVersionQueries("FeedVersionQueries", cc), bytesInput("BytesInput", cc),
		    logicalBytesInput("LogicalBytesInput", cc), logicalBytesMoveInOverhead("LogicalBytesMoveInOverhead", cc),
		    kvCommitLogicalBytes("KVCommitLogicalBytes", cc), kvClearRanges("KVClearRanges", cc),
		    kvSystemClearRanges("KVSystemClearRanges", cc), bytesDurable("BytesDurable", cc),
		    bytesFetched("BytesFetched", cc), mutationBytes("MutationBytes", cc),
		    feedBytesFetched("FeedBytesFetched", cc), sampledBytesCleared("SampledBytesCleared", cc),
		    kvFetched("KVFetched", cc), mutations("Mutations", cc), setMutations("SetMutations", cc),
		    clearRangeMutations("ClearRangeMutations", cc), atomicMutations("AtomicMutations", cc),
		    changeFeedMutations("ChangeFeedMutations", cc),
		    changeFeedMutationsDurable("ChangeFeedMutationsDurable", cc), updateBatches("UpdateBatches", cc),
		    updateVersions("UpdateVersions", cc), loops("Loops", cc), fetchWaitingMS("FetchWaitingMS", cc),
		    fetchWaitingCount("FetchWaitingCount", cc), fetchExecutingMS("FetchExecutingMS", cc),
		    fetchExecutingCount("FetchExecutingCount", cc), readsRejected("ReadsRejected", cc),
		    wrongShardServer("WrongShardServer", cc), fetchedVersions("FetchedVersions", cc),
		    fetchesFromLogs("FetchesFromLogs", cc), quickGetValueHit("QuickGetValueHit", cc),
		    quickGetValueMiss("QuickGetValueMiss", cc), quickGetKeyValuesHit("QuickGetKeyValuesHit", cc),
		    quickGetKeyValuesMiss("QuickGetKeyValuesMiss", cc), kvScanBytes("KVScanBytes", cc),
		    kvGetBytes("KVGetBytes", cc), eagerReadsKeys("EagerReadsKeys", cc), kvGets("KVGets", cc),
		    kvScans("KVScans", cc), kvCommits("KVCommits", cc), changeFeedDiskReads("ChangeFeedDiskReads", cc),
		    readLatencySample("ReadLatencyMetrics",
		                      self->thisServerID,
		                      SERVER_KNOBS->LATENCY_METRICS_LOGGING_INTERVAL,
		                      SERVER_KNOBS->LATENCY_SAMPLE_SIZE),
		    readKeyLatencySample("GetKeyMetrics",
		                         self->thisServerID,
		                         SERVER_KNOBS->LATENCY_METRICS_LOGGING_INTERVAL,
		                         SERVER_KNOBS->LATENCY_SAMPLE_SIZE),
		    readValueLatencySample("GetValueMetrics",
		                           self->thisServerID,
		                           SERVER_KNOBS->LATENCY_METRICS_LOGGING_INTERVAL,
		                           SERVER_KNOBS->LATENCY_SAMPLE_SIZE),
		    readRangeLatencySample("GetRangeMetrics",
		                           self->thisServerID,
		                           SERVER_KNOBS->LATENCY_METRICS_LOGGING_INTERVAL,
		                           SERVER_KNOBS->LATENCY_SAMPLE_SIZE),
		    readVersionWaitSample("ReadVersionWaitMetrics",
		                          self->thisServerID,
		                          SERVER_KNOBS->LATENCY_METRICS_LOGGING_INTERVAL,
		                          SERVER_KNOBS->LATENCY_SAMPLE_SIZE),
		    readQueueWaitSample("ReadQueueWaitMetrics",
		                        self->thisServerID,
		                        SERVER_KNOBS->LATENCY_METRICS_LOGGING_INTERVAL,
		                        SERVER_KNOBS->LATENCY_SAMPLE_SIZE),
		    readLatencyBands("ReadLatencyBands", self->thisServerID, SERVER_KNOBS->STORAGE_LOGGING_DELAY),
		    mappedRangeSample("GetMappedRangeMetrics",
		                      self->thisServerID,
		                      SERVER_KNOBS->LATENCY_METRICS_LOGGING_INTERVAL,
		                      SERVER_KNOBS->LATENCY_SAMPLE_SIZE),
		    mappedRangeRemoteSample("GetMappedRangeRemoteMetrics",
		                            self->thisServerID,
		                            SERVER_KNOBS->LATENCY_METRICS_LOGGING_INTERVAL,
		                            SERVER_KNOBS->LATENCY_SAMPLE_SIZE),
		    mappedRangeLocalSample("GetMappedRangeLocalMetrics",
		                           self->thisServerID,
		                           SERVER_KNOBS->LATENCY_METRICS_LOGGING_INTERVAL,
		                           SERVER_KNOBS->LATENCY_SAMPLE_SIZE),
		    kvReadRangeLatencySample("KVGetRangeMetrics",
		                             self->thisServerID,
		                             SERVER_KNOBS->LATENCY_METRICS_LOGGING_INTERVAL,
		                             SERVER_KNOBS->LATENCY_SAMPLE_SIZE),
		    updateLatencySample("UpdateLatencyMetrics",
		                        self->thisServerID,
		                        SERVER_KNOBS->LATENCY_METRICS_LOGGING_INTERVAL,
		                        SERVER_KNOBS->LATENCY_SAMPLE_SIZE) {
			specialCounter(cc, "LastTLogVersion", [self]() { return self->lastTLogVersion; });
			specialCounter(cc, "Version", [self]() { return self->version.get(); });
			specialCounter(cc, "StorageVersion", [self]() { return self->storageVersion(); });
			specialCounter(cc, "DurableVersion", [self]() { return self->durableVersion.get(); });
			specialCounter(cc, "DesiredOldestVersion", [self]() { return self->desiredOldestVersion.get(); });
			specialCounter(cc, "VersionLag", [self]() { return self->versionLag; });
			specialCounter(cc, "LocalRate", [self] { return int64_t(self->currentRate() * 100); });

			specialCounter(cc, "BytesReadSampleCount", [self]() { return self->metrics.bytesReadSample.queue.size(); });
			specialCounter(
			    cc, "FetchKeysFetchActive", [self]() { return self->fetchKeysParallelismLock.activePermits(); });
			specialCounter(cc, "FetchKeysWaiting", [self]() { return self->fetchKeysParallelismLock.waiters(); });
			specialCounter(cc, "FetchKeysFullFetchActive", [self]() {
				return self->fetchKeysParallelismFullLock.activePermits();
			});
			specialCounter(
			    cc, "FetchKeysFullFetchWaiting", [self]() { return self->fetchKeysParallelismFullLock.waiters(); });
			specialCounter(cc, "ServeFetchCheckpointActive", [self]() {
				return self->serveFetchCheckpointParallelismLock.activePermits();
			});
			specialCounter(cc, "ServeFetchCheckpointWaiting", [self]() {
				return self->serveFetchCheckpointParallelismLock.waiters();
			});
			specialCounter(cc, "ServeValidateStorageActive", [self]() {
				return self->serveAuditStorageParallelismLock.activePermits();
			});
			specialCounter(cc, "ServeValidateStorageWaiting", [self]() {
				return self->serveAuditStorageParallelismLock.waiters();
			});
			specialCounter(
			    cc, "ChangeFeedDiskReadsActive", [self]() { return self->changeFeedDiskReadsLock.activePermits(); });
			specialCounter(
			    cc, "ChangeFeedDiskReadsWaiting", [self]() { return self->changeFeedDiskReadsLock.waiters(); });
			specialCounter(cc, "QueryQueueMax", [self]() { return self->getAndResetMaxQueryQueueSize(); });
			specialCounter(cc, "BytesStored", [self]() { return self->metrics.byteSample.getEstimate(allKeys); });
			specialCounter(cc, "ActiveWatches", [self]() { return self->numWatches; });
			specialCounter(cc, "WatchBytes", [self]() { return self->watchBytes; });
			specialCounter(cc, "KvstoreSizeTotal", [self]() { return std::get<0>(self->storage.getSize()); });
			specialCounter(cc, "KvstoreNodeTotal", [self]() { return std::get<1>(self->storage.getSize()); });
			specialCounter(cc, "KvstoreInlineKey", [self]() { return std::get<2>(self->storage.getSize()); });
			specialCounter(cc, "ActiveChangeFeeds", [self]() { return self->uidChangeFeed.size(); });
			specialCounter(cc, "ActiveChangeFeedQueries", [self]() { return self->activeFeedQueries; });
			specialCounter(cc, "ChangeFeedMemoryBytes", [self]() { return self->changeFeedMemoryBytes; });
		}
	} counters;

	// Bytes read from storage engine when a storage server starts.
	int64_t bytesRestored = 0;

	Reference<EventCacheHolder> storageServerSourceTLogIDEventHolder;

	// Connection to blob store for fetchKeys()
	Reference<BlobConnectionProvider> blobConn;

	StorageServer(IKeyValueStore* storage,
	              Reference<AsyncVar<ServerDBInfo> const> const& db,
	              StorageServerInterface const& ssi,
	              Reference<IPageEncryptionKeyProvider> encryptionKeyProvider)
	  : tenantPrefixIndex(makeReference<TenantPrefixIndex>()), encryptionKeyProvider(encryptionKeyProvider),
	    shardAware(false), tlogCursorReadsLatencyHistogram(Histogram::getHistogram(STORAGESERVER_HISTOGRAM_GROUP,
	                                                                               TLOG_CURSOR_READS_LATENCY_HISTOGRAM,
	                                                                               Histogram::Unit::microseconds)),
	    ssVersionLockLatencyHistogram(Histogram::getHistogram(STORAGESERVER_HISTOGRAM_GROUP,
	                                                          SS_VERSION_LOCK_LATENCY_HISTOGRAM,
	                                                          Histogram::Unit::microseconds)),
	    eagerReadsLatencyHistogram(Histogram::getHistogram(STORAGESERVER_HISTOGRAM_GROUP,
	                                                       EAGER_READS_LATENCY_HISTOGRAM,
	                                                       Histogram::Unit::microseconds)),
	    fetchKeysPTreeUpdatesLatencyHistogram(Histogram::getHistogram(STORAGESERVER_HISTOGRAM_GROUP,
	                                                                  FETCH_KEYS_PTREE_UPDATES_LATENCY_HISTOGRAM,
	                                                                  Histogram::Unit::microseconds)),
	    tLogMsgsPTreeUpdatesLatencyHistogram(Histogram::getHistogram(STORAGESERVER_HISTOGRAM_GROUP,
	                                                                 TLOG_MSGS_PTREE_UPDATES_LATENCY_HISTOGRAM,
	                                                                 Histogram::Unit::microseconds)),
	    storageUpdatesDurableLatencyHistogram(Histogram::getHistogram(STORAGESERVER_HISTOGRAM_GROUP,
	                                                                  STORAGE_UPDATES_DURABLE_LATENCY_HISTOGRAM,
	                                                                  Histogram::Unit::microseconds)),
	    storageCommitLatencyHistogram(Histogram::getHistogram(STORAGESERVER_HISTOGRAM_GROUP,
	                                                          STORAGE_COMMIT_LATENCY_HISTOGRAM,
	                                                          Histogram::Unit::microseconds)),
	    ssDurableVersionUpdateLatencyHistogram(Histogram::getHistogram(STORAGESERVER_HISTOGRAM_GROUP,
	                                                                   SS_DURABLE_VERSION_UPDATE_LATENCY_HISTOGRAM,
	                                                                   Histogram::Unit::microseconds)),
	    tag(invalidTag), poppedAllAfter(std::numeric_limits<Version>::max()), cpuUsage(0.0), diskUsage(0.0),
	    storage(this, storage), shardChangeCounter(0), lastTLogVersion(0), lastVersionWithData(0), restoredVersion(0),
	    prevVersion(0), rebootAfterDurableVersion(std::numeric_limits<Version>::max()),
	    primaryLocality(tagLocalityInvalid), knownCommittedVersion(0), versionLag(0), logProtocol(0),
	    thisServerID(ssi.id()), tssInQuarantine(false), db(db), actors(false),
	    byteSampleClears(false, "\xff\xff\xff"_sr), durableInProgress(Void()), watchBytes(0), numWatches(0),
	    noRecentUpdates(false), lastUpdate(now()), updateEagerReads(nullptr),
	    fetchKeysParallelismLock(SERVER_KNOBS->FETCH_KEYS_PARALLELISM),
	    fetchKeysParallelismFullLock(SERVER_KNOBS->FETCH_KEYS_PARALLELISM_FULL),
	    changeFeedDiskReadsLock(SERVER_KNOBS->CHANGE_FEED_DISK_READS_PARALLELISM),
	    fetchKeysBytesBudget(SERVER_KNOBS->STORAGE_FETCH_BYTES), fetchKeysBudgetUsed(false),
	    serveFetchCheckpointParallelismLock(SERVER_KNOBS->SERVE_FETCH_CHECKPOINT_PARALLELISM),
	    ssLock(SERVER_KNOBS->STORAGE_SERVER_READ_CONCURRENCY, SERVER_KNOBS->STORAGESERVER_READ_PRIORITIES),
	    serveAuditStorageParallelismLock(SERVER_KNOBS->SERVE_AUDIT_STORAGE_PARALLELISM),
	    instanceID(deterministicRandom()->randomUniqueID().first()), shuttingDown(false), behind(false),
	    versionBehind(false), debug_inApplyUpdate(false), debug_lastValidateTime(0), lastBytesInputEBrake(0),
	    lastDurableVersionEBrake(0), maxQueryQueue(0), transactionTagCounter(ssi.id()),
	    busiestWriteTagContext(ssi.id()), counters(this),
	    storageServerSourceTLogIDEventHolder(
	        makeReference<EventCacheHolder>(ssi.id().toString() + "/StorageServerSourceTLogID")) {
<<<<<<< HEAD
		readPriorityRanks = parseStringToVector<int>(SERVER_KNOBS->STORAGESERVER_READ_RANKS, ',');
		ASSERT(readPriorityRanks.size() > (int)ReadType::MAX);
		version.initMetric("StorageServer.Version"_sr, counters.cc.id);
		oldestVersion.initMetric("StorageServer.OldestVersion"_sr, counters.cc.id);
		durableVersion.initMetric("StorageServer.DurableVersion"_sr, counters.cc.id);
		desiredOldestVersion.initMetric("StorageServer.DesiredOldestVersion"_sr, counters.cc.id);
=======

		version.initMetric("StorageServer.Version"_sr, counters.cc.getId());
		oldestVersion.initMetric("StorageServer.OldestVersion"_sr, counters.cc.getId());
		durableVersion.initMetric("StorageServer.DurableVersion"_sr, counters.cc.getId());
		desiredOldestVersion.initMetric("StorageServer.DesiredOldestVersion"_sr, counters.cc.getId());
>>>>>>> 6a3ccda5

		newestAvailableVersion.insert(allKeys, invalidVersion);
		newestDirtyVersion.insert(allKeys, invalidVersion);
		if (SERVER_KNOBS->SHARD_ENCODE_LOCATION_METADATA && storage->shardAware()) {
			addShard(ShardInfo::newShard(this, StorageServerShard::notAssigned(allKeys)));
		} else {
			addShard(ShardInfo::newNotAssigned(allKeys));
		}

		cx = openDBOnServer(db, TaskPriority::DefaultEndpoint, LockAware::True);

		this->storage.kvCommitLogicalBytes = &counters.kvCommitLogicalBytes;
		this->storage.kvClearRanges = &counters.kvClearRanges;
		this->storage.kvGets = &counters.kvGets;
		this->storage.kvScans = &counters.kvScans;
		this->storage.kvCommits = &counters.kvCommits;

		if (SERVER_KNOBS->BG_METADATA_SOURCE != "tenant") {
			try {
				blobConn = BlobConnectionProvider::newBlobConnectionProvider(SERVER_KNOBS->BG_URL);
			} catch (Error& e) {
				// Skip any error when establishing blob connection
			}
		}
	}

	//~StorageServer() { fclose(log); }

	// Puts the given shard into shards.  The caller is responsible for adding shards
	//   for all ranges in shards.getAffectedRangesAfterInsertion(newShard->keys)), because these
	//   shards are invalidated by the call.
	void addShard(ShardInfo* newShard) {
		ASSERT(!newShard->keys.empty());
		newShard->changeCounter = ++shardChangeCounter;
		//TraceEvent("AddShard", this->thisServerID).detail("KeyBegin", newShard->keys.begin).detail("KeyEnd", newShard->keys.end).detail("State", newShard->isReadable() ? "Readable" : newShard->notAssigned() ? "NotAssigned" : "Adding").detail("Version", this->version.get());
		/*auto affected = shards.getAffectedRangesAfterInsertion( newShard->keys, Reference<ShardInfo>() );
		for(auto i = affected.begin(); i != affected.end(); ++i)
		    shards.insert( *i, Reference<ShardInfo>() );*/
		shards.insert(newShard->keys, Reference<ShardInfo>(newShard));
	}
	void addMutation(Version version,
	                 bool fromFetch,
	                 MutationRef const& mutation,
	                 KeyRangeRef const& shard,
	                 UpdateEagerReadInfo* eagerReads);
	void setInitialVersion(Version ver) {
		version = ver;
		desiredOldestVersion = ver;
		oldestVersion = ver;
		durableVersion = ver;
		lastVersionWithData = ver;
		restoredVersion = ver;

		mutableData().createNewVersion(ver);
		mutableData().forgetVersionsBefore(ver);
	}

	bool isTss() const { return tssPairID.present(); }

	bool isSSWithTSSPair() const { return ssPairID.present(); }

	void setSSWithTssPair(UID idOfTSS) { ssPairID = Optional<UID>(idOfTSS); }

	void clearSSWithTssPair() { ssPairID = Optional<UID>(); }

	// This is the maximum version that might be read from storage (the minimum version is durableVersion)
	Version storageVersion() const { return oldestVersion.get(); }

	bool isReadable(KeyRangeRef const& keys) {
		auto sh = shards.intersectingRanges(keys);
		for (auto i = sh.begin(); i != sh.end(); ++i)
			if (!i->value()->isReadable())
				return false;
		return true;
	}

	void checkChangeCounter(uint64_t oldShardChangeCounter, KeyRef const& key) {
		if (oldShardChangeCounter != shardChangeCounter && shards[key]->changeCounter > oldShardChangeCounter) {
			CODE_PROBE(true, "shard change during getValueQ");
			throw wrong_shard_server();
		}
	}

	void checkChangeCounter(uint64_t oldShardChangeCounter, KeyRangeRef const& keys) {
		if (oldShardChangeCounter != shardChangeCounter) {
			auto sh = shards.intersectingRanges(keys);
			for (auto i = sh.begin(); i != sh.end(); ++i)
				if (i->value()->changeCounter > oldShardChangeCounter) {
					CODE_PROBE(true, "shard change during range operation");
					throw wrong_shard_server();
				}
		}
	}

	Counter::Value queueSize() { return counters.bytesInput.getValue() - counters.bytesDurable.getValue(); }

	// penalty used by loadBalance() to balance requests among SSes. We prefer SS with less write queue size.
	double getPenalty() {
		return std::max(std::max(1.0,
		                         (queueSize() - (SERVER_KNOBS->TARGET_BYTES_PER_STORAGE_SERVER -
		                                         2.0 * SERVER_KNOBS->SPRING_BYTES_STORAGE_SERVER)) /
		                             SERVER_KNOBS->SPRING_BYTES_STORAGE_SERVER),
		                (currentRate() < 1e-6 ? 1e6 : 1.0 / currentRate()));
	}

	// Normally the storage server prefers to serve read requests over making mutations
	// durable to disk. However, when the storage server falls to far behind on
	// making mutations durable, this function will change the priority to prefer writes.
	Future<Void> getQueryDelay() {
		if ((version.get() - durableVersion.get() > SERVER_KNOBS->LOW_PRIORITY_DURABILITY_LAG) ||
		    (queueSize() > SERVER_KNOBS->LOW_PRIORITY_STORAGE_QUEUE_BYTES)) {
			++counters.lowPriorityQueries;
			return delay(0, TaskPriority::LowPriorityRead);
		}
		return delay(0, TaskPriority::DefaultEndpoint);
	}

	template <class Reply>
	using isLoadBalancedReply = std::is_base_of<LoadBalancedReply, Reply>;

	template <class Reply>
	typename std::enable_if<isLoadBalancedReply<Reply>::value, void>::type
	sendErrorWithPenalty(const ReplyPromise<Reply>& promise, const Error& err, double penalty) {
		if (err.code() == error_code_wrong_shard_server) {
			++counters.wrongShardServer;
		}
		Reply reply;
		reply.error = err;
		reply.penalty = penalty;
		promise.send(reply);
	}

	template <class Reply>
	typename std::enable_if<!isLoadBalancedReply<Reply>::value, void>::type
	sendErrorWithPenalty(const ReplyPromise<Reply>& promise, const Error& err, double) {
		if (err.code() == error_code_wrong_shard_server) {
			++counters.wrongShardServer;
		}
		promise.sendError(err);
	}

	template <class Request>
	bool shouldRead(const Request& request) {
		auto rate = currentRate();
		if (isTSSInQuarantine() || (rate < SERVER_KNOBS->STORAGE_DURABILITY_LAG_REJECT_THRESHOLD &&
		                            deterministicRandom()->random01() >
		                                std::max(SERVER_KNOBS->STORAGE_DURABILITY_LAG_MIN_RATE,
		                                         rate / SERVER_KNOBS->STORAGE_DURABILITY_LAG_REJECT_THRESHOLD))) {
			sendErrorWithPenalty(request.reply, server_overloaded(), getPenalty());
			++counters.readsRejected;
			return false;
		}
		return true;
	}

	template <class Request, class HandleFunction>
	Future<Void> readGuard(const Request& request, const HandleFunction& fun) {
		bool read = shouldRead(request);
		if (!read) {
			return Void();
		}
		return fun(this, request);
	}

	Version minFeedVersionForAddress(const NetworkAddress& addr) {
		auto& clientVersions = changeFeedClientVersions[addr];
		Version minVersion = version.get();
		for (auto& it : clientVersions) {
			/*fmt::print("SS {0} Blocked client {1} @ {2}\n",
			           thisServerID.toString().substr(0, 4),
			           it.first.toString().substr(0, 8),
			           it.second);*/
			minVersion = std::min(minVersion, it.second);
		}
		return minVersion;
	}

	// count in-memory change feed bytes towards storage queue size, for the purposes of memory management and
	// throttling
	void addFeedBytesAtVersion(int64_t bytes, Version version) {
		if (feedMemoryBytesByVersion.empty() || version != feedMemoryBytesByVersion.back().first) {
			ASSERT(feedMemoryBytesByVersion.empty() || version >= feedMemoryBytesByVersion.back().first);
			feedMemoryBytesByVersion.push_back({ version, 0 });
		}
		feedMemoryBytesByVersion.back().second += bytes;
		changeFeedMemoryBytes += bytes;
		if (SERVER_KNOBS->STORAGE_INCLUDE_FEED_STORAGE_QUEUE) {
			counters.bytesInput += bytes;
		}
	}

	void getSplitPoints(SplitRangeRequest const& req) {
		try {
			Optional<TenantMapEntry> entry = getTenantEntry(version.get(), req.tenantInfo);
			metrics.getSplitPoints(req, entry.map<Key>([](TenantMapEntry e) { return e.prefix; }));
		} catch (Error& e) {
			req.reply.sendError(e);
		}
	}

	void maybeInjectTargetedRestart(Version v) {
		// inject an SS restart at most once per test
		if (g_network->isSimulated() && !g_simulator->speedUpSimulation &&
		    now() > g_simulator->injectTargetedSSRestartTime &&
		    rebootAfterDurableVersion == std::numeric_limits<Version>::max()) {
			CODE_PROBE(true, "Injecting SS targeted restart");
			TraceEvent("SimSSInjectTargetedRestart", thisServerID).detail("Version", v);
			rebootAfterDurableVersion = v;
			g_simulator->injectTargetedSSRestartTime = std::numeric_limits<double>::max();
		}
	}

	bool maybeInjectDelay() {
		if (g_network->isSimulated() && !g_simulator->speedUpSimulation && now() > g_simulator->injectSSDelayTime) {
			CODE_PROBE(true, "Injecting SS targeted delay");
			TraceEvent("SimSSInjectDelay", thisServerID).log();
			g_simulator->injectSSDelayTime = std::numeric_limits<double>::max();
			return true;
		}
		return false;
	}
};

const StringRef StorageServer::CurrentRunningFetchKeys::emptyString = ""_sr;
const KeyRangeRef StorageServer::CurrentRunningFetchKeys::emptyKeyRange =
    KeyRangeRef(StorageServer::CurrentRunningFetchKeys::emptyString,
                StorageServer::CurrentRunningFetchKeys::emptyString);

// If and only if key:=value is in (storage+versionedData),    // NOT ACTUALLY: and key < allKeys.end,
//   and H(key) < |key+value|/bytesPerSample,
//     let sampledSize = max(|key+value|,bytesPerSample)
//     persistByteSampleKeys.begin()+key := sampledSize is in storage
//     (key,sampledSize) is in byteSample

// So P(key is sampled) * sampledSize == |key+value|

void StorageServer::byteSampleApplyMutation(MutationRef const& m, Version ver) {
	if (m.type == MutationRef::ClearRange)
		byteSampleApplyClear(KeyRangeRef(m.param1, m.param2), ver);
	else if (m.type == MutationRef::SetValue)
		byteSampleApplySet(KeyValueRef(m.param1, m.param2), ver);
	else
		ASSERT(false); // Mutation of unknown type modfying byte sample
}

// watchMap Operations
Reference<ServerWatchMetadata> StorageServer::getWatchMetadata(KeyRef key) const {
	const auto it = watchMap.find(key);
	if (it == watchMap.end())
		return Reference<ServerWatchMetadata>();
	return it->second;
}

KeyRef StorageServer::setWatchMetadata(Reference<ServerWatchMetadata> metadata) {
	KeyRef keyRef = metadata->key.contents();

	watchMap[keyRef] = metadata;
	return keyRef;
}

void StorageServer::deleteWatchMetadata(KeyRef key) {
	watchMap.erase(key);
}

void StorageServer::clearWatchMetadata() {
	watchMap.clear();
}

#ifndef __INTEL_COMPILER
#pragma endregion
#endif

/////////////////////////////////// Validation ///////////////////////////////////////
#ifndef __INTEL_COMPILER
#pragma region Validation
#endif
bool validateRange(StorageServer::VersionedData::ViewAtVersion const& view,
                   KeyRangeRef range,
                   Version version,
                   UID id,
                   Version minInsertVersion) {
	// * Nonoverlapping: No clear overlaps a set or another clear, or adjoins another clear.
	// * Old mutations are erased: All items in versionedData.atLatest() have insertVersion() > durableVersion()

	//TraceEvent("ValidateRange", id).detail("KeyBegin", range.begin).detail("KeyEnd", range.end).detail("Version", version);
	KeyRef k;
	bool ok = true;
	bool kIsClear = false;
	auto i = view.lower_bound(range.begin);
	if (i != view.begin())
		--i;
	for (; i != view.end() && i.key() < range.end; ++i) {
		ASSERT(i.insertVersion() > minInsertVersion);
		if (kIsClear && i->isClearTo() ? i.key() <= k : i.key() < k) {
			TraceEvent(SevError, "InvalidRange", id)
			    .detail("Key1", k)
			    .detail("Key2", i.key())
			    .detail("Version", version);
			ok = false;
		}
		// ASSERT( i.key() >= k );
		kIsClear = i->isClearTo();
		k = kIsClear ? i->getEndKey() : i.key();
	}
	return ok;
}

void validate(StorageServer* data, bool force = false) {
	try {
		if (force || (EXPENSIVE_VALIDATION)) {
			data->newestAvailableVersion.validateCoalesced();
			data->newestDirtyVersion.validateCoalesced();

			for (auto s = data->shards.ranges().begin(); s != data->shards.ranges().end(); ++s) {
				TraceEvent(SevVerbose, "ValidateShard", data->thisServerID)
				    .detail("Range", s->range())
				    .detail("ShardRange", s->value()->keys)
				    .detail("ShardState", s->value()->debugDescribeState())
				    .log();
				ASSERT(s->value()->keys == s->range());
				ASSERT(!s->value()->keys.empty());
				if (data->shardAware) {
					s->value()->validate();
				}
			}

			for (auto s = data->shards.ranges().begin(); s != data->shards.ranges().end(); ++s) {
				if (s->value()->isReadable()) {
					auto ar = data->newestAvailableVersion.intersectingRanges(s->range());
					for (auto a = ar.begin(); a != ar.end(); ++a) {
						TraceEvent(SevVerbose, "ValidateShardReadable", data->thisServerID)
						    .detail("Range", s->range())
						    .detail("ShardRange", s->value()->keys)
						    .detail("ShardState", s->value()->debugDescribeState())
						    .detail("AvailableRange", a->range())
						    .detail("AvailableVersion", a->value())
						    .log();
						ASSERT(a->value() == latestVersion);
					}
				}
			}

			// * versionedData contains versions [storageVersion(), version.get()].  It might also contain version
			// (version.get()+1), in which changeDurableVersion may be deleting ghosts, and/or it might
			//      contain later versions if applyUpdate is on the stack.
			ASSERT(data->data().getOldestVersion() == data->storageVersion());
			ASSERT(data->data().getLatestVersion() == data->version.get() ||
			       data->data().getLatestVersion() == data->version.get() + 1 ||
			       (data->debug_inApplyUpdate && data->data().getLatestVersion() > data->version.get()));

			auto latest = data->data().atLatest();

			// * Old shards are erased: versionedData.atLatest() has entries (sets or clear *begins*) only for keys in
			// readable or adding,transferred shards.
			for (auto s = data->shards.ranges().begin(); s != data->shards.ranges().end(); ++s) {
				ShardInfo* shard = s->value().getPtr();
				if (!shard->isInVersionedData()) {
					if (latest.lower_bound(s->begin()) != latest.lower_bound(s->end())) {
						TraceEvent(SevError, "VF", data->thisServerID)
						    .detail("LastValidTime", data->debug_lastValidateTime)
						    .detail("KeyBegin", s->begin())
						    .detail("KeyEnd", s->end())
						    .detail("FirstKey", latest.lower_bound(s->begin()).key())
						    .detail("FirstInsertV", latest.lower_bound(s->begin()).insertVersion());
					}
					ASSERT(latest.lower_bound(s->begin()) == latest.lower_bound(s->end()));
				}
			}

			// FIXME: do some change feed validation?

			latest.validate();
			validateRange(latest, allKeys, data->version.get(), data->thisServerID, data->durableVersion.get());

			data->debug_lastValidateTime = now();
		}
	} catch (...) {
		TraceEvent(SevError, "ValidationFailure", data->thisServerID)
		    .detail("LastValidTime", data->debug_lastValidateTime);
		throw;
	}
}
#ifndef __INTEL_COMPILER
#pragma endregion
#endif

void updateProcessStats(StorageServer* self) {
	if (g_network->isSimulated()) {
		// diskUsage and cpuUsage are not relevant in the simulator,
		// and relying on the actual values could break seed determinism
		self->cpuUsage = 100.0;
		self->diskUsage = 100.0;
		return;
	}

	SystemStatistics sysStats = getSystemStatistics();
	if (sysStats.initialized) {
		self->cpuUsage = 100 * sysStats.processCPUSeconds / sysStats.elapsed;
		self->diskUsage = 100 * std::max(0.0, (sysStats.elapsed - sysStats.processDiskIdleSeconds) / sysStats.elapsed);
	}
}

///////////////////////////////////// Queries /////////////////////////////////
#ifndef __INTEL_COMPILER
#pragma region Queries
#endif

ACTOR Future<Version> waitForVersionActor(StorageServer* data, Version version, SpanContext spanContext) {
	state Span span("SS:WaitForVersion"_loc, spanContext);
	choose {
		when(wait(data->version.whenAtLeast(version))) {
			// FIXME: A bunch of these can block with or without the following delay 0.
			// wait( delay(0) );  // don't do a whole bunch of these at once
			if (version < data->oldestVersion.get())
				throw transaction_too_old(); // just in case
			return version;
		}
		when(wait(delay(SERVER_KNOBS->FUTURE_VERSION_DELAY))) {
			if (deterministicRandom()->random01() < 0.001)
				TraceEvent(SevWarn, "ShardServerFutureVersion1000x", data->thisServerID)
				    .detail("Version", version)
				    .detail("MyVersion", data->version.get())
				    .detail("ServerID", data->thisServerID);
			throw future_version();
		}
	}
}

// If the latest commit version that mutated the shard(s) being served by the specified storage
// server is below the client specified read version then do a read at the latest commit version
// of the storage server.
Version getRealReadVersion(VersionVector& ssLatestCommitVersions, Tag& tag, Version specifiedReadVersion) {
	Version realReadVersion =
	    ssLatestCommitVersions.hasVersion(tag) ? ssLatestCommitVersions.getVersion(tag) : specifiedReadVersion;
	ASSERT(realReadVersion <= specifiedReadVersion);
	return realReadVersion;
}

// Find the latest commit version of the given tag.
Version getLatestCommitVersion(VersionVector& ssLatestCommitVersions, Tag& tag) {
	Version commitVersion =
	    ssLatestCommitVersions.hasVersion(tag) ? ssLatestCommitVersions.getVersion(tag) : invalidVersion;
	return commitVersion;
}

Future<Version> waitForVersion(StorageServer* data, Version version, SpanContext spanContext) {
	if (version == latestVersion) {
		version = std::max(Version(1), data->version.get());
	}

	if (version < data->oldestVersion.get() || version <= 0) {
		// TraceEvent(SevDebug, "WFVThrow", data->thisServerID).detail("Version", version).detail("OldestVersion", data->oldestVersion.get());
		return transaction_too_old();
	} else if (version <= data->version.get()) {
		return version;
	}

	if ((data->behind || data->versionBehind) && version > data->version.get()) {
		return process_behind();
	}

	if (deterministicRandom()->random01() < 0.001) {
		TraceEvent("WaitForVersion1000x").log();
	}
	return waitForVersionActor(data, version, spanContext);
}

Future<Version> waitForVersion(StorageServer* data,
                               Version commitVersion,
                               Version readVersion,
                               SpanContext spanContext) {
	ASSERT(commitVersion == invalidVersion || commitVersion < readVersion);

	if (commitVersion == invalidVersion) {
		return waitForVersion(data, readVersion, spanContext);
	}

	if (readVersion == latestVersion) {
		readVersion = std::max(Version(1), data->version.get());
	}

	if (readVersion < data->oldestVersion.get() || readVersion <= 0) {
		return transaction_too_old();
	} else {
		if (commitVersion < data->oldestVersion.get()) {
			return data->oldestVersion.get();
		} else if (commitVersion <= data->version.get()) {
			return commitVersion;
		}
	}

	if ((data->behind || data->versionBehind) && commitVersion > data->version.get()) {
		return process_behind();
	}

	if (deterministicRandom()->random01() < 0.001) {
		TraceEvent("WaitForVersion1000x");
	}
	return waitForVersionActor(data, std::max(commitVersion, data->oldestVersion.get()), spanContext);
}

ACTOR Future<Version> waitForVersionNoTooOld(StorageServer* data, Version version) {
	// This could become an Actor transparently, but for now it just does the lookup
	if (version == latestVersion)
		version = std::max(Version(1), data->version.get());
	if (version <= data->version.get())
		return version;
	choose {
		when(wait(data->version.whenAtLeast(version))) { return version; }
		when(wait(delay(SERVER_KNOBS->FUTURE_VERSION_DELAY))) {
			if (deterministicRandom()->random01() < 0.001)
				TraceEvent(SevWarn, "ShardServerFutureVersion1000x", data->thisServerID)
				    .detail("Version", version)
				    .detail("MyVersion", data->version.get())
				    .detail("ServerID", data->thisServerID);
			throw future_version();
		}
	}
}

Optional<TenantMapEntry> StorageServer::getTenantEntry(Version version, TenantInfo tenantInfo) {
	if (tenantInfo.name.present()) {
		auto view = tenantMap.at(version);
		auto itr = view.find(tenantInfo.name.get());
		if (itr == view.end()) {
			TraceEvent(SevWarn, "StorageUnknownTenant", thisServerID).detail("Tenant", tenantInfo.name).backtrace();
			throw unknown_tenant();
		} else if (itr->id != tenantInfo.tenantId) {
			TraceEvent(SevWarn, "StorageTenantIdMismatch", thisServerID)
			    .detail("Tenant", tenantInfo.name)
			    .detail("TenantId", tenantInfo.tenantId)
			    .detail("ExistingId", itr->id)
			    .backtrace();
			throw unknown_tenant();
		}

		return *itr;
	}

	return Optional<TenantMapEntry>();
}

std::vector<StorageServerShard> StorageServer::getStorageServerShards(KeyRangeRef range) {
	std::vector<StorageServerShard> res;
	for (auto t : this->shards.intersectingRanges(range)) {
		res.push_back(t.value()->toStorageServerShard());
	}
	return res;
}

ACTOR Future<Void> getValueQ(StorageServer* data, GetValueRequest req) {
	state int64_t resultSize = 0;
	state PriorityMultiLock::Lock lock;
	Span span("SS:getValue"_loc, req.spanContext);
	if (req.tenantInfo.name.present()) {
		span.addAttribute("tenant"_sr, req.tenantInfo.name.get());
	}
	span.addAttribute("key"_sr, req.key);
	// Temporarily disabled -- this path is hit a lot
	// getCurrentLineage()->modify(&TransactionLineage::txID) = req.spanContext.first();

	state ReadType type = req.options.present() ? req.options.get().type : ReadType::NORMAL;

	try {
		++data->counters.getValueQueries;
		++data->counters.allQueries;
		data->maxQueryQueue = std::max<int>(
		    data->maxQueryQueue, data->counters.allQueries.getValue() - data->counters.finishedQueries.getValue());

		// Active load balancing runs at a very high priority (to obtain accurate queue lengths)
		// so we need to downgrade here
		wait(data->getQueryDelay());

		wait(store(lock, data->ssLock.lock(data->readPriorityRanks[(int)type])));

		// Track time from requestTime through now as read queueing wait time
		state double queueWaitEnd = g_network->timer();
		data->counters.readQueueWaitSample.addMeasurement(queueWaitEnd - req.requestTime());

		if (req.options.present() && req.options.get().debugID.present())
			g_traceBatch.addEvent("GetValueDebug",
			                      req.options.get().debugID.get().first(),
			                      "getValueQ.DoRead"); //.detail("TaskID", g_network->getCurrentTask());

		state Optional<Value> v;
		Version commitVersion = getLatestCommitVersion(req.ssLatestCommitVersions, data->tag);
		state Version version = wait(waitForVersion(data, commitVersion, req.version, req.spanContext));
		data->counters.readVersionWaitSample.addMeasurement(g_network->timer() - queueWaitEnd);

		if (req.options.present() && req.options.get().debugID.present())
			g_traceBatch.addEvent("GetValueDebug",
			                      req.options.get().debugID.get().first(),
			                      "getValueQ.AfterVersion"); //.detail("TaskID", g_network->getCurrentTask());

		Optional<TenantMapEntry> entry = data->getTenantEntry(version, req.tenantInfo);
		if (entry.present()) {
			req.key = req.key.withPrefix(entry.get().prefix);
		}
		state uint64_t changeCounter = data->shardChangeCounter;

		if (!data->shards[req.key]->isReadable()) {
			//TraceEvent("WrongShardServer", data->thisServerID).detail("Key", req.key).detail("Version", version).detail("In", "getValueQ");
			throw wrong_shard_server();
		}

		state int path = 0;
		auto i = data->data().at(version).lastLessOrEqual(req.key);
		if (i && i->isValue() && i.key() == req.key) {
			v = (Value)i->getValue();
			path = 1;
		} else if (!i || !i->isClearTo() || i->getEndKey() <= req.key) {
			path = 2;
			Optional<Value> vv = wait(data->storage.readValue(req.key, req.options));
			data->counters.kvGetBytes += vv.expectedSize();
			// Validate that while we were reading the data we didn't lose the version or shard
			if (version < data->storageVersion()) {
				CODE_PROBE(true, "transaction_too_old after readValue");
				throw transaction_too_old();
			}
			data->checkChangeCounter(changeCounter, req.key);
			v = vv;
		}

		DEBUG_MUTATION("ShardGetValue",
		               version,
		               MutationRef(MutationRef::DebugKey, req.key, v.present() ? v.get() : "<null>"_sr),
		               data->thisServerID);
		DEBUG_MUTATION("ShardGetPath",
		               version,
		               MutationRef(MutationRef::DebugKey,
		                           req.key,
		                           path == 0   ? "0"_sr
		                           : path == 1 ? "1"_sr
		                                       : "2"_sr),
		               data->thisServerID);

		/*
		StorageMetrics m;
		m.bytesPerKSecond = req.key.size() + (v.present() ? v.get().size() : 0);
		m.iosPerKSecond = 1;
		data->metrics.notify(req.key, m);
		*/

		if (v.present()) {
			++data->counters.rowsQueried;
			resultSize = v.get().size();
			data->counters.bytesQueried += resultSize;
		} else {
			++data->counters.emptyQueries;
		}

		if (SERVER_KNOBS->READ_SAMPLING_ENABLED) {
			// If the read yields no value, randomly sample the empty read.
			int64_t bytesReadPerKSecond =
			    v.present() ? std::max((int64_t)(req.key.size() + v.get().size()), SERVER_KNOBS->EMPTY_READ_PENALTY)
			                : SERVER_KNOBS->EMPTY_READ_PENALTY;
			data->metrics.notifyBytesReadPerKSecond(req.key, bytesReadPerKSecond);
		}

		if (req.options.present() && req.options.get().debugID.present())
			g_traceBatch.addEvent("GetValueDebug",
			                      req.options.get().debugID.get().first(),
			                      "getValueQ.AfterRead"); //.detail("TaskID", g_network->getCurrentTask());

		// Check if the desired key might be cached
		auto cached = data->cachedRangeMap[req.key];
		// if (cached)
		//	TraceEvent(SevDebug, "SSGetValueCached").detail("Key", req.key);

		GetValueReply reply(v, cached);
		reply.penalty = data->getPenalty();
		req.reply.send(reply);
	} catch (Error& e) {
		if (!canReplyWith(e))
			throw;
		data->sendErrorWithPenalty(req.reply, e, data->getPenalty());
	}

	data->transactionTagCounter.addRequest(req.tags, resultSize);

	++data->counters.finishedQueries;

	double duration = g_network->timer() - req.requestTime();
	data->counters.readLatencySample.addMeasurement(duration);
	data->counters.readValueLatencySample.addMeasurement(duration);
	if (data->latencyBandConfig.present()) {
		int maxReadBytes =
		    data->latencyBandConfig.get().readConfig.maxReadBytes.orDefault(std::numeric_limits<int>::max());
		data->counters.readLatencyBands.addMeasurement(duration, resultSize > maxReadBytes);
	}

	return Void();
}

// Pessimistic estimate the number of overhead bytes used by each
// watch. Watch key references are stored in an AsyncMap<Key,bool>, and actors
// must be kept alive until the watch is finished.
extern size_t WATCH_OVERHEAD_WATCHQ, WATCH_OVERHEAD_WATCHIMPL;

ACTOR Future<Version> watchWaitForValueChange(StorageServer* data, SpanContext parent, KeyRef key) {
	state Location spanLocation = "SS:watchWaitForValueChange"_loc;
	state Span span(spanLocation, parent);
	state Reference<ServerWatchMetadata> metadata = data->getWatchMetadata(key);

	if (metadata->debugID.present())
		g_traceBatch.addEvent("WatchValueDebug",
		                      metadata->debugID.get().first(),
		                      "watchValueSendReply.Before"); //.detail("TaskID", g_network->getCurrentTask());

	wait(success(waitForVersionNoTooOld(data, metadata->version)));
	if (metadata->debugID.present())
		g_traceBatch.addEvent("WatchValueDebug",
		                      metadata->debugID.get().first(),
		                      "watchValueSendReply.AfterVersion"); //.detail("TaskID", g_network->getCurrentTask());

	state Version minVersion = data->data().latestVersion;
	state Future<Void> watchFuture = data->watches.onChange(metadata->key);
	state ReadOptions options;
	loop {
		try {
			metadata = data->getWatchMetadata(key);
			state Version latest = data->version.get();
			options.debugID = metadata->debugID;

			CODE_PROBE(latest >= minVersion && latest < data->data().latestVersion,
			           "Starting watch loop with latestVersion > data->version",
			           probe::decoration::rare);
			GetValueRequest getReq(
			    span.context, TenantInfo(), metadata->key, latest, metadata->tags, options, VersionVector());
			state Future<Void> getValue = getValueQ(
			    data, getReq); // we are relying on the delay zero at the top of getValueQ, if removed we need one here
			GetValueReply reply = wait(getReq.reply.getFuture());
			span = Span(spanLocation, parent);

			if (reply.error.present()) {
				ASSERT(reply.error.get().code() != error_code_future_version);
				throw reply.error.get();
			}
			if (BUGGIFY) {
				throw transaction_too_old();
			}

			DEBUG_MUTATION("ShardWatchValue",
			               latest,
			               MutationRef(MutationRef::DebugKey,
			                           metadata->key,
			                           reply.value.present() ? StringRef(reply.value.get()) : "<null>"_sr),
			               data->thisServerID);

			if (metadata->debugID.present())
				g_traceBatch.addEvent(
				    "WatchValueDebug",
				    metadata->debugID.get().first(),
				    "watchValueSendReply.AfterRead"); //.detail("TaskID", g_network->getCurrentTask());

			if (reply.value != metadata->value && latest >= metadata->version) {
				return latest; // fire watch
			}

			if (data->watchBytes > SERVER_KNOBS->MAX_STORAGE_SERVER_WATCH_BYTES) {
				CODE_PROBE(true, "Too many watches, reverting to polling");
				throw watch_cancelled();
			}

			state int64_t watchBytes =
			    (metadata->key.expectedSize() + metadata->value.expectedSize() + key.expectedSize() +
			     sizeof(Reference<ServerWatchMetadata>) + sizeof(ServerWatchMetadata) + WATCH_OVERHEAD_WATCHIMPL);

			data->watchBytes += watchBytes;
			try {
				if (latest < minVersion) {
					// If the version we read is less than minVersion, then we may fail to be notified of any changes
					// that occur up to or including minVersion To prevent that, we'll check the key again once the
					// version reaches our minVersion
					watchFuture = watchFuture || data->version.whenAtLeast(minVersion);
				}
				if (BUGGIFY) {
					// Simulate a trigger on the watch that results in the loop going around without the value changing
					watchFuture = watchFuture || delay(deterministicRandom()->random01());
				}
				wait(watchFuture);
				data->watchBytes -= watchBytes;
			} catch (Error& e) {
				data->watchBytes -= watchBytes;
				throw;
			}
		} catch (Error& e) {
			if (e.code() != error_code_transaction_too_old) {
				throw e;
			}

			CODE_PROBE(true, "Reading a watched key failed with transaction_too_old");
		}

		watchFuture = data->watches.onChange(metadata->key);
		wait(data->version.whenAtLeast(data->data().latestVersion));
	}
}

void checkCancelWatchImpl(StorageServer* data, WatchValueRequest req) {
	Reference<ServerWatchMetadata> metadata = data->getWatchMetadata(req.key.contents());
	if (metadata.isValid() && metadata->versionPromise.getFutureReferenceCount() == 1) {
		// last watch timed out so cancel watch_impl and delete key from the map
		data->deleteWatchMetadata(req.key.contents());
		metadata->watch_impl.cancel();
	}
}

ACTOR Future<Void> watchValueSendReply(StorageServer* data,
                                       WatchValueRequest req,
                                       Future<Version> resp,
                                       SpanContext spanContext) {
	state Span span("SS:watchValue"_loc, spanContext);
	state double startTime = now();
	++data->counters.watchQueries;
	++data->numWatches;
	data->watchBytes += WATCH_OVERHEAD_WATCHQ;

	loop {
		double timeoutDelay = -1;
		if (data->noRecentUpdates.get()) {
			timeoutDelay = std::max(CLIENT_KNOBS->FAST_WATCH_TIMEOUT - (now() - startTime), 0.0);
		} else if (!BUGGIFY) {
			timeoutDelay = std::max(CLIENT_KNOBS->WATCH_TIMEOUT - (now() - startTime), 0.0);
		}

		try {
			choose {
				when(Version ver = wait(resp)) {
					// fire watch
					req.reply.send(WatchValueReply{ ver });
					checkCancelWatchImpl(data, req);
					--data->numWatches;
					data->watchBytes -= WATCH_OVERHEAD_WATCHQ;
					return Void();
				}
				when(wait(timeoutDelay < 0 ? Never() : delay(timeoutDelay))) {
					// watch timed out
					data->sendErrorWithPenalty(req.reply, timed_out(), data->getPenalty());
					checkCancelWatchImpl(data, req);
					--data->numWatches;
					data->watchBytes -= WATCH_OVERHEAD_WATCHQ;
					return Void();
				}
				when(wait(data->noRecentUpdates.onChange())) {}
			}
		} catch (Error& e) {
			data->watchBytes -= WATCH_OVERHEAD_WATCHQ;
			checkCancelWatchImpl(data, req);
			--data->numWatches;

			if (!canReplyWith(e))
				throw e;
			data->sendErrorWithPenalty(req.reply, e, data->getPenalty());
			return Void();
		}
	}
}

// Finds a checkpoint.
ACTOR Future<Void> getCheckpointQ(StorageServer* self, GetCheckpointRequest req) {
	// Wait until the desired version is durable.
	wait(self->durableVersion.whenAtLeast(req.version + 1));

	TraceEvent(SevDebug, "ServeGetCheckpointVersionSatisfied", self->thisServerID)
	    .detail("Version", req.version)
	    .detail("Range", req.range.toString())
	    .detail("Format", static_cast<int>(req.format));

	try {
		std::unordered_map<UID, CheckpointMetaData>::iterator it = self->checkpoints.begin();
		for (; it != self->checkpoints.end(); ++it) {
			const CheckpointMetaData& md = it->second;
			if (md.version == req.version && md.format == req.format && md.range.contains(req.range) &&
			    md.getState() == CheckpointMetaData::Complete) {
				req.reply.send(md);
				TraceEvent(SevDebug, "ServeGetCheckpointEnd", self->thisServerID).detail("Checkpoint", md.toString());
				break;
			}
		}

		if (it == self->checkpoints.end()) {
			req.reply.sendError(checkpoint_not_found());
		}
	} catch (Error& e) {
		if (!canReplyWith(e)) {
			throw;
		}
		req.reply.sendError(e);
	}
	return Void();
}

// Delete the checkpoint from disk, as well as all related presisted meta data.
ACTOR Future<Void> deleteCheckpointQ(StorageServer* self, Version version, CheckpointMetaData checkpoint) {
	wait(delay(0, TaskPriority::Low));

	wait(self->durableVersion.whenAtLeast(version));

	TraceEvent("DeleteCheckpointBegin", self->thisServerID).detail("Checkpoint", checkpoint.toString());

	self->checkpoints.erase(checkpoint.checkpointID);

	try {
		wait(deleteCheckpoint(checkpoint));
	} catch (Error& e) {
		// TODO: Handle errors more gracefully.
		throw;
	}

	state Key persistCheckpointKey(persistCheckpointKeys.begin.toString() + checkpoint.checkpointID.toString());
	state Key pendingCheckpointKey(persistPendingCheckpointKeys.begin.toString() + checkpoint.checkpointID.toString());
	auto& mLV = self->addVersionToMutationLog(self->data().getLatestVersion());
	self->addMutationToMutationLog(
	    mLV, MutationRef(MutationRef::ClearRange, pendingCheckpointKey, keyAfter(pendingCheckpointKey)));
	self->addMutationToMutationLog(
	    mLV, MutationRef(MutationRef::ClearRange, persistCheckpointKey, keyAfter(persistCheckpointKey)));

	return Void();
}

// Serves FetchCheckpointRequests.
ACTOR Future<Void> fetchCheckpointQ(StorageServer* self, FetchCheckpointRequest req) {
	state ICheckpointReader* reader = nullptr;
	state int64_t totalSize = 0;
	TraceEvent("ServeFetchCheckpointBegin", self->thisServerID)
	    .detail("CheckpointID", req.checkpointID)
	    .detail("Token", req.token);

	req.reply.setByteLimit(SERVER_KNOBS->CHECKPOINT_TRANSFER_BLOCK_BYTES);

	// Returns error is the checkpoint cannot be found.
	const auto it = self->checkpoints.find(req.checkpointID);
	if (it == self->checkpoints.end()) {
		req.reply.sendError(checkpoint_not_found());
		TraceEvent("ServeFetchCheckpointNotFound", self->thisServerID).detail("CheckpointID", req.checkpointID);
		return Void();
	}

	try {
		reader = newCheckpointReader(it->second, deterministicRandom()->randomUniqueID());
		wait(reader->init(req.token));

		loop {
			state Standalone<StringRef> data = wait(reader->nextChunk(CLIENT_KNOBS->REPLY_BYTE_LIMIT));
			wait(req.reply.onReady());
			FetchCheckpointReply reply(req.token);
			reply.data = data;
			req.reply.send(reply);
			totalSize += data.size();
		}
	} catch (Error& e) {
		if (e.code() == error_code_end_of_stream) {
			req.reply.sendError(end_of_stream());
			TraceEvent("ServeFetchCheckpointEnd", self->thisServerID)
			    .detail("CheckpointID", req.checkpointID)
			    .detail("TotalSize", totalSize)
			    .detail("Token", req.token);
		} else {
			TraceEvent(SevWarnAlways, "ServerFetchCheckpointFailure")
			    .errorUnsuppressed(e)
			    .detail("CheckpointID", req.checkpointID)
			    .detail("Token", req.token);
			if (!canReplyWith(e)) {
				throw e;
			}
			req.reply.sendError(e);
		}
	}

	wait(reader->close());
	return Void();
}

// Serves FetchCheckpointKeyValuesRequest, reads local checkpoint and sends it to the client over wire.
ACTOR Future<Void> fetchCheckpointKeyValuesQ(StorageServer* self, FetchCheckpointKeyValuesRequest req) {
	wait(self->serveFetchCheckpointParallelismLock.take(TaskPriority::DefaultYield));
	state FlowLock::Releaser holder(self->serveFetchCheckpointParallelismLock);

	TraceEvent("ServeFetchCheckpointKeyValuesBegin", self->thisServerID)
	    .detail("CheckpointID", req.checkpointID)
	    .detail("Range", req.range);

	req.reply.setByteLimit(SERVER_KNOBS->CHECKPOINT_TRANSFER_BLOCK_BYTES);

	// Returns error if the checkpoint cannot be found.
	const auto it = self->checkpoints.find(req.checkpointID);
	if (it == self->checkpoints.end()) {
		req.reply.sendError(checkpoint_not_found());
		TraceEvent("ServeFetchCheckpointNotFound", self->thisServerID).detail("CheckpointID", req.checkpointID);
		return Void();
	}

	state ICheckpointReader* reader = nullptr;
	try {
		reader = newCheckpointReader(it->second, self->thisServerID);
		wait(reader->init(BinaryWriter::toValue(req.range, IncludeVersion())));

		loop {
			state RangeResult res =
			    wait(reader->nextKeyValues(CLIENT_KNOBS->REPLY_BYTE_LIMIT, CLIENT_KNOBS->REPLY_BYTE_LIMIT));
			if (!res.empty()) {
				TraceEvent(SevDebug, "FetchCheckpontKeyValuesReadRange", self->thisServerID)
				    .detail("CheckpointID", req.checkpointID)
				    .detail("FirstReturnedKey", res.front().key)
				    .detail("LastReturnedKey", res.back().key)
				    .detail("Size", res.size());
			} else {
				TraceEvent(SevInfo, "FetchCheckpontKeyValuesEmptyRange", self->thisServerID)
				    .detail("CheckpointID", req.checkpointID);
			}

			wait(req.reply.onReady());
			FetchCheckpointKeyValuesStreamReply reply;
			reply.arena.dependsOn(res.arena());
			for (int i = 0; i < res.size(); ++i) {
				reply.data.push_back(reply.arena, res[i]);
			}

			req.reply.send(reply);
		}
	} catch (Error& e) {
		if (e.code() == error_code_end_of_stream) {
			req.reply.sendError(end_of_stream());
			TraceEvent("ServeFetchCheckpointKeyValuesEnd", self->thisServerID)
			    .detail("CheckpointID", req.checkpointID)
			    .detail("Range", req.range);
		} else {
			TraceEvent(SevWarnAlways, "ServerFetchCheckpointKeyValuesFailure")
			    .errorUnsuppressed(e)
			    .detail("CheckpointID", req.checkpointID)
			    .detail("Range", req.range);
			if (!canReplyWith(e)) {
				throw e;
			}
			req.reply.sendError(e);
		}
	}

	wait(reader->close());
	return Void();
}

ACTOR Future<Void> overlappingChangeFeedsQ(StorageServer* data, OverlappingChangeFeedsRequest req) {
	wait(delay(0));
	try {
		wait(success(waitForVersionNoTooOld(data, req.minVersion)));
	} catch (Error& e) {
		if (!canReplyWith(e))
			throw;
		req.reply.sendError(e);
		return Void();
	}

	if (!data->isReadable(req.range)) {
		req.reply.sendError(wrong_shard_server());
		return Void();
	}

	Version metadataWaitVersion = invalidVersion;

	auto ranges = data->keyChangeFeed.intersectingRanges(req.range);
	std::map<Key, std::tuple<KeyRange, Version, Version, Version>> rangeIds;
	for (auto r : ranges) {
		for (auto& it : r.value()) {
			if (!it->removing) {
				// Can't tell other SS about a change feed create or stopVersion that may get rolled back, and we only
				// need to tell it about the metadata if req.minVersion > metadataVersion, since it will get the
				// information from its own private mutations if it hasn't processed up that version yet
				metadataWaitVersion = std::max(metadataWaitVersion, it->metadataCreateVersion);

				// don't wait for all it->metadataVersion updates, if metadata was fetched from elsewhere it's already
				// durable, and some updates are unecessary to wait for
				Version stopVersion;
				if (it->stopVersion != MAX_VERSION && req.minVersion > it->stopVersion) {
					stopVersion = it->stopVersion;
					metadataWaitVersion = std::max(metadataWaitVersion, stopVersion);
				} else {
					stopVersion = MAX_VERSION;
				}

				rangeIds[it->id] = std::tuple(it->range, it->emptyVersion, stopVersion, it->metadataVersion);
			} else if (it->destroyed && it->metadataVersion > metadataWaitVersion) {
				// if we communicate the lack of a change feed because it's destroying, ensure the feed destroy isn't
				// rolled back first
				CODE_PROBE(true, "Overlapping Change Feeds ensuring destroy isn't rolled back");
				metadataWaitVersion = it->metadataVersion;
			}
		}
	}
	state OverlappingChangeFeedsReply reply;
	reply.feedMetadataVersion = data->version.get();
	for (auto& it : rangeIds) {
		reply.feeds.push_back_deep(reply.arena,
		                           OverlappingChangeFeedEntry(it.first,
		                                                      std::get<0>(it.second),
		                                                      std::get<1>(it.second),
		                                                      std::get<2>(it.second),
		                                                      std::get<3>(it.second)));
		TraceEvent(SevDebug, "OverlappingChangeFeedEntry", data->thisServerID)
		    .detail("MinVersion", req.minVersion)
		    .detail("FeedID", it.first)
		    .detail("Range", std::get<0>(it.second))
		    .detail("EmptyVersion", std::get<1>(it.second))
		    .detail("StopVersion", std::get<2>(it.second))
		    .detail("FeedMetadataVersion", std::get<3>(it.second));
	}

	// Make sure all of the metadata we are sending won't get rolled back
	if (metadataWaitVersion != invalidVersion && metadataWaitVersion > data->desiredOldestVersion.get()) {
		CODE_PROBE(true, "overlapping change feeds waiting for metadata version to be safe from rollback");
		wait(data->desiredOldestVersion.whenAtLeast(metadataWaitVersion));
	}
	req.reply.send(reply);
	return Void();
}

MutationsAndVersionRef filterMutationsInverted(Arena& arena, MutationsAndVersionRef const& m, KeyRange const& range) {
	Optional<VectorRef<MutationRef>> modifiedMutations;
	for (int i = 0; i < m.mutations.size(); i++) {
		if (m.mutations[i].type == MutationRef::SetValue) {
			if (modifiedMutations.present() && !range.contains(m.mutations[i].param1)) {
				modifiedMutations.get().push_back(arena, m.mutations[i]);
			}
			if (!modifiedMutations.present() && range.contains(m.mutations[i].param1)) {
				modifiedMutations = m.mutations.slice(0, i);
				arena.dependsOn(range.arena());
			}
		} else {
			ASSERT(m.mutations[i].type == MutationRef::ClearRange);
			if (!modifiedMutations.present() &&
			    (m.mutations[i].param2 > range.begin && m.mutations[i].param1 < range.end)) {
				modifiedMutations = m.mutations.slice(0, i);
				arena.dependsOn(range.arena());
			}
			if (modifiedMutations.present()) {
				if (m.mutations[i].param1 < range.begin) {
					modifiedMutations.get().push_back(arena,
					                                  MutationRef(MutationRef::ClearRange,
					                                              m.mutations[i].param1,
					                                              std::min(range.begin, m.mutations[i].param2)));
				}
				if (m.mutations[i].param2 > range.end) {
					modifiedMutations.get().push_back(arena,
					                                  MutationRef(MutationRef::ClearRange,
					                                              std::max(range.end, m.mutations[i].param1),
					                                              m.mutations[i].param2));
				}
			}
		}
	}
	if (modifiedMutations.present()) {
		return MutationsAndVersionRef(modifiedMutations.get(), m.version, m.knownCommittedVersion);
	}
	return m;
}

MutationsAndVersionRef filterMutations(Arena& arena,
                                       MutationsAndVersionRef const& m,
                                       KeyRange const& range,
                                       bool inverted) {
	if (m.mutations.size() == 1 && m.mutations.back().param1 == lastEpochEndPrivateKey) {
		return m;
	}

	if (inverted) {
		return filterMutationsInverted(arena, m, range);
	}

	Optional<VectorRef<MutationRef>> modifiedMutations;
	for (int i = 0; i < m.mutations.size(); i++) {
		if (m.mutations[i].type == MutationRef::SetValue) {
			if (modifiedMutations.present() && range.contains(m.mutations[i].param1)) {
				modifiedMutations.get().push_back(arena, m.mutations[i]);
			}
			if (!modifiedMutations.present() && !range.contains(m.mutations[i].param1)) {
				modifiedMutations = m.mutations.slice(0, i);
				arena.dependsOn(range.arena());
			}
		} else {
			ASSERT(m.mutations[i].type == MutationRef::ClearRange);
			if (!modifiedMutations.present() &&
			    (m.mutations[i].param1 < range.begin || m.mutations[i].param2 > range.end)) {
				modifiedMutations = m.mutations.slice(0, i);
				arena.dependsOn(range.arena());
			}
			if (modifiedMutations.present()) {
				if (m.mutations[i].param1 < range.end && range.begin < m.mutations[i].param2) {
					modifiedMutations.get().push_back(arena,
					                                  MutationRef(MutationRef::ClearRange,
					                                              std::max(range.begin, m.mutations[i].param1),
					                                              std::min(range.end, m.mutations[i].param2)));
				}
			}
		}
	}
	if (modifiedMutations.present()) {
		return MutationsAndVersionRef(modifiedMutations.get(), m.version, m.knownCommittedVersion);
	}
	return m;
}

// set this for VERY verbose logs on change feed SS reads
#define DEBUG_CF_TRACE false

// To easily find if a change feed read missed data. Set the CF to the feedId, the key to the missing key, and the
// version to the version the mutation is missing at.
#define DO_DEBUG_CF_MISSING false
#define DEBUG_CF_MISSING_CF ""_sr
#define DEBUG_CF_MISSING_KEY ""_sr
#define DEBUG_CF_MISSING_VERSION invalidVersion
#define DEBUG_CF_MISSING(cfId, keyRange, beginVersion, lastVersion)                                                    \
	DO_DEBUG_CF_MISSING&& cfId.printable().substr(0, 6) ==                                                             \
	        DEBUG_CF_MISSING_CF&& keyRange.contains(DEBUG_CF_MISSING_KEY) &&                                           \
	    beginVersion <= DEBUG_CF_MISSING_VERSION&& lastVersion >= DEBUG_CF_MISSING_VERSION

// efficiently searches for the change feed mutation start point at begin version
static std::deque<Standalone<MutationsAndVersionRef>>::const_iterator searchChangeFeedStart(
    std::deque<Standalone<MutationsAndVersionRef>> const& mutations,
    Version beginVersion,
    bool atLatest) {

	if (mutations.empty() || beginVersion > mutations.back().version) {
		return mutations.end();
	} else if (beginVersion <= mutations.front().version) {
		return mutations.begin();
	}

	MutationsAndVersionRef searchKey;
	searchKey.version = beginVersion;
	if (atLatest) {
		int jump = 1;
		// exponential search backwards, because atLatest means the new mutations are likely only at the very end
		auto lastEnd = mutations.end();
		auto currentEnd = mutations.end() - 1;
		while (currentEnd > mutations.begin()) {
			if (beginVersion >= currentEnd->version) {
				break;
			}
			lastEnd = currentEnd + 1;
			jump = std::min((int)(currentEnd - mutations.begin()), jump);
			currentEnd -= jump;
			jump <<= 1;
		}
		auto ret = std::lower_bound(currentEnd, lastEnd, searchKey, MutationsAndVersionRef::OrderByVersion());
		// TODO REMOVE: for validation
		if (ret != mutations.end()) {
			if (ret->version < beginVersion) {
				fmt::print("ERROR: {0}) {1} < {2}\n", ret - mutations.begin(), ret->version, beginVersion);
			}
			ASSERT(ret->version >= beginVersion);
		}
		if (ret != mutations.begin()) {
			if ((ret - 1)->version >= beginVersion) {
				fmt::print("ERROR: {0}) {1} >= {2}\n", (ret - mutations.begin()) - 1, (ret - 1)->version, beginVersion);
			}
			ASSERT((ret - 1)->version < beginVersion);
		}
		return ret;
	} else {
		// binary search
		return std::lower_bound(
		    mutations.begin(), mutations.end(), searchKey, MutationsAndVersionRef::OrderByVersion());
	}
}

ACTOR Future<std::pair<ChangeFeedStreamReply, bool>> getChangeFeedMutations(StorageServer* data,
                                                                            ChangeFeedStreamRequest req,
                                                                            bool inverted,
                                                                            bool atLatest,
                                                                            UID streamUID /* for debugging */) {
	state ChangeFeedStreamReply reply;
	state ChangeFeedStreamReply memoryReply;
	state int remainingLimitBytes = CLIENT_KNOBS->REPLY_BYTE_LIMIT;
	state int remainingDurableBytes = CLIENT_KNOBS->REPLY_BYTE_LIMIT;
	state Version startVersion = data->version.get();
	// TODO: Change feed reads should probably at least set cacheResult to false, possibly set a different ReadType as
	// well, perhaps high priority?
	state ReadOptions options;

	if (DEBUG_CF_TRACE) {
		TraceEvent(SevDebug, "TraceChangeFeedMutationsBegin", data->thisServerID)
		    .detail("FeedID", req.rangeID)
		    .detail("StreamUID", streamUID)
		    .detail("Range", req.range)
		    .detail("Begin", req.begin)
		    .detail("End", req.end)
		    .detail("PeerAddr", req.reply.getEndpoint().getPrimaryAddress());
	}

	if (data->version.get() < req.begin) {
		wait(data->version.whenAtLeast(req.begin));
		// we must delay here to ensure that any up-to-date change feeds that are waiting on the
		// mutation trigger run BEFORE any blocked change feeds run, in order to preserve the
		// correct minStreamVersion ordering
		wait(delay(0));
	}

	state uint64_t changeCounter = data->shardChangeCounter;
	if (!inverted && !data->isReadable(req.range)) {
		throw wrong_shard_server();
	}

	auto feed = data->uidChangeFeed.find(req.rangeID);
	if (feed == data->uidChangeFeed.end()) {
		throw unknown_change_feed();
	}

	state Reference<ChangeFeedInfo> feedInfo = feed->second;

	// We must copy the mutationDeque when fetching the durable bytes in case mutations are popped from memory while
	// waiting for the results
	state Version dequeVersion = data->version.get();
	state Version dequeKnownCommit = data->knownCommittedVersion.get();
	state Version emptyVersion = feedInfo->emptyVersion;
	state Version durableValidationVersion = std::min(data->durableVersion.get(), feedInfo->durableFetchVersion.get());
	Version fetchStorageVersion = std::max(feedInfo->fetchVersion, feedInfo->durableFetchVersion.get());

	if (DEBUG_CF_TRACE) {
		TraceEvent(SevDebug, "TraceChangeFeedMutationsDetails", data->thisServerID)
		    .detail("FeedID", req.rangeID)
		    .detail("StreamUID", streamUID)
		    .detail("Range", req.range)
		    .detail("Begin", req.begin)
		    .detail("End", req.end)
		    .detail("AtLatest", atLatest)
		    .detail("DequeVersion", dequeVersion)
		    .detail("EmptyVersion", feedInfo->emptyVersion)
		    .detail("StorageVersion", feedInfo->storageVersion)
		    .detail("DurableVersion", feedInfo->durableVersion)
		    .detail("FetchStorageVersion", fetchStorageVersion)
		    .detail("FetchVersion", feedInfo->fetchVersion)
		    .detail("DurableFetchVersion", feedInfo->durableFetchVersion.get())
		    .detail("DurableValidationVersion", durableValidationVersion)
		    .detail("PeerAddr", req.reply.getEndpoint().getPrimaryAddress());
	}

	if (req.end > emptyVersion + 1) {
		auto it = searchChangeFeedStart(feedInfo->mutations, req.begin, atLatest);
		while (it != feedInfo->mutations.end()) {
			if (it->version >= req.end || it->version > dequeVersion || remainingLimitBytes <= 0) {
				break;
			}
			auto m = filterMutations(memoryReply.arena, *it, req.range, inverted);
			if (m.mutations.size()) {
				memoryReply.arena.dependsOn(it->arena());
				memoryReply.mutations.push_back(memoryReply.arena, m);
				remainingLimitBytes -= sizeof(MutationsAndVersionRef) + m.expectedSize();
			}
			it++;
		}
	}

	state bool readDurable = feedInfo->durableVersion != invalidVersion && req.begin <= feedInfo->durableVersion;
	state bool readFetched = req.begin <= fetchStorageVersion && !atLatest;
	state bool waitFetched = false;
	if (req.end > emptyVersion + 1 && (readDurable || readFetched)) {
		if (readFetched && req.begin <= feedInfo->fetchVersion) {
			waitFetched = true;
			// Request needs data that has been written to storage by a change feed fetch, but not committed yet
			// To not block fetchKeys making normal SS data readable on making change feed data written to storage, we
			// wait in here instead for all fetched data to become readable from the storage engine.
			ASSERT(req.begin <= feedInfo->fetchVersion);
			CODE_PROBE(true, "getChangeFeedMutations before fetched data durable");

			// Wait for next commit to write pending feed data to storage
			wait(feedInfo->durableFetchVersion.whenAtLeast(feedInfo->fetchVersion));
			// To let update storage finish
			wait(delay(0));
		}

		wait(data->changeFeedDiskReadsLock.take(TaskPriority::DefaultYield));
		state FlowLock::Releaser holdingDiskReadsLock(data->changeFeedDiskReadsLock);
		RangeResult res = wait(
		    data->storage.readRange(KeyRangeRef(changeFeedDurableKey(req.rangeID, std::max(req.begin, emptyVersion)),
		                                        changeFeedDurableKey(req.rangeID, req.end)),
		                            1 << 30,
		                            remainingDurableBytes,
		                            options));
		holdingDiskReadsLock.release();

		data->counters.kvScanBytes += res.logicalSize();
		++data->counters.changeFeedDiskReads;

		if (!inverted && !req.range.empty()) {
			data->checkChangeCounter(changeCounter, req.range);
		}

		// TODO eventually: only do verify in simulation?
		int memoryVerifyIdx = 0;

		Version lastVersion = req.begin - 1;
		Version lastKnownCommitted = invalidVersion;
		for (auto& kv : res) {
			Key id;
			Version version, knownCommittedVersion;
			Standalone<VectorRef<MutationRef>> mutations;
			std::tie(id, version) = decodeChangeFeedDurableKey(kv.key);
			std::tie(mutations, knownCommittedVersion) = decodeChangeFeedDurableValue(kv.value);

			// gap validation
			while (memoryVerifyIdx < memoryReply.mutations.size() &&
			       version > memoryReply.mutations[memoryVerifyIdx].version) {
				if (req.canReadPopped) {
					// There are weird cases where SS fetching mixed with SS durability and popping can mean there are
					// gaps before the popped version temporarily
					memoryVerifyIdx++;
					continue;
				}

				// There is a case where this can happen - if we wait on a fetching change feed, and the feed is
				// popped while we wait, we could have copied the memory mutations into memoryReply before the
				// pop, but they may or may not have been skipped writing to disk
				if (waitFetched && feedInfo->emptyVersion > emptyVersion &&
				    memoryReply.mutations[memoryVerifyIdx].version <= feedInfo->emptyVersion) {
					memoryVerifyIdx++;
					continue;
				} else {
					fmt::print("ERROR: SS {0} CF {1} SQ {2} has mutation at {3} in memory but not on disk (next disk "
					           "is {4}) (emptyVersion={5}, emptyBefore={6})!\n",
					           data->thisServerID.toString().substr(0, 4),
					           req.rangeID.printable().substr(0, 6),
					           streamUID.toString().substr(0, 8),
					           memoryReply.mutations[memoryVerifyIdx].version,
					           version,
					           feedInfo->emptyVersion,
					           emptyVersion);

					fmt::print("  Memory: ({})\n", memoryReply.mutations[memoryVerifyIdx].mutations.size());
					for (auto& it : memoryReply.mutations[memoryVerifyIdx].mutations) {
						if (it.type == MutationRef::SetValue) {
							fmt::print("    {}=\n", it.param1.printable());
						} else {
							fmt::print("    {} - {}\n", it.param1.printable(), it.param2.printable());
						}
					}
					ASSERT(false);
				}
			}

			auto m = filterMutations(
			    reply.arena, MutationsAndVersionRef(mutations, version, knownCommittedVersion), req.range, inverted);
			if (m.mutations.size()) {
				reply.arena.dependsOn(mutations.arena());
				reply.mutations.push_back(reply.arena, m);

				if (memoryVerifyIdx < memoryReply.mutations.size() &&
				    version == memoryReply.mutations[memoryVerifyIdx].version) {
					// We could do validation of mutations here too, but it's complicated because clears can get split
					// and stuff
					memoryVerifyIdx++;
				}
			} else if (memoryVerifyIdx < memoryReply.mutations.size() &&
			           version == memoryReply.mutations[memoryVerifyIdx].version) {
				if (version > durableValidationVersion) {
					// Another validation case - feed was popped, data was fetched, fetched data was persisted but pop
					// wasn't yet, then SS restarted. Now SS has the data without the popped version. This looks wrong
					// here but is fine.
					memoryVerifyIdx++;
				} else {
					fmt::print("ERROR: SS {0} CF {1} SQ {2} has mutation at {3} in memory but all filtered out on "
					           "disk! (durable validation = {4})\n",
					           data->thisServerID.toString().substr(0, 4),
					           req.rangeID.printable().substr(0, 6),
					           streamUID.toString().substr(0, 8),
					           version,
					           durableValidationVersion);

					fmt::print("  Memory: ({})\n", memoryReply.mutations[memoryVerifyIdx].mutations.size());
					for (auto& it : memoryReply.mutations[memoryVerifyIdx].mutations) {
						if (it.type == MutationRef::SetValue) {
							fmt::print("    {}=\n", it.param1.printable().c_str());
						} else {
							fmt::print("    {} - {}\n", it.param1.printable().c_str(), it.param2.printable().c_str());
						}
					}
					fmt::print("  Disk(pre-filter): ({})\n", mutations.size());
					for (auto& it : mutations) {
						if (it.type == MutationRef::SetValue) {
							fmt::print("    {}=\n", it.param1.printable().c_str());
						} else {
							fmt::print("    {} - {}\n", it.param1.printable().c_str(), it.param2.printable().c_str());
						}
					}
					ASSERT_WE_THINK(false);
				}
			}
			remainingDurableBytes -=
			    sizeof(KeyValueRef) +
			    kv.expectedSize(); // This is tracking the size on disk rather than the reply size
			                       // because we cannot add mutations from memory if there are potentially more on disk
			lastVersion = version;
			lastKnownCommitted = knownCommittedVersion;
		}
		if (remainingDurableBytes > 0) {
			reply.arena.dependsOn(memoryReply.arena);
			auto it = memoryReply.mutations.begin();
			int totalCount = memoryReply.mutations.size();
			while (it != memoryReply.mutations.end() && it->version <= lastVersion) {
				++it;
				--totalCount;
			}
			reply.mutations.append(reply.arena, it, totalCount);
			// If still empty, that means disk results were filtered out, but skipped all memory results. Add an empty,
			// either the last version from disk
			if (reply.mutations.empty() && res.size()) {
				CODE_PROBE(true, "Change feed adding empty version after disk + memory filtered");
				reply.mutations.push_back(reply.arena, MutationsAndVersionRef(lastVersion, lastKnownCommitted));
			}
		} else if (reply.mutations.empty() || reply.mutations.back().version < lastVersion) {
			CODE_PROBE(true, "Change feed adding empty version after disk filtered");
			reply.mutations.push_back(reply.arena, MutationsAndVersionRef(lastVersion, lastKnownCommitted));
		}
	} else {
		reply = memoryReply;
	}

	bool gotAll = remainingLimitBytes > 0 && remainingDurableBytes > 0 && data->version.get() == startVersion;
	Version finalVersion = std::min(req.end - 1, dequeVersion);
	if ((reply.mutations.empty() || reply.mutations.back().version < finalVersion) && remainingLimitBytes > 0 &&
	    remainingDurableBytes > 0) {
		CODE_PROBE(true, "Change feed adding empty version after empty results");
		reply.mutations.push_back(
		    reply.arena, MutationsAndVersionRef(finalVersion, finalVersion == dequeVersion ? dequeKnownCommit : 0));
		// if we add empty mutation after the last thing in memory, and didn't read from disk, gotAll is true
		if (data->version.get() == startVersion) {
			gotAll = true;
		}
	}

	// FIXME: clean all of this up, and just rely on client-side check
	// This check is done just before returning, after all waits in this function
	// Check if pop happened concurently
	if (!req.canReadPopped && req.begin <= feedInfo->emptyVersion) {
		// This can happen under normal circumstances if this part of a change feed got no updates, but then the feed
		// was popped. We can check by confirming that the client was sent empty versions as part of another feed's
		// response's minStorageVersion, or a ChangeFeedUpdateRequest. If this was the case, we know no updates could
		// have happened between req.begin and minVersion.
		Version minVersion = data->minFeedVersionForAddress(req.reply.getEndpoint().getPrimaryAddress());
		bool ok = atLatest && minVersion > feedInfo->emptyVersion;
		CODE_PROBE(ok, "feed popped while valid read waiting");
		CODE_PROBE(!ok, "feed popped while invalid read waiting");
		if (!ok) {
			TraceEvent("ChangeFeedMutationsPopped", data->thisServerID)
			    .detail("FeedID", req.rangeID)
			    .detail("StreamUID", streamUID)
			    .detail("Range", req.range)
			    .detail("Begin", req.begin)
			    .detail("End", req.end)
			    .detail("EmptyVersion", feedInfo->emptyVersion)
			    .detail("AtLatest", atLatest)
			    .detail("MinVersionSent", minVersion);
			// Disabling this check because it returns false positives when forcing a delta file flush at an empty
			// version that was not a mutation version throw change_feed_popped();
		}
	}

	if (MUTATION_TRACKING_ENABLED) {
		for (auto& mutations : reply.mutations) {
			for (auto& m : mutations.mutations) {
				DEBUG_MUTATION("ChangeFeedSSRead", mutations.version, m, data->thisServerID)
				    .detail("ChangeFeedID", req.rangeID)
				    .detail("StreamUID", streamUID)
				    .detail("ReqBegin", req.begin)
				    .detail("ReqEnd", req.end)
				    .detail("ReqRange", req.range);
			}
		}
	}

	if (DEBUG_CF_MISSING(req.rangeID, req.range, req.begin, reply.mutations.back().version) && !req.canReadPopped) {
		bool foundVersion = false;
		bool foundKey = false;
		for (auto& it : reply.mutations) {
			if (it.version == DEBUG_CF_MISSING_VERSION) {
				foundVersion = true;
				for (auto& m : it.mutations) {
					if (m.type == MutationRef::SetValue && m.param1 == DEBUG_CF_MISSING_KEY) {
						foundKey = true;
						break;
					}
				}
				break;
			}
		}
		if (!foundVersion || !foundKey) {
			fmt::print("ERROR: SS {0} CF {1} SQ {2} missing {3} @ {4} from request for [{5} - {6}) {7} - {8}\n",
			           data->thisServerID.toString().substr(0, 4),
			           req.rangeID.printable().substr(0, 6),
			           streamUID.toString().substr(0, 8),
			           foundVersion ? "key" : "version",
			           DEBUG_CF_MISSING_VERSION,
			           req.range.begin.printable(),
			           req.range.end.printable(),
			           req.begin,
			           req.end);
			fmt::print("ERROR: {0} versions in response {1} - {2}:\n",
			           reply.mutations.size(),
			           reply.mutations.front().version,
			           reply.mutations.back().version);
			for (auto& it : reply.mutations) {
				fmt::print("ERROR:    {0} ({1}){2}\n",
				           it.version,
				           it.mutations.size(),
				           it.version == DEBUG_CF_MISSING_VERSION ? "<-------" : "");
			}
		} else {
			fmt::print("DBG: SS {0} CF {1} SQ {2} correct @ {3} from request for [{4} - {5}) {6} - {7}\n",
			           data->thisServerID.toString().substr(0, 4),
			           req.rangeID.printable().substr(0, 6),
			           streamUID.toString().substr(0, 8),
			           DEBUG_CF_MISSING_VERSION,
			           req.range.begin.printable(),
			           req.range.end.printable(),
			           req.begin,
			           req.end);
		}
	}

	reply.popVersion = feedInfo->emptyVersion + 1;

	if (DEBUG_CF_TRACE) {
		TraceEvent(SevDebug, "ChangeFeedMutationsDone", data->thisServerID)
		    .detail("FeedID", req.rangeID)
		    .detail("StreamUID", streamUID)
		    .detail("Range", req.range)
		    .detail("Begin", req.begin)
		    .detail("End", req.end)
		    .detail("FirstVersion", reply.mutations.empty() ? invalidVersion : reply.mutations.front().version)
		    .detail("LastVersion", reply.mutations.empty() ? invalidVersion : reply.mutations.back().version)
		    .detail("PopVersion", reply.popVersion)
		    .detail("Count", reply.mutations.size())
		    .detail("GotAll", gotAll)
		    .detail("PeerAddr", req.reply.getEndpoint().getPrimaryAddress());
	}

	// If the SS's version advanced at all during any of the waits, the read from memory may have missed some
	// mutations, so gotAll can only be true if data->version didn't change over the course of this actor
	return std::make_pair(reply, gotAll);
}

// Change feed stream must be sent an error as soon as it is moved away, or change feed can get incorrect results
ACTOR Future<Void> stopChangeFeedOnMove(StorageServer* data, ChangeFeedStreamRequest req, UID streamUID) {
	auto feed = data->uidChangeFeed.find(req.rangeID);
	if (feed == data->uidChangeFeed.end() || feed->second->removing) {
		req.reply.sendError(unknown_change_feed());
		return Void();
	}
	state Promise<Void> moved;
	feed->second->triggerOnMove(req.range, streamUID, moved);
	try {
		wait(moved.getFuture());
	} catch (Error& e) {
		ASSERT(e.code() == error_code_operation_cancelled);
		// remove from tracking

		auto feed = data->uidChangeFeed.find(req.rangeID);
		if (feed != data->uidChangeFeed.end()) {
			feed->second->removeOnMoveTrigger(req.range, streamUID);
		}
		return Void();
	}
	CODE_PROBE(true, "Change feed moved away cancelling queries");
	// DO NOT call req.reply.onReady before sending - we need to propagate this error through regardless of how far
	// behind client is
	req.reply.sendError(wrong_shard_server());
	return Void();
}

ACTOR Future<Void> changeFeedStreamQ(StorageServer* data, ChangeFeedStreamRequest req, UID streamUID) {
	state Span span("SS:getChangeFeedStream"_loc, req.spanContext);
	state bool atLatest = false;
	state bool removeUID = false;
	state Optional<Version> blockedVersion;

	try {
		++data->counters.feedStreamQueries;

		// FIXME: do something more sophisticated here besides hard limit
		// Allow other storage servers fetching feeds to go above this limit. currently, req.canReadPopped == read is a
		// fetch from another ss
		if (!req.canReadPopped && (data->activeFeedQueries >= SERVER_KNOBS->STORAGE_FEED_QUERY_HARD_LIMIT ||
		                           (g_network->isSimulated() && BUGGIFY_WITH_PROB(0.005)))) {
			req.reply.sendError(storage_too_many_feed_streams());
			++data->counters.rejectedFeedStreamQueries;
			return Void();
		}

		data->activeFeedQueries++;

		if (req.replyBufferSize <= 0) {
			req.reply.setByteLimit(SERVER_KNOBS->CHANGEFEEDSTREAM_LIMIT_BYTES);
		} else {
			req.reply.setByteLimit(std::min((int64_t)req.replyBufferSize, SERVER_KNOBS->CHANGEFEEDSTREAM_LIMIT_BYTES));
		}

		wait(delay(0, TaskPriority::DefaultEndpoint));

		if (DEBUG_CF_TRACE) {
			TraceEvent(SevDebug, "TraceChangeFeedStreamStart", data->thisServerID)
			    .detail("FeedID", req.rangeID)
			    .detail("StreamUID", streamUID)
			    .detail("Range", req.range)
			    .detail("Begin", req.begin)
			    .detail("End", req.end)
			    .detail("CanReadPopped", req.canReadPopped)
			    .detail("PeerAddr", req.reply.getEndpoint().getPrimaryAddress());
		}

		wait(success(waitForVersionNoTooOld(data, req.begin)));

		// send an empty version at begin - 1 to establish the stream quickly
		ChangeFeedStreamReply emptyInitialReply;
		MutationsAndVersionRef emptyInitialVersion;
		emptyInitialVersion.version = req.begin - 1;
		emptyInitialReply.mutations.push_back_deep(emptyInitialReply.arena, emptyInitialVersion);
		ASSERT(emptyInitialReply.atLatestVersion == false);
		ASSERT(emptyInitialReply.minStreamVersion == invalidVersion);
		req.reply.send(emptyInitialReply);

		if (DEBUG_CF_TRACE) {
			TraceEvent(SevDebug, "TraceChangeFeedStreamSentInitialEmpty", data->thisServerID)
			    .detail("FeedID", req.rangeID)
			    .detail("StreamUID", streamUID)
			    .detail("Range", req.range)
			    .detail("Begin", req.begin)
			    .detail("End", req.end)
			    .detail("CanReadPopped", req.canReadPopped)
			    .detail("Version", req.begin - 1)
			    .detail("PeerAddr", req.reply.getEndpoint().getPrimaryAddress());
		}

		loop {
			Future<Void> onReady = req.reply.onReady();
			if (atLatest && !onReady.isReady() && !removeUID) {
				data->changeFeedClientVersions[req.reply.getEndpoint().getPrimaryAddress()][streamUID] =
				    blockedVersion.present() ? blockedVersion.get() : data->prevVersion;
				if (DEBUG_CF_TRACE) {
					TraceEvent(SevDebug, "TraceChangeFeedStreamBlockedOnReady", data->thisServerID)
					    .detail("FeedID", req.rangeID)
					    .detail("StreamUID", streamUID)
					    .detail("Range", req.range)
					    .detail("Begin", req.begin)
					    .detail("End", req.end)
					    .detail("CanReadPopped", req.canReadPopped)
					    .detail("Version", blockedVersion.present() ? blockedVersion.get() : data->prevVersion)
					    .detail("PeerAddr", req.reply.getEndpoint().getPrimaryAddress());
				}
				removeUID = true;
			}
			wait(onReady);
			// keep this as not state variable so it is freed after sending to reduce memory
			Future<std::pair<ChangeFeedStreamReply, bool>> feedReplyFuture =
			    getChangeFeedMutations(data, req, false, atLatest, streamUID);
			if (atLatest && !removeUID && !feedReplyFuture.isReady()) {
				data->changeFeedClientVersions[req.reply.getEndpoint().getPrimaryAddress()][streamUID] =
				    blockedVersion.present() ? blockedVersion.get() : data->prevVersion;
				removeUID = true;
				if (DEBUG_CF_TRACE) {
					TraceEvent(SevDebug, "TraceChangeFeedStreamBlockedMutations", data->thisServerID)
					    .detail("FeedID", req.rangeID)
					    .detail("StreamUID", streamUID)
					    .detail("Range", req.range)
					    .detail("Begin", req.begin)
					    .detail("End", req.end)
					    .detail("CanReadPopped", req.canReadPopped)
					    .detail("Version", blockedVersion.present() ? blockedVersion.get() : data->prevVersion)
					    .detail("PeerAddr", req.reply.getEndpoint().getPrimaryAddress());
				}
			}
			std::pair<ChangeFeedStreamReply, bool> _feedReply = wait(feedReplyFuture);
			ChangeFeedStreamReply feedReply = _feedReply.first;
			bool gotAll = _feedReply.second;

			ASSERT(feedReply.mutations.size() > 0);
			req.begin = feedReply.mutations.back().version + 1;
			if (!atLatest && gotAll) {
				atLatest = true;
			}

			auto& clientVersions = data->changeFeedClientVersions[req.reply.getEndpoint().getPrimaryAddress()];
			Version minVersion = removeUID ? data->version.get() : data->prevVersion;
			if (removeUID) {
				if (gotAll || req.begin == req.end) {
					data->changeFeedClientVersions[req.reply.getEndpoint().getPrimaryAddress()].erase(streamUID);
					removeUID = false;
				} else {
					data->changeFeedClientVersions[req.reply.getEndpoint().getPrimaryAddress()][streamUID] =
					    feedReply.mutations.back().version;
				}
			}

			for (auto& it : clientVersions) {
				minVersion = std::min(minVersion, it.second);
			}
			feedReply.atLatestVersion = atLatest;
			feedReply.minStreamVersion = minVersion;

			data->counters.feedRowsQueried += feedReply.mutations.size();
			data->counters.feedBytesQueried += feedReply.mutations.expectedSize();

			req.reply.send(feedReply);
			if (req.begin == req.end) {
				data->activeFeedQueries--;
				req.reply.sendError(end_of_stream());
				return Void();
			}
			if (gotAll) {
				blockedVersion = Optional<Version>();
				auto feed = data->uidChangeFeed.find(req.rangeID);
				if (feed == data->uidChangeFeed.end() || feed->second->removing) {
					req.reply.sendError(unknown_change_feed());
					// throw to delete from changeFeedClientVersions if present
					throw unknown_change_feed();
				}
				choose {
					when(wait(feed->second->newMutations.onTrigger())) {}
					when(wait(req.end == std::numeric_limits<Version>::max() ? Future<Void>(Never())
					                                                         : data->version.whenAtLeast(req.end))) {}
				}
				auto feedItr = data->uidChangeFeed.find(req.rangeID);
				if (feedItr == data->uidChangeFeed.end() || feedItr->second->removing) {
					req.reply.sendError(unknown_change_feed());
					// throw to delete from changeFeedClientVersions if present
					throw unknown_change_feed();
				}
			} else {
				blockedVersion = feedReply.mutations.back().version;
			}
		}
	} catch (Error& e) {
		data->activeFeedQueries--;
		auto it = data->changeFeedClientVersions.find(req.reply.getEndpoint().getPrimaryAddress());
		if (it != data->changeFeedClientVersions.end()) {
			if (removeUID) {
				it->second.erase(streamUID);
			}
			if (it->second.empty()) {
				data->changeFeedClientVersions.erase(it);
			}
		}
		if (e.code() != error_code_operation_obsolete) {
			if (!canReplyWith(e))
				throw;
			req.reply.sendError(e);
		}
	}
	return Void();
}

ACTOR Future<Void> changeFeedVersionUpdateQ(StorageServer* data, ChangeFeedVersionUpdateRequest req) {
	++data->counters.feedVersionQueries;
	wait(data->version.whenAtLeast(req.minVersion));
	wait(delay(0));
	Version minVersion = data->minFeedVersionForAddress(req.reply.getEndpoint().getPrimaryAddress());
	req.reply.send(ChangeFeedVersionUpdateReply(minVersion));
	return Void();
}

#ifdef NO_INTELLISENSE
size_t WATCH_OVERHEAD_WATCHQ =
    sizeof(WatchValueSendReplyActorState<WatchValueSendReplyActor>) + sizeof(WatchValueSendReplyActor);
size_t WATCH_OVERHEAD_WATCHIMPL =
    sizeof(WatchWaitForValueChangeActorState<WatchWaitForValueChangeActor>) + sizeof(WatchWaitForValueChangeActor);
#else
size_t WATCH_OVERHEAD_WATCHQ = 0; // only used in IDE so value is irrelevant
size_t WATCH_OVERHEAD_WATCHIMPL = 0;
#endif

ACTOR Future<Void> getShardState_impl(StorageServer* data, GetShardStateRequest req) {
	ASSERT(req.mode != GetShardStateRequest::NO_WAIT);

	loop {
		std::vector<Future<Void>> onChange;

		for (auto t : data->shards.intersectingRanges(req.keys)) {
			if (!t.value()->assigned()) {
				onChange.push_back(delay(SERVER_KNOBS->SHARD_READY_DELAY));
				break;
			}

			if (req.mode == GetShardStateRequest::READABLE && !t.value()->isReadable())
				onChange.push_back(t.value()->adding->readWrite.getFuture());

			if (req.mode == GetShardStateRequest::FETCHING && !t.value()->isFetched())
				onChange.push_back(t.value()->adding->fetchComplete.getFuture());
		}

		if (!onChange.size()) {
			GetShardStateReply rep(data->version.get(), data->durableVersion.get());
			if (req.includePhysicalShard) {
				rep.shards = data->getStorageServerShards(req.keys);
			}
			req.reply.send(rep);
			return Void();
		}

		wait(waitForAll(onChange));
		wait(delay(0)); // onChange could have been triggered by cancellation, let things settle before rechecking
	}
}

ACTOR Future<Void> getShardStateQ(StorageServer* data, GetShardStateRequest req) {
	choose {
		when(wait(getShardState_impl(data, req))) {}
		when(wait(delay(g_network->isSimulated() ? 10 : 60))) {
			data->sendErrorWithPenalty(req.reply, timed_out(), data->getPenalty());
		}
	}
	return Void();
}

KeyRef addPrefix(KeyRef const& key, Optional<Key> prefix, Arena& arena) {
	if (prefix.present()) {
		return key.withPrefix(prefix.get(), arena);
	} else {
		return key;
	}
}

KeyValueRef removePrefix(KeyValueRef const& src, Optional<Key> prefix) {
	if (prefix.present()) {
		return KeyValueRef(src.key.removePrefix(prefix.get()), src.value);
	} else {
		return src;
	}
}

void merge(Arena& arena,
           VectorRef<KeyValueRef, VecSerStrategy::String>& output,
           VectorRef<KeyValueRef> const& vm_output,
           RangeResult const& base,
           int& vCount,
           int limit,
           bool stopAtEndOfBase,
           int& pos,
           int limitBytes,
           Optional<Key> tenantPrefix)
// Combines data from base (at an older version) with sets from newer versions in [start, end) and appends the first (up
// to) |limit| rows to output If limit<0, base and output are in descending order, and start->key()>end->key(), but
// start is still inclusive and end is exclusive
{
	ASSERT(limit != 0);
	// Add a dependency of the new arena on the result from the KVS so that we don't have to copy any of the KVS
	// results.
	arena.dependsOn(base.arena());

	bool forward = limit > 0;
	if (!forward)
		limit = -limit;
	int adjustedLimit = limit + output.size();
	int accumulatedBytes = 0;
	KeyValueRef const* baseStart = base.begin();
	KeyValueRef const* baseEnd = base.end();
	while (baseStart != baseEnd && vCount > 0 && output.size() < adjustedLimit && accumulatedBytes < limitBytes) {
		if (forward ? baseStart->key < vm_output[pos].key : baseStart->key > vm_output[pos].key) {
			output.push_back(arena, removePrefix(*baseStart++, tenantPrefix));
		} else {
			output.push_back_deep(arena, removePrefix(vm_output[pos], tenantPrefix));
			if (baseStart->key == vm_output[pos].key)
				++baseStart;
			++pos;
			vCount--;
		}
		accumulatedBytes += sizeof(KeyValueRef) + output.end()[-1].expectedSize();
	}
	while (baseStart != baseEnd && output.size() < adjustedLimit && accumulatedBytes < limitBytes) {
		output.push_back(arena, removePrefix(*baseStart++, tenantPrefix));
		accumulatedBytes += sizeof(KeyValueRef) + output.end()[-1].expectedSize();
	}
	if (!stopAtEndOfBase) {
		while (vCount > 0 && output.size() < adjustedLimit && accumulatedBytes < limitBytes) {
			output.push_back_deep(arena, removePrefix(vm_output[pos], tenantPrefix));
			accumulatedBytes += sizeof(KeyValueRef) + output.end()[-1].expectedSize();
			++pos;
			vCount--;
		}
	}
}

static inline void copyOptionalValue(Arena* a,
                                     GetValueReqAndResultRef& getValue,
                                     const Optional<Value>& optionalValue) {
	std::function<StringRef(Value)> contents = [](Value value) { return value.contents(); };
	getValue.result = optionalValue.map(contents);
	if (optionalValue.present()) {
		a->dependsOn(optionalValue.get().arena());
	}
}
ACTOR Future<GetValueReqAndResultRef> quickGetValue(StorageServer* data,
                                                    StringRef key,
                                                    Version version,
                                                    Arena* a,
                                                    // To provide span context, tags, debug ID to underlying lookups.
                                                    GetMappedKeyValuesRequest* pOriginalReq) {
	state GetValueReqAndResultRef getValue;
	state double getValueStart = g_network->timer();
	getValue.key = key;
	state Optional<ReadOptions> options = pOriginalReq->options;

	if (data->shards[key]->isReadable()) {
		try {
			// TODO: Use a lower level API may be better? Or tweak priorities?
			GetValueRequest req(pOriginalReq->spanContext,
			                    pOriginalReq->tenantInfo,
			                    key,
			                    version,
			                    pOriginalReq->tags,
			                    options,
			                    VersionVector());
			// Note that it does not use readGuard to avoid server being overloaded here. Throttling is enforced at the
			// original request level, rather than individual underlying lookups. The reason is that throttle any
			// individual underlying lookup will fail the original request, which is not productive.
			data->actors.add(getValueQ(data, req));
			GetValueReply reply = wait(req.reply.getFuture());
			if (!reply.error.present()) {
				++data->counters.quickGetValueHit;
				copyOptionalValue(a, getValue, reply.value);
				const double duration = g_network->timer() - getValueStart;
				data->counters.mappedRangeLocalSample.addMeasurement(duration);
				return getValue;
			}
			// Otherwise fallback.
		} catch (Error& e) {
			// Fallback.
		}
	}
	// Otherwise fallback.

	++data->counters.quickGetValueMiss;
	if (SERVER_KNOBS->QUICK_GET_VALUE_FALLBACK) {
		state Transaction tr(data->cx, pOriginalReq->tenantInfo.name.castTo<TenantName>());
		tr.setVersion(version);
		// TODO: is DefaultPromiseEndpoint the best priority for this?
		tr.trState->taskID = TaskPriority::DefaultPromiseEndpoint;
		Future<Optional<Value>> valueFuture = tr.get(key, Snapshot::True);
		// TODO: async in case it needs to read from other servers.
		Optional<Value> valueOption = wait(valueFuture);
		copyOptionalValue(a, getValue, valueOption);
		double duration = g_network->timer() - getValueStart;
		data->counters.mappedRangeRemoteSample.addMeasurement(duration);
		return getValue;
	} else {
		throw quick_get_value_miss();
	}
}

// If limit>=0, it returns the first rows in the range (sorted ascending), otherwise the last rows (sorted descending).
// readRange has O(|result|) + O(log |data|) cost
ACTOR Future<GetKeyValuesReply> readRange(StorageServer* data,
                                          Version version,
                                          KeyRange range,
                                          int limit,
                                          int* pLimitBytes,
                                          SpanContext parentSpan,
                                          Optional<ReadOptions> options,
                                          Optional<Key> tenantPrefix) {
	state GetKeyValuesReply result;
	state StorageServer::VersionedData::ViewAtVersion view = data->data().at(version);
	state StorageServer::VersionedData::iterator vCurrent = view.end();
	state KeyRef readBegin;
	state KeyRef readEnd;
	state Key readBeginTemp;
	state int vCount = 0;
	state Span span("SS:readRange"_loc, parentSpan);

	// for caching the storage queue results during the first PTree traversal
	state VectorRef<KeyValueRef> resultCache;

	// for remembering the position in the resultCache
	state int pos = 0;

	// Check if the desired key-range is cached
	auto containingRange = data->cachedRangeMap.rangeContaining(range.begin);
	if (containingRange.value() && containingRange->range().end >= range.end) {
		//TraceEvent(SevDebug, "SSReadRangeCached").detail("Size",data->cachedRangeMap.size()).detail("ContainingRangeBegin",containingRange->range().begin).detail("ContainingRangeEnd",containingRange->range().end).
		//	detail("Begin", range.begin).detail("End",range.end);
		result.cached = true;
	} else
		result.cached = false;

	// if (limit >= 0) we are reading forward, else backward
	if (limit >= 0) {
		// We might care about a clear beginning before start that
		//  runs into range
		vCurrent = view.lastLessOrEqual(range.begin);
		if (vCurrent && vCurrent->isClearTo() && vCurrent->getEndKey() > range.begin)
			readBegin = vCurrent->getEndKey();
		else
			readBegin = range.begin;

		if (vCurrent) {
			// We can get first greater or equal from the result of lastLessOrEqual
			if (vCurrent.key() != readBegin) {
				++vCurrent;
			}
		} else {
			// There's nothing less than or equal to readBegin in view, so
			// begin() is the first thing greater than readBegin, or end().
			// Either way that's the correct result for lower_bound.
			vCurrent = view.begin();
		}

		while (limit > 0 && *pLimitBytes > 0 && readBegin < range.end) {
			ASSERT(!vCurrent || vCurrent.key() >= readBegin);
			ASSERT(data->storageVersion() <= version);

			/* Traverse the PTree further, if thare are no unconsumed resultCache items */
			if (pos == resultCache.size()) {
				if (vCurrent) {
					auto b = vCurrent;
					--b;
					ASSERT(!b || b.key() < readBegin);
				}

				// Read up to limit items from the view, stopping at the next clear (or the end of the range)
				int vSize = 0;
				while (vCurrent && vCurrent.key() < range.end && !vCurrent->isClearTo() && vCount < limit &&
				       vSize < *pLimitBytes) {
					// Store the versionedData results in resultCache
					resultCache.emplace_back(result.arena, vCurrent.key(), vCurrent->getValue());
					vSize += sizeof(KeyValueRef) + resultCache.cback().expectedSize() -
					         (tenantPrefix.present() ? tenantPrefix.get().size() : 0);
					++vCount;
					++vCurrent;
				}
			}

			// Read the data on disk up to vCurrent (or the end of the range)
			readEnd = vCurrent ? std::min(vCurrent.key(), range.end) : range.end;
			RangeResult atStorageVersion =
			    wait(data->storage.readRange(KeyRangeRef(readBegin, readEnd), limit, *pLimitBytes, options));
			data->counters.kvScanBytes += atStorageVersion.logicalSize();

			ASSERT(atStorageVersion.size() <= limit);
			if (data->storageVersion() > version) {
				// TraceEvent(SevDebug, "ReadRangeThrow", data->thisServerID).detail("Version", version).detail("StorageVersion", data->storageVersion());
				throw transaction_too_old();
			}

			// merge the sets in resultCache with the sets on disk, stopping at the last key from disk if there is
			// 'more'
			int prevSize = result.data.size();
			merge(result.arena,
			      result.data,
			      resultCache,
			      atStorageVersion,
			      vCount,
			      limit,
			      atStorageVersion.more,
			      pos,
			      *pLimitBytes,
			      tenantPrefix);
			limit -= result.data.size() - prevSize;

			for (auto i = result.data.begin() + prevSize; i != result.data.end(); i++) {
				*pLimitBytes -= sizeof(KeyValueRef) + i->expectedSize();
			}

			if (limit <= 0 || *pLimitBytes <= 0) {
				break;
			}

			// Setup for the next iteration
			// If we hit our limits reading from disk but then combining with MVCC gave us back more room

			// if there might be more data, begin reading right after what we already found to find out
			if (atStorageVersion.more) {
				ASSERT(atStorageVersion.end()[-1].key.size() ==
				           result.data.end()[-1].key.size() + tenantPrefix.orDefault(""_sr).size() &&
				       atStorageVersion.end()[-1].key.endsWith(result.data.end()[-1].key) &&
				       atStorageVersion.end()[-1].key.startsWith(tenantPrefix.orDefault(""_sr)));

				readBegin = readBeginTemp = keyAfter(atStorageVersion.end()[-1].key);
			}

			// if vCurrent is a clear, skip it.
			else if (vCurrent && vCurrent->isClearTo()) {
				ASSERT(vCurrent->getEndKey() > readBegin);
				// next disk read should start at the end of the clear
				readBegin = vCurrent->getEndKey();
				++vCurrent;
			} else {
				ASSERT(readEnd == range.end);
				break;
			}
		}
	} else {
		vCurrent = view.lastLess(range.end);

		// A clear might extend all the way to range.end
		if (vCurrent && vCurrent->isClearTo() && vCurrent->getEndKey() >= range.end) {
			readEnd = vCurrent.key();
			--vCurrent;
		} else {
			readEnd = range.end;
		}

		while (limit < 0 && *pLimitBytes > 0 && readEnd > range.begin) {
			ASSERT(!vCurrent || vCurrent.key() < readEnd);
			ASSERT(data->storageVersion() <= version);

			/* Traverse the PTree further, if thare are no unconsumed resultCache items */
			if (pos == resultCache.size()) {
				if (vCurrent) {
					auto b = vCurrent;
					++b;
					ASSERT(!b || b.key() >= readEnd);
				}

				vCount = 0;
				int vSize = 0;
				while (vCurrent && vCurrent.key() >= range.begin && !vCurrent->isClearTo() && vCount < -limit &&
				       vSize < *pLimitBytes) {
					// Store the versionedData results in resultCache
					resultCache.emplace_back(result.arena, vCurrent.key(), vCurrent->getValue());
					vSize += sizeof(KeyValueRef) + resultCache.cback().expectedSize() -
					         (tenantPrefix.present() ? tenantPrefix.get().size() : 0);
					++vCount;
					--vCurrent;
				}
			}

			readBegin = vCurrent ? std::max(vCurrent->isClearTo() ? vCurrent->getEndKey() : vCurrent.key(), range.begin)
			                     : range.begin;
			RangeResult atStorageVersion =
			    wait(data->storage.readRange(KeyRangeRef(readBegin, readEnd), limit, *pLimitBytes, options));
			data->counters.kvScanBytes += atStorageVersion.logicalSize();

			ASSERT(atStorageVersion.size() <= -limit);
			if (data->storageVersion() > version)
				throw transaction_too_old();

			int prevSize = result.data.size();
			merge(result.arena,
			      result.data,
			      resultCache,
			      atStorageVersion,
			      vCount,
			      limit,
			      atStorageVersion.more,
			      pos,
			      *pLimitBytes,
			      tenantPrefix);
			limit += result.data.size() - prevSize;

			for (auto i = result.data.begin() + prevSize; i != result.data.end(); i++) {
				*pLimitBytes -= sizeof(KeyValueRef) + i->expectedSize();
			}

			if (limit >= 0 || *pLimitBytes <= 0) {
				break;
			}

			if (atStorageVersion.more) {
				ASSERT(atStorageVersion.end()[-1].key.size() ==
				           result.data.end()[-1].key.size() + tenantPrefix.orDefault(""_sr).size() &&
				       atStorageVersion.end()[-1].key.endsWith(result.data.end()[-1].key) &&
				       atStorageVersion.end()[-1].key.startsWith(tenantPrefix.orDefault(""_sr)));

				readEnd = atStorageVersion.end()[-1].key;
			} else if (vCurrent && vCurrent->isClearTo()) {
				ASSERT(vCurrent.key() < readEnd);
				readEnd = vCurrent.key();
				--vCurrent;
			} else {
				ASSERT(readBegin == range.begin);
				break;
			}
		}
	}

	// all but the last item are less than *pLimitBytes
	ASSERT(result.data.size() == 0 || *pLimitBytes + result.data.end()[-1].expectedSize() + sizeof(KeyValueRef) > 0);
	result.more = limit == 0 || *pLimitBytes <= 0; // FIXME: Does this have to be exact?
	result.version = version;
	return result;
}

KeyRangeRef StorageServer::clampRangeToTenant(KeyRangeRef range, Optional<TenantMapEntry> tenantEntry, Arena& arena) {
	if (tenantEntry.present()) {
		return KeyRangeRef(range.begin.startsWith(tenantEntry.get().prefix) ? range.begin : tenantEntry.get().prefix,
		                   range.end.startsWith(tenantEntry.get().prefix)
		                       ? range.end
		                       : allKeys.end.withPrefix(tenantEntry.get().prefix, arena));
	} else {
		return range;
	}
}

ACTOR Future<Key> findKey(StorageServer* data,
                          KeySelectorRef sel,
                          Version version,
                          KeyRange range,
                          int* pOffset,
                          SpanContext parentSpan,
                          Optional<ReadOptions> options)
// Attempts to find the key indicated by sel in the data at version, within range.
// Precondition: selectorInRange(sel, range)
// If it is found, offset is set to 0 and a key is returned which falls inside range.
// If the search would depend on any key outside range OR if the key selector offset is too large (range read returns
// too many bytes), it returns either
//   a negative offset and a key in [range.begin, sel.getKey()], indicating the key is (the first key <= returned key) +
//   offset, or a positive offset and a key in (sel.getKey(), range.end], indicating the key is (the first key >=
//   returned key) + offset-1
// The range passed in to this function should specify a shard.  If range.begin is repeatedly not the beginning of a
// shard, then it is possible to get stuck looping here
{
	ASSERT(version != latestVersion);
	ASSERT(selectorInRange(sel, range) && version >= data->oldestVersion.get());

	// Count forward or backward distance items, skipping the first one if it == key and skipEqualKey
	state bool forward = sel.offset > 0; // If forward, result >= sel.getKey(); else result <= sel.getKey()
	state int sign = forward ? +1 : -1;
	state bool skipEqualKey = sel.orEqual == forward;
	state int distance = forward ? sel.offset : 1 - sel.offset;
	state Span span("SS.findKey"_loc, parentSpan);

	// Don't limit the number of bytes if this is a trivial key selector (there will be at most two items returned from
	// the read range in this case)
	state int maxBytes;
	if (sel.offset <= 1 && sel.offset >= 0)
		maxBytes = std::numeric_limits<int>::max();
	else
		maxBytes = (g_network->isSimulated() && g_simulator->tssMode == ISimulator::TSSMode::Disabled && BUGGIFY)
		               ? SERVER_KNOBS->BUGGIFY_LIMIT_BYTES
		               : SERVER_KNOBS->STORAGE_LIMIT_BYTES;

	state GetKeyValuesReply rep = wait(
	    readRange(data,
	              version,
	              forward ? KeyRangeRef(sel.getKey(), range.end) : KeyRangeRef(range.begin, keyAfter(sel.getKey())),
	              (distance + skipEqualKey) * sign,
	              &maxBytes,
	              span.context,
	              options,
	              Optional<Key>()));
	state bool more = rep.more && rep.data.size() != distance + skipEqualKey;

	// If we get only one result in the reverse direction as a result of the data being too large, we could get stuck in
	// a loop
	if (more && !forward && rep.data.size() == 1) {
		CODE_PROBE(true, "Reverse key selector returned only one result in range read");
		maxBytes = std::numeric_limits<int>::max();
		GetKeyValuesReply rep2 = wait(readRange(data,
		                                        version,
		                                        KeyRangeRef(range.begin, keyAfter(sel.getKey())),
		                                        -2,
		                                        &maxBytes,
		                                        span.context,
		                                        options,
		                                        Optional<Key>()));
		rep = rep2;
		more = rep.more && rep.data.size() != distance + skipEqualKey;
		ASSERT(rep.data.size() == 2 || !more);
	}

	int index = distance - 1;
	if (skipEqualKey && rep.data.size() && rep.data[0].key == sel.getKey())
		++index;

	if (index < rep.data.size()) {
		*pOffset = 0;

		if (SERVER_KNOBS->READ_SAMPLING_ENABLED) {
			int64_t bytesReadPerKSecond =
			    std::max((int64_t)rep.data[index].key.size(), SERVER_KNOBS->EMPTY_READ_PENALTY);
			data->metrics.notifyBytesReadPerKSecond(sel.getKey(), bytesReadPerKSecond);
		}

		return rep.data[index].key;
	} else {
		if (SERVER_KNOBS->READ_SAMPLING_ENABLED) {
			int64_t bytesReadPerKSecond = SERVER_KNOBS->EMPTY_READ_PENALTY;
			data->metrics.notifyBytesReadPerKSecond(sel.getKey(), bytesReadPerKSecond);
		}

		// FIXME: If range.begin=="" && !forward, return success?
		*pOffset = index - rep.data.size() + 1;
		if (!forward)
			*pOffset = -*pOffset;

		if (more) {
			CODE_PROBE(true, "Key selector read range had more results");

			ASSERT(rep.data.size());
			Key returnKey = forward ? keyAfter(rep.data.back().key) : rep.data.back().key;

			// This is possible if key/value pairs are very large and only one result is returned on a last less than
			// query SOMEDAY: graceful handling of exceptionally sized values
			ASSERT(returnKey != sel.getKey());
			return returnKey;
		} else {
			return forward ? range.end : range.begin;
		}
	}
}

KeyRange getShardKeyRange(StorageServer* data, const KeySelectorRef& sel)
// Returns largest range such that the shard state isReadable and selectorInRange(sel, range) or wrong_shard_server if
// no such range exists
{
	auto i = sel.isBackward() ? data->shards.rangeContainingKeyBefore(sel.getKey())
	                          : data->shards.rangeContaining(sel.getKey());
	auto fullRange = data->shards.ranges();
	if (!i->value()->isReadable())
		throw wrong_shard_server();
	ASSERT(selectorInRange(sel, i->range()));
	Key begin, end;
	if (sel.isBackward()) {
		end = i->range().end;
		while (i != fullRange.begin() && i.value()->isReadable()) {
			begin = i->range().begin;
			--i;
		}
		if (i.value()->isReadable()) {
			begin = i->range().begin;
		}
	} else {
		begin = i->range().begin;
		while (i != fullRange.end() && i.value()->isReadable()) {
			end = i->range().end;
			++i;
		}
	}
	return KeyRangeRef(begin, end);
}

ACTOR Future<Void> getKeyValuesQ(StorageServer* data, GetKeyValuesRequest req)
// Throws a wrong_shard_server if the keys in the request or result depend on data outside this server OR if a large
// selector offset prevents all data from being read in one range read
{
	state Span span("SS:getKeyValues"_loc, req.spanContext);
	state int64_t resultSize = 0;
	state Optional<ReadOptions> options = req.options;
	state ReadType type = options.present() ? options.get().type : ReadType::NORMAL;

	if (req.tenantInfo.name.present()) {
		span.addAttribute("tenant"_sr, req.tenantInfo.name.get());
	}

	getCurrentLineage()->modify(&TransactionLineage::txID) = req.spanContext.traceID;

	++data->counters.getRangeQueries;
	++data->counters.allQueries;
	data->maxQueryQueue = std::max<int>(
	    data->maxQueryQueue, data->counters.allQueries.getValue() - data->counters.finishedQueries.getValue());

	// Active load balancing runs at a very high priority (to obtain accurate queue lengths)
	// so we need to downgrade here
	wait(data->getQueryDelay());
	if (!SERVER_KNOBS->FETCH_KEYS_LOWER_PRIORITY && type == ReadType::FETCH) {
		type = ReadType::NORMAL;
	}

	state PriorityMultiLock::Lock lock = wait(data->ssLock.lock(data->readPriorityRanks[(int)type]));

	// Track time from requestTime through now as read queueing wait time
	state double queueWaitEnd = g_network->timer();
	data->counters.readQueueWaitSample.addMeasurement(queueWaitEnd - req.requestTime());

	try {
		if (req.options.present() && req.options.get().debugID.present())
			g_traceBatch.addEvent(
			    "TransactionDebug", req.options.get().debugID.get().first(), "storageserver.getKeyValues.Before");

		Version commitVersion = getLatestCommitVersion(req.ssLatestCommitVersions, data->tag);
		state Version version = wait(waitForVersion(data, commitVersion, req.version, span.context));
		data->counters.readVersionWaitSample.addMeasurement(g_network->timer() - queueWaitEnd);

		state Optional<TenantMapEntry> tenantEntry = data->getTenantEntry(version, req.tenantInfo);
		state Optional<Key> tenantPrefix = tenantEntry.map<Key>([](TenantMapEntry e) { return e.prefix; });
		if (tenantPrefix.present()) {
			req.begin.setKeyUnlimited(req.begin.getKey().withPrefix(tenantPrefix.get(), req.arena));
			req.end.setKeyUnlimited(req.end.getKey().withPrefix(tenantPrefix.get(), req.arena));
		}

		state uint64_t changeCounter = data->shardChangeCounter;
		//		try {
		state KeyRange shard = getShardKeyRange(data, req.begin);

		if (req.options.present() && req.options.get().debugID.present())
			g_traceBatch.addEvent(
			    "TransactionDebug", req.options.get().debugID.get().first(), "storageserver.getKeyValues.AfterVersion");
		//.detail("ShardBegin", shard.begin).detail("ShardEnd", shard.end);
		//} catch (Error& e) { TraceEvent("WrongShardServer", data->thisServerID).detail("Begin",
		// req.begin.toString()).detail("End", req.end.toString()).detail("Version", version).detail("Shard",
		//"None").detail("In", "getKeyValues>getShardKeyRange"); throw e; }

		if (!selectorInRange(req.end, shard) && !(req.end.isFirstGreaterOrEqual() && req.end.getKey() == shard.end)) {
			//			TraceEvent("WrongShardServer1", data->thisServerID).detail("Begin",
			// req.begin.toString()).detail("End", req.end.toString()).detail("Version", version).detail("ShardBegin",
			// shard.begin).detail("ShardEnd", shard.end).detail("In", "getKeyValues>checkShardExtents");
			throw wrong_shard_server();
		}

		KeyRangeRef searchRange = data->clampRangeToTenant(shard, tenantEntry, req.arena);

		state int offset1 = 0;
		state int offset2;
		state Future<Key> fBegin =
		    req.begin.isFirstGreaterOrEqual()
		        ? Future<Key>(req.begin.getKey())
		        : findKey(data, req.begin, version, searchRange, &offset1, span.context, options);
		state Future<Key> fEnd = req.end.isFirstGreaterOrEqual()
		                             ? Future<Key>(req.end.getKey())
		                             : findKey(data, req.end, version, searchRange, &offset2, span.context, options);
		state Key begin = wait(fBegin);
		state Key end = wait(fEnd);

		if (req.options.present() && req.options.get().debugID.present())
			g_traceBatch.addEvent(
			    "TransactionDebug", req.options.get().debugID.get().first(), "storageserver.getKeyValues.AfterKeys");
		//.detail("Off1",offset1).detail("Off2",offset2).detail("ReqBegin",req.begin.getKey()).detail("ReqEnd",req.end.getKey());

		// Offsets of zero indicate begin/end keys in this shard, which obviously means we can answer the query
		// An end offset of 1 is also OK because the end key is exclusive, so if the first key of the next shard is the
		// end the last actual key returned must be from this shard. A begin offset of 1 is also OK because then either
		// begin is past end or equal to end (so the result is definitely empty)
		if ((offset1 && offset1 != 1) || (offset2 && offset2 != 1)) {
			CODE_PROBE(true, "wrong_shard_server due to offset");
			// We could detect when offset1 takes us off the beginning of the database or offset2 takes us off the end,
			// and return a clipped range rather than an error (since that is what the NativeAPI.getRange will do anyway
			// via its "slow path"), but we would have to add some flags to the response to encode whether we went off
			// the beginning and the end, since it needs that information.
			//TraceEvent("WrongShardServer2", data->thisServerID).detail("Begin", req.begin.toString()).detail("End", req.end.toString()).detail("Version", version).detail("ShardBegin", shard.begin).detail("ShardEnd", shard.end).detail("In", "getKeyValues>checkOffsets").detail("BeginKey", begin).detail("EndKey", end).detail("BeginOffset", offset1).detail("EndOffset", offset2);
			throw wrong_shard_server();
		}

		if (begin >= end) {
			if (req.options.present() && req.options.get().debugID.present())
				g_traceBatch.addEvent(
				    "TransactionDebug", req.options.get().debugID.get().first(), "storageserver.getKeyValues.Send");
			//.detail("Begin",begin).detail("End",end);

			GetKeyValuesReply none;
			none.version = version;
			none.more = false;
			none.penalty = data->getPenalty();

			data->checkChangeCounter(changeCounter,
			                         KeyRangeRef(std::min<KeyRef>(req.begin.getKey(), req.end.getKey()),
			                                     std::max<KeyRef>(req.begin.getKey(), req.end.getKey())));
			req.reply.send(none);
		} else {
			state int remainingLimitBytes = req.limitBytes;

			state double kvReadRange = g_network->timer();
			GetKeyValuesReply _r = wait(readRange(data,
			                                      version,
			                                      KeyRangeRef(begin, end),
			                                      req.limit,
			                                      &remainingLimitBytes,
			                                      span.context,
			                                      options,
			                                      tenantPrefix));
			const double duration = g_network->timer() - kvReadRange;
			data->counters.kvReadRangeLatencySample.addMeasurement(duration);
			GetKeyValuesReply r = _r;

			if (req.options.present() && req.options.get().debugID.present())
				g_traceBatch.addEvent("TransactionDebug",
				                      req.options.get().debugID.get().first(),
				                      "storageserver.getKeyValues.AfterReadRange");
			//.detail("Begin",begin).detail("End",end).detail("SizeOf",r.data.size());
			data->checkChangeCounter(
			    changeCounter,
			    KeyRangeRef(std::min<KeyRef>(begin, std::min<KeyRef>(req.begin.getKey(), req.end.getKey())),
			                std::max<KeyRef>(end, std::max<KeyRef>(req.begin.getKey(), req.end.getKey()))));
			if (EXPENSIVE_VALIDATION) {
				for (int i = 0; i < r.data.size(); i++) {
					if (tenantPrefix.present()) {
						ASSERT(r.data[i].key >= begin.removePrefix(tenantPrefix.get()) &&
						       r.data[i].key < end.removePrefix(tenantPrefix.get()));
					} else {
						ASSERT(r.data[i].key >= begin && r.data[i].key < end);
					}
				}
				ASSERT(r.data.size() <= std::abs(req.limit));
			}

			// For performance concerns, the cost of a range read is billed to the start key and end key of the range.
			int64_t totalByteSize = 0;
			for (int i = 0; i < r.data.size(); i++) {
				totalByteSize += r.data[i].expectedSize();
			}
			if (totalByteSize > 0 && SERVER_KNOBS->READ_SAMPLING_ENABLED) {
				int64_t bytesReadPerKSecond = std::max(totalByteSize, SERVER_KNOBS->EMPTY_READ_PENALTY) / 2;
				data->metrics.notifyBytesReadPerKSecond(addPrefix(r.data[0].key, tenantPrefix, req.arena),
				                                        bytesReadPerKSecond);
				data->metrics.notifyBytesReadPerKSecond(
				    addPrefix(r.data[r.data.size() - 1].key, tenantPrefix, req.arena), bytesReadPerKSecond);
			}

			r.penalty = data->getPenalty();
			req.reply.send(r);

			resultSize = req.limitBytes - remainingLimitBytes;
			data->counters.bytesQueried += resultSize;
			data->counters.rowsQueried += r.data.size();
			if (r.data.size() == 0) {
				++data->counters.emptyQueries;
			}
		}
	} catch (Error& e) {
		if (!canReplyWith(e))
			throw;
		data->sendErrorWithPenalty(req.reply, e, data->getPenalty());
	}

	data->transactionTagCounter.addRequest(req.tags, resultSize);
	++data->counters.finishedQueries;

	double duration = g_network->timer() - req.requestTime();
	data->counters.readLatencySample.addMeasurement(duration);
	data->counters.readRangeLatencySample.addMeasurement(duration);
	if (data->latencyBandConfig.present()) {
		int maxReadBytes =
		    data->latencyBandConfig.get().readConfig.maxReadBytes.orDefault(std::numeric_limits<int>::max());
		int maxSelectorOffset =
		    data->latencyBandConfig.get().readConfig.maxKeySelectorOffset.orDefault(std::numeric_limits<int>::max());
		data->counters.readLatencyBands.addMeasurement(duration,
		                                               resultSize > maxReadBytes ||
		                                                   abs(req.begin.offset) > maxSelectorOffset ||
		                                                   abs(req.end.offset) > maxSelectorOffset);
	}

	return Void();
}

ACTOR Future<GetRangeReqAndResultRef> quickGetKeyValues(
    StorageServer* data,
    StringRef prefix,
    Version version,
    Arena* a,
    // To provide span context, tags, debug ID to underlying lookups.
    GetMappedKeyValuesRequest* pOriginalReq) {
	state GetRangeReqAndResultRef getRange;
	state double getValuesStart = g_network->timer();
	getRange.begin = firstGreaterOrEqual(KeyRef(*a, prefix));
	getRange.end = firstGreaterOrEqual(strinc(prefix, *a));
	if (pOriginalReq->options.present() && pOriginalReq->options.get().debugID.present())
		g_traceBatch.addEvent("TransactionDebug",
		                      pOriginalReq->options.get().debugID.get().first(),
		                      "storageserver.quickGetKeyValues.Before");
	try {
		// TODO: Use a lower level API may be better?
		GetKeyValuesRequest req;
		req.spanContext = pOriginalReq->spanContext;
		req.arena = *a;
		req.begin = getRange.begin;
		req.end = getRange.end;
		req.version = version;
		req.tenantInfo = pOriginalReq->tenantInfo;
		// TODO: Validate when the underlying range query exceeds the limit.
		// TODO: Use remainingLimit, remainingLimitBytes rather than separate knobs.
		req.limit = SERVER_KNOBS->QUICK_GET_KEY_VALUES_LIMIT;
		req.limitBytes = SERVER_KNOBS->QUICK_GET_KEY_VALUES_LIMIT_BYTES;
		req.options = pOriginalReq->options;
		// TODO: tweak priorities in req.options.get().type?
		req.tags = pOriginalReq->tags;
		req.ssLatestCommitVersions = VersionVector();

		// Note that it does not use readGuard to avoid server being overloaded here. Throttling is enforced at the
		// original request level, rather than individual underlying lookups. The reason is that throttle any individual
		// underlying lookup will fail the original request, which is not productive.
		data->actors.add(getKeyValuesQ(data, req));
		GetKeyValuesReply reply = wait(req.reply.getFuture());
		if (!reply.error.present()) {
			++data->counters.quickGetKeyValuesHit;
			// Convert GetKeyValuesReply to RangeResult.
			a->dependsOn(reply.arena);
			getRange.result = RangeResultRef(reply.data, reply.more);
			const double duration = g_network->timer() - getValuesStart;
			data->counters.mappedRangeLocalSample.addMeasurement(duration);
			if (pOriginalReq->options.present() && pOriginalReq->options.get().debugID.present())
				g_traceBatch.addEvent("TransactionDebug",
				                      pOriginalReq->options.get().debugID.get().first(),
				                      "storageserver.quickGetKeyValues.AfterLocalFetch");
			return getRange;
		}
		// Otherwise fallback.
	} catch (Error& e) {
		// Fallback.
	}

	++data->counters.quickGetKeyValuesMiss;
	if (SERVER_KNOBS->QUICK_GET_KEY_VALUES_FALLBACK) {
		state Transaction tr(data->cx, pOriginalReq->tenantInfo.name.castTo<TenantName>());
		tr.setVersion(version);
		if (pOriginalReq->options.present() && pOriginalReq->options.get().debugID.present()) {
			tr.debugTransaction(pOriginalReq->options.get().debugID.get());
		}
		// TODO: is DefaultPromiseEndpoint the best priority for this?
		tr.trState->taskID = TaskPriority::DefaultPromiseEndpoint;
		Future<RangeResult> rangeResultFuture =
		    tr.getRange(prefixRange(prefix), GetRangeLimits::ROW_LIMIT_UNLIMITED, Snapshot::True);
		// TODO: async in case it needs to read from other servers.
		RangeResult rangeResult = wait(rangeResultFuture);
		a->dependsOn(rangeResult.arena());
		getRange.result = rangeResult;
		const double duration = g_network->timer() - getValuesStart;
		data->counters.mappedRangeRemoteSample.addMeasurement(duration);
		if (pOriginalReq->options.present() && pOriginalReq->options.get().debugID.present())
			g_traceBatch.addEvent("TransactionDebug",
			                      pOriginalReq->options.get().debugID.get().first(),
			                      "storageserver.quickGetKeyValues.AfterRemoteFetch");
		return getRange;
	} else {
		throw quick_get_key_values_miss();
	}
}

void unpackKeyTuple(Tuple** referenceTuple, Optional<Tuple>& keyTuple, KeyValueRef* keyValue) {
	if (!keyTuple.present()) {
		// May throw exception if the key is not parsable as a tuple.
		try {
			keyTuple = Tuple::unpack(keyValue->key);
		} catch (Error& e) {
			TraceEvent("KeyNotTuple").error(e).detail("Key", keyValue->key.printable());
			throw key_not_tuple();
		}
	}
	*referenceTuple = &keyTuple.get();
}

void unpackValueTuple(Tuple** referenceTuple, Optional<Tuple>& valueTuple, KeyValueRef* keyValue) {
	if (!valueTuple.present()) {
		// May throw exception if the value is not parsable as a tuple.
		try {
			valueTuple = Tuple::unpack(keyValue->value);
		} catch (Error& e) {
			TraceEvent("ValueNotTuple").error(e).detail("Value", keyValue->value.printable());
			throw value_not_tuple();
		}
	}
	*referenceTuple = &valueTuple.get();
}

bool unescapeLiterals(std::string& s, std::string before, std::string after) {
	bool escaped = false;
	size_t p = 0;
	while (true) {
		size_t found = s.find(before, p);
		if (found == std::string::npos) {
			break;
		}
		s.replace(found, before.length(), after);
		p = found + after.length();
		escaped = true;
	}
	return escaped;
}

bool singleKeyOrValue(const std::string& s, size_t sz) {
	// format would be {K[??]} or {V[??]}
	return sz > 5 && s[0] == '{' && (s[1] == 'K' || s[1] == 'V') && s[2] == '[' && s[sz - 2] == ']' && s[sz - 1] == '}';
}

bool rangeQuery(const std::string& s) {
	return s == "{...}";
}

// create a vector of Optional<Tuple>
// in case of a singleKeyOrValue, insert an empty Tuple to vector as placeholder
// in case of a rangeQuery, insert Optional.empty as placeholder
// in other cases, insert the correct Tuple to be used.
void preprocessMappedKey(Tuple& mappedKeyFormatTuple, std::vector<Optional<Tuple>>& vt, bool& isRangeQuery) {
	vt.reserve(mappedKeyFormatTuple.size());

	for (int i = 0; i < mappedKeyFormatTuple.size(); i++) {
		Tuple::ElementType type = mappedKeyFormatTuple.getType(i);
		if (type == Tuple::BYTES || type == Tuple::UTF8) {
			std::string s = mappedKeyFormatTuple.getString(i).toString();
			auto sz = s.size();
			bool escaped = unescapeLiterals(s, "{{", "{");
			escaped = unescapeLiterals(s, "}}", "}") || escaped;
			if (escaped) {
				vt.emplace_back(Tuple::makeTuple(s));
			} else if (singleKeyOrValue(s, sz)) {
				// when it is SingleKeyOrValue, insert an empty Tuple to vector as placeholder
				vt.emplace_back(Tuple());
			} else if (rangeQuery(s)) {
				if (i != mappedKeyFormatTuple.size() - 1) {
					// It must be the last element of the mapper tuple
					throw mapper_bad_range_decriptor();
				}
				// when it is rangeQuery, insert Optional.empty as placeholder
				vt.emplace_back(Optional<Tuple>());
				isRangeQuery = true;
			} else {
				Tuple t;
				t.appendRaw(mappedKeyFormatTuple.subTupleRawString(i));
				vt.emplace_back(t);
			}
		} else {
			Tuple t;
			t.appendRaw(mappedKeyFormatTuple.subTupleRawString(i));
			vt.emplace_back(t);
		}
	}
}

Key constructMappedKey(KeyValueRef* keyValue, std::vector<Optional<Tuple>>& vec, Tuple& mappedKeyFormatTuple) {
	// Lazily parse key and/or value to tuple because they may not need to be a tuple if not used.
	Optional<Tuple> keyTuple;
	Optional<Tuple> valueTuple;
	Tuple mappedKeyTuple;

	mappedKeyTuple.reserve(vec.size());

	for (int i = 0; i < vec.size(); i++) {
		if (!vec[i].present()) {
			// rangeQuery
			continue;
		}
		if (vec[i].get().size()) {
			mappedKeyTuple.append(vec[i].get());
		} else {
			// singleKeyOrValue is true
			std::string s = mappedKeyFormatTuple.getString(i).toString();
			auto sz = s.size();
			int idx;
			Tuple* referenceTuple;
			try {
				idx = std::stoi(s.substr(3, sz - 5));
			} catch (std::exception& e) {
				throw mapper_bad_index();
			}
			if (s[1] == 'K') {
				unpackKeyTuple(&referenceTuple, keyTuple, keyValue);
			} else if (s[1] == 'V') {
				unpackValueTuple(&referenceTuple, valueTuple, keyValue);
			} else {
				ASSERT(false);
				throw internal_error();
			}
			if (idx < 0 || idx >= referenceTuple->size()) {
				throw mapper_bad_index();
			}
			mappedKeyTuple.appendRaw(referenceTuple->subTupleRawString(idx));
		}
	}

	return mappedKeyTuple.pack();
}

ACTOR Future<Void> validateRangeAgainstServer(StorageServer* data,
                                              KeyRange range,
                                              Version version,
                                              StorageServerInterface remoteServer) {
	TraceEvent(SevInfo, "ValidateRangeAgainstServerBegin", data->thisServerID)
	    .detail("Range", range)
	    .detail("Version", version)
	    .detail("RemoteServer", remoteServer.toString());

	state int validatedKeys = 0;
	state std::string error;
	loop {
		try {
			std::vector<Future<ErrorOr<GetKeyValuesReply>>> fs;
			int limit = 1e4;
			int limitBytes = CLIENT_KNOBS->REPLY_BYTE_LIMIT;
			GetKeyValuesRequest req;
			req.begin = firstGreaterOrEqual(range.begin);
			req.end = firstGreaterOrEqual(range.end);
			req.limit = limit;
			req.limitBytes = limitBytes;
			req.version = version;
			req.tags = TagSet();
			fs.push_back(remoteServer.getKeyValues.getReplyUnlessFailedFor(req, 2, 0));

			GetKeyValuesRequest localReq;
			localReq.begin = firstGreaterOrEqual(range.begin);
			localReq.end = firstGreaterOrEqual(range.end);
			localReq.limit = limit;
			localReq.limitBytes = limitBytes;
			localReq.version = version;
			localReq.tags = TagSet();
			data->actors.add(getKeyValuesQ(data, localReq));
			fs.push_back(errorOr(localReq.reply.getFuture()));
			std::vector<ErrorOr<GetKeyValuesReply>> reps = wait(getAll(fs));

			for (int i = 0; i < reps.size(); ++i) {
				if (reps[i].isError()) {
					TraceEvent(SevWarn, "ValidateRangeGetKeyValuesError", data->thisServerID)
					    .errorUnsuppressed(reps[i].getError())
					    .detail("ReplyIndex", i)
					    .detail("Range", range);
					throw reps[i].getError();
				}
				if (reps[i].get().error.present()) {
					TraceEvent(SevWarn, "ValidateRangeGetKeyValuesError", data->thisServerID)
					    .errorUnsuppressed(reps[i].get().error.get())
					    .detail("ReplyIndex", i)
					    .detail("Range", range);
					throw reps[i].get().error.get();
				}
			}

			GetKeyValuesReply remote = reps[0].get(), local = reps[1].get();
			Key lastKey = range.begin;

			const int end = std::min(local.data.size(), remote.data.size());
			int i = 0;
			for (; i < end; ++i) {
				KeyValueRef remoteKV = remote.data[i];
				KeyValueRef localKV = local.data[i];
				if (!range.contains(remoteKV.key) || !range.contains(localKV.key)) {
					TraceEvent(SevDebug, "SSValidateRangeKeyOutOfRange", data->thisServerID)
					    .detail("Range", range)
					    .detail("RemoteServer", remoteServer.toString().c_str())
					    .detail("LocalKey", Traceable<StringRef>::toString(localKV.key).c_str())
					    .detail("RemoteKey", Traceable<StringRef>::toString(remoteKV.key).c_str());
					throw wrong_shard_server();
				}

				if (remoteKV.key != localKV.key) {
					error = format("Key Mismatch: local server (%016llx): %s, remote server(%016llx) %s",
					               data->thisServerID.first(),
					               Traceable<StringRef>::toString(localKV.key).c_str(),
					               remoteServer.uniqueID.first(),
					               Traceable<StringRef>::toString(remoteKV.key).c_str());
				} else if (remoteKV.value != localKV.value) {
					error = format("Value Mismatch for Key %s: local server (%016llx): %s, remote server(%016llx) %s",
					               Traceable<StringRef>::toString(localKV.key).c_str(),
					               data->thisServerID.first(),
					               Traceable<StringRef>::toString(localKV.value).c_str(),
					               remoteServer.uniqueID.first(),
					               Traceable<StringRef>::toString(remoteKV.value).c_str());
				} else {
					TraceEvent(SevVerbose, "ValidatedKey", data->thisServerID).detail("Key", localKV.key);
					++validatedKeys;
				}

				lastKey = localKV.key;
			}

			if (!error.empty()) {
				break;
			}

			if (!local.more && !remote.more && local.data.size() == remote.data.size()) {
				break;
			} else if (i >= local.data.size() && !local.more && i < remote.data.size()) {
				error = format("Missing key(s) form local server (%lld), next key: %s, remote server(%016llx) ",
				               data->thisServerID.first(),
				               Traceable<StringRef>::toString(remote.data[i].key).c_str(),
				               remoteServer.uniqueID.first());
				break;
			} else if (i >= remote.data.size() && !remote.more && i < local.data.size()) {
				error = format("Missing key(s) form remote server (%lld), next local server(%016llx) key: %s",
				               remoteServer.uniqueID.first(),
				               data->thisServerID.first(),
				               Traceable<StringRef>::toString(local.data[i].key).c_str());
				break;
			}

			range = KeyRangeRef(keyAfter(lastKey), range.end);
		} catch (Error& e) {
			TraceEvent(SevWarnAlways, "ValidateRangeAgainstServerError", data->thisServerID)
			    .errorUnsuppressed(e)
			    .detail("RemoteServer", remoteServer.toString())
			    .detail("Range", range)
			    .detail("Version", version);
			throw e;
		}
	}

	if (!error.empty()) {
		TraceEvent(SevError, "ValidateRangeAgainstServerError", data->thisServerID)
		    .detail("Range", range)
		    .detail("Version", version)
		    .detail("ErrorMessage", error)
		    .detail("RemoteServer", remoteServer.toString());
	}

	TraceEvent(SevDebug, "ValidateRangeAgainstServerEnd", data->thisServerID)
	    .detail("Range", range)
	    .detail("Version", version)
	    .detail("ValidatedKeys", validatedKeys)
	    .detail("Servers", remoteServer.toString());

	return Void();
}

ACTOR Future<Void> validateRangeShard(StorageServer* data, KeyRange range, std::vector<UID> candidates) {
	TraceEvent(SevDebug, "ServeValidateRangeShardBegin", data->thisServerID)
	    .detail("Range", range)
	    .detail("Servers", describe(candidates));

	state Version version;
	state std::vector<Optional<Value>> serverListValues;
	state Transaction tr(data->cx);
	tr.setOption(FDBTransactionOptions::PRIORITY_SYSTEM_IMMEDIATE);
	tr.setOption(FDBTransactionOptions::ACCESS_SYSTEM_KEYS);

	loop {
		try {
			std::vector<Future<Optional<Value>>> serverListEntries;
			for (const UID& id : candidates) {
				serverListEntries.push_back(tr.get(serverListKeyFor(id)));
			}

			std::vector<Optional<Value>> serverListValues_ = wait(getAll(serverListEntries));
			serverListValues = serverListValues_;
			Version version_ = wait(tr.getReadVersion());
			version = version_;
			break;
		} catch (Error& e) {
			wait(tr.onError(e));
		}
	}

	std::unordered_map<std::string, std::vector<StorageServerInterface>> ssis;
	std::string thisDcId;
	for (const auto& v : serverListValues) {
		if (!v.present()) {
			continue;
		}
		const StorageServerInterface ssi = decodeServerListValue(v.get());
		if (ssi.uniqueID == data->thisServerID) {
			thisDcId = ssi.locality.describeDcId();
		}
		ssis[ssi.locality.describeDcId()].push_back(ssi);
	}

	if (ssis.size() < 2) {
		TraceEvent(SevWarn, "ServeValidateRangeShardNotHAConfig", data->thisServerID)
		    .detail("Range", range)
		    .detail("Servers", describe(candidates));
		return Void();
	}

	StorageServerInterface* remoteServer = nullptr;
	for (auto& [dcId, ssiList] : ssis) {
		if (dcId != thisDcId) {
			if (ssiList.empty()) {
				break;
			}
			const int idx = deterministicRandom()->randomInt(0, ssiList.size());
			remoteServer = &ssiList[idx];
			break;
		}
	}

	if (remoteServer != nullptr) {
		wait(validateRangeAgainstServer(data, range, version, *remoteServer));
	} else {
		TraceEvent(SevWarn, "ServeValidateRangeShardRemoteNotFound", data->thisServerID)
		    .detail("Range", range)
		    .detail("Servers", describe(candidates));
		throw audit_storage_failed();
	}

	return Void();
}

ACTOR Future<Void> validateRangeAgainstServers(StorageServer* data, KeyRange range, std::vector<UID> targetServers) {
	TraceEvent(SevDebug, "ValidateRangeAgainstServersBegin", data->thisServerID)
	    .detail("Range", range)
	    .detail("TargetServers", describe(targetServers));

	state Version version;
	state std::vector<Optional<Value>> serverListValues;
	state Transaction tr(data->cx);
	tr.setOption(FDBTransactionOptions::PRIORITY_SYSTEM_IMMEDIATE);
	tr.setOption(FDBTransactionOptions::ACCESS_SYSTEM_KEYS);

	loop {
		try {
			std::vector<Future<Optional<Value>>> serverListEntries;
			for (const UID& id : targetServers) {
				if (id != data->thisServerID) {
					serverListEntries.push_back(tr.get(serverListKeyFor(id)));
				}
			}

			std::vector<Optional<Value>> serverListValues_ = wait(getAll(serverListEntries));
			serverListValues = serverListValues_;
			Version version_ = wait(tr.getReadVersion());
			version = version_;
			break;
		} catch (Error& e) {
			wait(tr.onError(e));
		}
	}

	std::vector<Future<Void>> fs;
	for (const auto& v : serverListValues) {
		if (!v.present()) {
			TraceEvent(SevWarn, "ValidateRangeRemoteServerNotFound", data->thisServerID).detail("Range", range);
			throw audit_storage_failed();
		}
		fs.push_back(validateRangeAgainstServer(data, range, version, decodeServerListValue(v.get())));
	}

	wait(waitForAll(fs));

	return Void();
}

ACTOR Future<Void> auditStorageQ(StorageServer* data, AuditStorageRequest req) {
	wait(data->serveAuditStorageParallelismLock.take(TaskPriority::DefaultYield));
	state FlowLock::Releaser holder(data->serveAuditStorageParallelismLock);

	TraceEvent(SevInfo, "ServeAuditStorageBegin", data->thisServerID)
	    .detail("RequestID", req.id)
	    .detail("Range", req.range)
	    .detail("AuditType", req.type)
	    .detail("TargetServers", describe(req.targetServers));

	state Key begin = req.range.begin;
	state std::vector<Future<Void>> fs;

	try {
		if (req.targetServers.empty()) {
			while (begin < req.range.end) {
				state Transaction tr(data->cx);
				tr.setOption(FDBTransactionOptions::PRIORITY_SYSTEM_IMMEDIATE);
				tr.setOption(FDBTransactionOptions::ACCESS_SYSTEM_KEYS);
				try {
					state RangeResult shards = wait(krmGetRanges(&tr,
					                                             keyServersPrefix,
					                                             req.range,
					                                             SERVER_KNOBS->MOVE_SHARD_KRM_ROW_LIMIT,
					                                             SERVER_KNOBS->MOVE_SHARD_KRM_BYTE_LIMIT));
					ASSERT(!shards.empty());

					state RangeResult UIDtoTagMap = wait(tr.getRange(serverTagKeys, CLIENT_KNOBS->TOO_MANY));
					ASSERT(!UIDtoTagMap.more && UIDtoTagMap.size() < CLIENT_KNOBS->TOO_MANY);

					for (int i = 0; i < shards.size() - 1; ++i) {
						std::vector<UID> src;
						std::vector<UID> dest;
						UID srcId, destId;
						decodeKeyServersValue(UIDtoTagMap, shards[i].value, src, dest, srcId, destId);
						fs.push_back(validateRangeShard(data, KeyRangeRef(shards[i].key, shards[i + 1].key), src));
						begin = shards[i + 1].key;
					}
				} catch (Error& e) {
					wait(tr.onError(e));
				}
			}
		} else {
			fs.push_back(validateRangeAgainstServers(data, req.range, req.targetServers));
		}
		wait(waitForAll(fs));
		AuditStorageState res(req.id, req.getType());
		res.setPhase(AuditPhase::Complete);
		req.reply.send(res);
	} catch (Error& e) {
		TraceEvent(SevWarn, "ServeAuditStorageError", data->thisServerID)
		    .errorUnsuppressed(e)
		    .detail("RequestID", req.id)
		    .detail("Range", req.range)
		    .detail("AuditType", req.type);
		req.reply.sendError(audit_storage_failed());
	}

	return Void();
}

TEST_CASE("/fdbserver/storageserver/constructMappedKey") {
	Key key = Tuple::makeTuple("key-0"_sr, "key-1"_sr, "key-2"_sr).getDataAsStandalone();
	Value value = Tuple::makeTuple("value-0"_sr, "value-1"_sr, "value-2"_sr).getDataAsStandalone();
	state KeyValueRef kvr(key, value);
	{
		Tuple mappedKeyFormatTuple =
		    Tuple::makeTuple("normal"_sr, "{{escaped}}"_sr, "{K[2]}"_sr, "{V[0]}"_sr, "{...}"_sr);

		std::vector<Optional<Tuple>> vt;
		bool isRangeQuery = false;
		preprocessMappedKey(mappedKeyFormatTuple, vt, isRangeQuery);

		Key mappedKey = constructMappedKey(&kvr, vt, mappedKeyFormatTuple);

		Key expectedMappedKey =
		    Tuple::makeTuple("normal"_sr, "{escaped}"_sr, "key-2"_sr, "value-0"_sr).getDataAsStandalone();
		//		std::cout << printable(mappedKey) << " == " << printable(expectedMappedKey) << std::endl;
		ASSERT(mappedKey.compare(expectedMappedKey) == 0);
		ASSERT(isRangeQuery == true);
	}

	{
		Tuple mappedKeyFormatTuple = Tuple::makeTuple("{{{{}}"_sr, "}}"_sr);

		std::vector<Optional<Tuple>> vt;
		bool isRangeQuery = false;
		preprocessMappedKey(mappedKeyFormatTuple, vt, isRangeQuery);
		Key mappedKey = constructMappedKey(&kvr, vt, mappedKeyFormatTuple);

		Key expectedMappedKey = Tuple::makeTuple("{{}"_sr, "}"_sr).getDataAsStandalone();
		//		std::cout << printable(mappedKey) << " == " << printable(expectedMappedKey) << std::endl;
		ASSERT(mappedKey.compare(expectedMappedKey) == 0);
		ASSERT(isRangeQuery == false);
	}
	{
		Tuple mappedKeyFormatTuple = Tuple::makeTuple("{{{{}}"_sr, "}}"_sr);

		std::vector<Optional<Tuple>> vt;
		bool isRangeQuery = false;
		preprocessMappedKey(mappedKeyFormatTuple, vt, isRangeQuery);
		Key mappedKey = constructMappedKey(&kvr, vt, mappedKeyFormatTuple);

		Key expectedMappedKey = Tuple::makeTuple("{{}"_sr, "}"_sr).getDataAsStandalone();
		//		std::cout << printable(mappedKey) << " == " << printable(expectedMappedKey) << std::endl;
		ASSERT(mappedKey.compare(expectedMappedKey) == 0);
		ASSERT(isRangeQuery == false);
	}
	{
		Tuple mappedKeyFormatTuple = Tuple::makeTuple("{K[100]}"_sr);
		state bool throwException = false;
		try {
			std::vector<Optional<Tuple>> vt;
			bool isRangeQuery = false;
			preprocessMappedKey(mappedKeyFormatTuple, vt, isRangeQuery);

			Key mappedKey = constructMappedKey(&kvr, vt, mappedKeyFormatTuple);
		} catch (Error& e) {
			ASSERT(e.code() == error_code_mapper_bad_index);
			throwException = true;
		}
		ASSERT(throwException);
	}
	{
		Tuple mappedKeyFormatTuple = Tuple::makeTuple("{...}"_sr, "last-element"_sr);
		state bool throwException2 = false;
		try {
			std::vector<Optional<Tuple>> vt;
			bool isRangeQuery = false;
			preprocessMappedKey(mappedKeyFormatTuple, vt, isRangeQuery);

			Key mappedKey = constructMappedKey(&kvr, vt, mappedKeyFormatTuple);
		} catch (Error& e) {
			ASSERT(e.code() == error_code_mapper_bad_range_decriptor);
			throwException2 = true;
		}
		ASSERT(throwException2);
	}
	{
		Tuple mappedKeyFormatTuple = Tuple::makeTuple("{K[not-a-number]}"_sr);
		state bool throwException3 = false;
		try {
			std::vector<Optional<Tuple>> vt;
			bool isRangeQuery = false;
			preprocessMappedKey(mappedKeyFormatTuple, vt, isRangeQuery);

			Key mappedKey = constructMappedKey(&kvr, vt, mappedKeyFormatTuple);
		} catch (Error& e) {
			ASSERT(e.code() == error_code_mapper_bad_index);
			throwException3 = true;
		}
		ASSERT(throwException3);
	}
	return Void();
}

// Issues a secondary query (either range and point read) and fills results into "kvm".
ACTOR Future<Void> mapSubquery(StorageServer* data,
                               Version version,
                               GetMappedKeyValuesRequest* pOriginalReq,
                               Arena* pArena,
                               int matchIndex,
                               bool isRangeQuery,
                               bool isBoundary,
                               KeyValueRef* it,
                               MappedKeyValueRef* kvm,
                               Key mappedKey) {
	if (isRangeQuery) {
		// Use the mappedKey as the prefix of the range query.
		GetRangeReqAndResultRef getRange = wait(quickGetKeyValues(data, mappedKey, version, pArena, pOriginalReq));
		if ((!getRange.result.empty() && matchIndex == MATCH_INDEX_MATCHED_ONLY) ||
		    (getRange.result.empty() && matchIndex == MATCH_INDEX_UNMATCHED_ONLY)) {
			kvm->key = it->key;
			kvm->value = it->value;
		}

		kvm->boundaryAndExist = isBoundary && !getRange.result.empty();
		kvm->reqAndResult = getRange;
	} else {
		GetValueReqAndResultRef getValue = wait(quickGetValue(data, mappedKey, version, pArena, pOriginalReq));
		kvm->reqAndResult = getValue;
		kvm->boundaryAndExist = isBoundary && getValue.result.present();
	}
	return Void();
}

ACTOR Future<GetMappedKeyValuesReply> mapKeyValues(StorageServer* data,
                                                   GetKeyValuesReply input,
                                                   StringRef mapper,
                                                   // To provide span context, tags, debug ID to underlying lookups.
                                                   GetMappedKeyValuesRequest* pOriginalReq,
                                                   Optional<Key> tenantPrefix,
                                                   int matchIndex) {
	state GetMappedKeyValuesReply result;
	result.version = input.version;
	result.more = input.more;
	result.cached = input.cached;
	result.arena.dependsOn(input.arena);

	result.data.reserve(result.arena, input.data.size());
	if (pOriginalReq->options.present() && pOriginalReq->options.get().debugID.present())
		g_traceBatch.addEvent(
		    "TransactionDebug", pOriginalReq->options.get().debugID.get().first(), "storageserver.mapKeyValues.Start");
	state Tuple mappedKeyFormatTuple;

	try {
		mappedKeyFormatTuple = Tuple::unpack(mapper);
	} catch (Error& e) {
		TraceEvent("MapperNotTuple").error(e).detail("Mapper", mapper);
		throw mapper_not_tuple();
	}
	state std::vector<Optional<Tuple>> vt;
	state bool isRangeQuery = false;
	preprocessMappedKey(mappedKeyFormatTuple, vt, isRangeQuery);

	state int sz = input.data.size();
	const int k = std::min(sz, SERVER_KNOBS->MAX_PARALLEL_QUICK_GET_VALUE);
	state std::vector<MappedKeyValueRef> kvms(k);
	state std::vector<Future<Void>> subqueries;
	state int offset = 0;
	if (pOriginalReq->options.present() && pOriginalReq->options.get().debugID.present())
		g_traceBatch.addEvent("TransactionDebug",
		                      pOriginalReq->options.get().debugID.get().first(),
		                      "storageserver.mapKeyValues.BeforeLoop");
	for (; offset < sz; offset += SERVER_KNOBS->MAX_PARALLEL_QUICK_GET_VALUE) {
		// Divide into batches of MAX_PARALLEL_QUICK_GET_VALUE subqueries
		for (int i = 0; i + offset < sz && i < SERVER_KNOBS->MAX_PARALLEL_QUICK_GET_VALUE; i++) {
			KeyValueRef* it = &input.data[i + offset];
			MappedKeyValueRef* kvm = &kvms[i];
			bool isBoundary = (i + offset) == 0 || (i + offset) == sz - 1;
			// need to keep the boundary, so that caller can use it as a continuation.
			if (isBoundary || matchIndex == MATCH_INDEX_ALL) {
				kvm->key = it->key;
				kvm->value = it->value;
			} else {
				// Clear key value to the default.
				kvm->key = ""_sr;
				kvm->value = ""_sr;
			}

			Key mappedKey = constructMappedKey(it, vt, mappedKeyFormatTuple);
			// Make sure the mappedKey is always available, so that it's good even we want to get key asynchronously.
			result.arena.dependsOn(mappedKey.arena());

			// std::cout << "key:" << printable(kvm->key) << ", value:" << printable(kvm->value)
			//          << ", mappedKey:" << printable(mappedKey) << std::endl;

			subqueries.push_back(mapSubquery(data,
			                                 input.version,
			                                 pOriginalReq,
			                                 &result.arena,
			                                 matchIndex,
			                                 isRangeQuery,
			                                 isBoundary,
			                                 it,
			                                 kvm,
			                                 mappedKey));
		}
		wait(waitForAll(subqueries));
		if (pOriginalReq->options.present() && pOriginalReq->options.get().debugID.present())
			g_traceBatch.addEvent("TransactionDebug",
			                      pOriginalReq->options.get().debugID.get().first(),
			                      "storageserver.mapKeyValues.AfterBatch");
		subqueries.clear();
		for (int i = 0; i + offset < sz && i < SERVER_KNOBS->MAX_PARALLEL_QUICK_GET_VALUE; i++) {
			result.data.push_back(result.arena, kvms[i]);
		}
	}
	if (pOriginalReq->options.present() && pOriginalReq->options.get().debugID.present())
		g_traceBatch.addEvent("TransactionDebug",
		                      pOriginalReq->options.get().debugID.get().first(),
		                      "storageserver.mapKeyValues.AfterAll");
	return result;
}

bool rangeIntersectsAnyTenant(TenantPrefixIndex& prefixIndex, KeyRangeRef range, Version ver) {
	auto view = prefixIndex.at(ver);
	auto beginItr = view.lastLessOrEqual(range.begin);
	auto endItr = view.lastLess(range.end);

	// If the begin and end reference different spots in the tenant index, then the tenant pointed to
	// by endItr intersects the range
	if (beginItr != endItr) {
		return true;
	}

	// If the iterators point to the same entry and that entry contains begin, then we are wholly in
	// one tenant
	if (beginItr != view.end() && range.begin.startsWith(beginItr.key())) {
		return true;
	}

	return false;
}

TEST_CASE("/fdbserver/storageserver/rangeIntersectsAnyTenant") {
	std::map<TenantName, TenantMapEntry> entries = {
		std::make_pair("tenant0"_sr, TenantMapEntry(0, TenantState::READY, SERVER_KNOBS->ENABLE_ENCRYPTION)),
		std::make_pair("tenant2"_sr, TenantMapEntry(2, TenantState::READY, SERVER_KNOBS->ENABLE_ENCRYPTION)),
		std::make_pair("tenant3"_sr, TenantMapEntry(3, TenantState::READY, SERVER_KNOBS->ENABLE_ENCRYPTION)),
		std::make_pair("tenant4"_sr, TenantMapEntry(4, TenantState::READY, SERVER_KNOBS->ENABLE_ENCRYPTION)),
		std::make_pair("tenant6"_sr, TenantMapEntry(6, TenantState::READY, SERVER_KNOBS->ENABLE_ENCRYPTION))
	};
	TenantPrefixIndex index;
	index.createNewVersion(1);
	for (auto entry : entries) {
		index.insert(entry.second.prefix, entry.first);
	}

	// Before all tenants
	ASSERT(!rangeIntersectsAnyTenant(index, KeyRangeRef(""_sr, "\x00"_sr), index.getLatestVersion()));

	// After all tenants
	ASSERT(!rangeIntersectsAnyTenant(index, KeyRangeRef("\xfe"_sr, "\xff"_sr), index.getLatestVersion()));

	// In between tenants
	ASSERT(!rangeIntersectsAnyTenant(
	    index,
	    KeyRangeRef(TenantMapEntry::idToPrefix(1), TenantMapEntry::idToPrefix(1).withSuffix("\xff"_sr)),
	    index.getLatestVersion()));

	// In between tenants with end intersecting tenant start
	ASSERT(!rangeIntersectsAnyTenant(
	    index, KeyRangeRef(TenantMapEntry::idToPrefix(5), entries["tenant6"_sr].prefix), index.getLatestVersion()));

	// Entire tenants
	ASSERT(rangeIntersectsAnyTenant(
	    index, KeyRangeRef(entries["tenant0"_sr].prefix, TenantMapEntry::idToPrefix(1)), index.getLatestVersion()));
	ASSERT(rangeIntersectsAnyTenant(
	    index, KeyRangeRef(entries["tenant2"_sr].prefix, entries["tenant3"_sr].prefix), index.getLatestVersion()));

	// Partial tenants
	ASSERT(rangeIntersectsAnyTenant(
	    index,
	    KeyRangeRef(entries["tenant0"_sr].prefix, entries["tenant0"_sr].prefix.withSuffix("foo"_sr)),
	    index.getLatestVersion()));
	ASSERT(rangeIntersectsAnyTenant(
	    index,
	    KeyRangeRef(entries["tenant3"_sr].prefix.withSuffix("foo"_sr), entries["tenant4"_sr].prefix),
	    index.getLatestVersion()));
	ASSERT(rangeIntersectsAnyTenant(index,
	                                KeyRangeRef(entries["tenant4"_sr].prefix.withSuffix("bar"_sr),
	                                            entries["tenant4"_sr].prefix.withSuffix("foo"_sr)),
	                                index.getLatestVersion()));

	// Begin outside, end inside tenant
	ASSERT(rangeIntersectsAnyTenant(
	    index,
	    KeyRangeRef(TenantMapEntry::idToPrefix(1), entries["tenant2"_sr].prefix.withSuffix("foo"_sr)),
	    index.getLatestVersion()));
	ASSERT(rangeIntersectsAnyTenant(
	    index,
	    KeyRangeRef(TenantMapEntry::idToPrefix(1), entries["tenant3"_sr].prefix.withSuffix("foo"_sr)),
	    index.getLatestVersion()));

	// Begin inside, end outside tenant
	ASSERT(rangeIntersectsAnyTenant(
	    index,
	    KeyRangeRef(entries["tenant3"_sr].prefix.withSuffix("foo"_sr), TenantMapEntry::idToPrefix(5)),
	    index.getLatestVersion()));
	ASSERT(rangeIntersectsAnyTenant(
	    index,
	    KeyRangeRef(entries["tenant4"_sr].prefix.withSuffix("foo"_sr), TenantMapEntry::idToPrefix(5)),
	    index.getLatestVersion()));

	// Both inside different tenants
	ASSERT(rangeIntersectsAnyTenant(index,
	                                KeyRangeRef(entries["tenant0"_sr].prefix.withSuffix("foo"_sr),
	                                            entries["tenant2"_sr].prefix.withSuffix("foo"_sr)),
	                                index.getLatestVersion()));
	ASSERT(rangeIntersectsAnyTenant(index,
	                                KeyRangeRef(entries["tenant0"_sr].prefix.withSuffix("foo"_sr),
	                                            entries["tenant3"_sr].prefix.withSuffix("foo"_sr)),
	                                index.getLatestVersion()));
	ASSERT(rangeIntersectsAnyTenant(index,
	                                KeyRangeRef(entries["tenant2"_sr].prefix.withSuffix("foo"_sr),
	                                            entries["tenant6"_sr].prefix.withSuffix("foo"_sr)),
	                                index.getLatestVersion()));

	// Both outside tenants with tenant in the middle
	ASSERT(rangeIntersectsAnyTenant(
	    index, KeyRangeRef(""_sr, TenantMapEntry::idToPrefix(1).withSuffix("foo"_sr)), index.getLatestVersion()));
	ASSERT(rangeIntersectsAnyTenant(index, KeyRangeRef(""_sr, "\xff"_sr), index.getLatestVersion()));
	ASSERT(rangeIntersectsAnyTenant(
	    index, KeyRangeRef(TenantMapEntry::idToPrefix(5).withSuffix("foo"_sr), "\xff"_sr), index.getLatestVersion()));

	return Void();
}

// Most of the actor is copied from getKeyValuesQ. I tried to use templates but things become nearly impossible after
// combining actor shenanigans with template shenanigans.
ACTOR Future<Void> getMappedKeyValuesQ(StorageServer* data, GetMappedKeyValuesRequest req)
// Throws a wrong_shard_server if the keys in the request or result depend on data outside this server OR if a large
// selector offset prevents all data from being read in one range read
{
	state Span span("SS:getMappedKeyValues"_loc, req.spanContext);
	state int64_t resultSize = 0;
	state Optional<ReadOptions> options = req.options;
	state ReadType type = options.present() ? options.get().type : ReadType::NORMAL;

	if (req.tenantInfo.name.present()) {
		span.addAttribute("tenant"_sr, req.tenantInfo.name.get());
	}

	getCurrentLineage()->modify(&TransactionLineage::txID) = req.spanContext.traceID;

	++data->counters.getMappedRangeQueries;
	++data->counters.allQueries;
	data->maxQueryQueue = std::max<int>(
	    data->maxQueryQueue, data->counters.allQueries.getValue() - data->counters.finishedQueries.getValue());

	// Active load balancing runs at a very high priority (to obtain accurate queue lengths)
	// so we need to downgrade here
	wait(data->getQueryDelay());
	if (!SERVER_KNOBS->FETCH_KEYS_LOWER_PRIORITY && type == ReadType::FETCH) {
		type = ReadType::NORMAL;
	}

	state PriorityMultiLock::Lock lock = wait(data->ssLock.lock(data->readPriorityRanks[(int)type]));

	// Track time from requestTime through now as read queueing wait time
	state double queueWaitEnd = g_network->timer();
	data->counters.readQueueWaitSample.addMeasurement(queueWaitEnd - req.requestTime());

	try {
		if (req.options.present() && req.options.get().debugID.present())
			g_traceBatch.addEvent(
			    "TransactionDebug", req.options.get().debugID.get().first(), "storageserver.getMappedKeyValues.Before");
		// VERSION_VECTOR change
		Version commitVersion = getLatestCommitVersion(req.ssLatestCommitVersions, data->tag);
		state Version version = wait(waitForVersion(data, commitVersion, req.version, span.context));
		data->counters.readVersionWaitSample.addMeasurement(g_network->timer() - queueWaitEnd);

		state Optional<TenantMapEntry> tenantEntry = data->getTenantEntry(req.version, req.tenantInfo);
		state Optional<Key> tenantPrefix = tenantEntry.map<Key>([](TenantMapEntry e) { return e.prefix; });
		if (tenantPrefix.present()) {
			req.begin.setKeyUnlimited(req.begin.getKey().withPrefix(tenantPrefix.get(), req.arena));
			req.end.setKeyUnlimited(req.end.getKey().withPrefix(tenantPrefix.get(), req.arena));
		}

		state uint64_t changeCounter = data->shardChangeCounter;
		//		try {
		state KeyRange shard = getShardKeyRange(data, req.begin);

		if (req.options.present() && req.options.get().debugID.present())
			g_traceBatch.addEvent("TransactionDebug",
			                      req.options.get().debugID.get().first(),
			                      "storageserver.getMappedKeyValues.AfterVersion");
		//.detail("ShardBegin", shard.begin).detail("ShardEnd", shard.end);
		//} catch (Error& e) { TraceEvent("WrongShardServer", data->thisServerID).detail("Begin",
		// req.begin.toString()).detail("End", req.end.toString()).detail("Version", version).detail("Shard",
		//"None").detail("In", "getMappedKeyValues>getShardKeyRange"); throw e; }

		if (!selectorInRange(req.end, shard) && !(req.end.isFirstGreaterOrEqual() && req.end.getKey() == shard.end)) {
			//			TraceEvent("WrongShardServer1", data->thisServerID).detail("Begin",
			// req.begin.toString()).detail("End", req.end.toString()).detail("Version", version).detail("ShardBegin",
			// shard.begin).detail("ShardEnd", shard.end).detail("In", "getMappedKeyValues>checkShardExtents");
			throw wrong_shard_server();
		}

		KeyRangeRef searchRange = data->clampRangeToTenant(shard, tenantEntry, req.arena);

		state int offset1 = 0;
		state int offset2;
		state Future<Key> fBegin =
		    req.begin.isFirstGreaterOrEqual()
		        ? Future<Key>(req.begin.getKey())
		        : findKey(data, req.begin, version, searchRange, &offset1, span.context, options);
		state Future<Key> fEnd = req.end.isFirstGreaterOrEqual()
		                             ? Future<Key>(req.end.getKey())
		                             : findKey(data, req.end, version, searchRange, &offset2, span.context, options);
		state Key begin = wait(fBegin);
		state Key end = wait(fEnd);

		if (!tenantPrefix.present()) {
			// We do not support raw flat map requests when using tenants.
			// When tenants are required, we disable raw flat map requests entirely.
			// If tenants are optional, we check whether the range intersects a tenant and fail if it does.
			if (data->db->get().client.tenantMode == TenantMode::REQUIRED) {
				throw tenant_name_required();
			}

			if (rangeIntersectsAnyTenant(*(data->tenantPrefixIndex), KeyRangeRef(begin, end), req.version)) {
				throw tenant_name_required();
			}
		}

		if (req.options.present() && req.options.get().debugID.present())
			g_traceBatch.addEvent("TransactionDebug",
			                      req.options.get().debugID.get().first(),
			                      "storageserver.getMappedKeyValues.AfterKeys");
		//.detail("Off1",offset1).detail("Off2",offset2).detail("ReqBegin",req.begin.getKey()).detail("ReqEnd",req.end.getKey());

		// Offsets of zero indicate begin/end keys in this shard, which obviously means we can answer the query
		// An end offset of 1 is also OK because the end key is exclusive, so if the first key of the next shard is the
		// end the last actual key returned must be from this shard. A begin offset of 1 is also OK because then either
		// begin is past end or equal to end (so the result is definitely empty)
		if ((offset1 && offset1 != 1) || (offset2 && offset2 != 1)) {
			CODE_PROBE(true, "wrong_shard_server due to offset in getMappedKeyValuesQ", probe::decoration::rare);
			// We could detect when offset1 takes us off the beginning of the database or offset2 takes us off the end,
			// and return a clipped range rather than an error (since that is what the NativeAPI.getRange will do anyway
			// via its "slow path"), but we would have to add some flags to the response to encode whether we went off
			// the beginning and the end, since it needs that information.
			//TraceEvent("WrongShardServer2", data->thisServerID).detail("Begin", req.begin.toString()).detail("End", req.end.toString()).detail("Version", version).detail("ShardBegin", shard.begin).detail("ShardEnd", shard.end).detail("In", "getMappedKeyValues>checkOffsets").detail("BeginKey", begin).detail("EndKey", end).detail("BeginOffset", offset1).detail("EndOffset", offset2);
			throw wrong_shard_server();
		}

		if (begin >= end) {
			if (req.options.present() && req.options.get().debugID.present())
				g_traceBatch.addEvent("TransactionDebug",
				                      req.options.get().debugID.get().first(),
				                      "storageserver.getMappedKeyValues.Send");
			//.detail("Begin",begin).detail("End",end);

			GetMappedKeyValuesReply none;
			none.version = version;
			none.more = false;
			none.penalty = data->getPenalty();

			data->checkChangeCounter(changeCounter,
			                         KeyRangeRef(std::min<KeyRef>(req.begin.getKey(), req.end.getKey()),
			                                     std::max<KeyRef>(req.begin.getKey(), req.end.getKey())));
			req.reply.send(none);
		} else {
			state int remainingLimitBytes = req.limitBytes;

			GetKeyValuesReply getKeyValuesReply = wait(readRange(data,
			                                                     version,
			                                                     KeyRangeRef(begin, end),
			                                                     req.limit,
			                                                     &remainingLimitBytes,
			                                                     span.context,
			                                                     options,
			                                                     tenantPrefix));

			state GetMappedKeyValuesReply r;
			try {
				// Map the scanned range to another list of keys and look up.
				GetMappedKeyValuesReply _r =
				    wait(mapKeyValues(data, getKeyValuesReply, req.mapper, &req, tenantPrefix, req.matchIndex));
				r = _r;
			} catch (Error& e) {
				TraceEvent("MapError").error(e);
				throw;
			}

			if (req.options.present() && req.options.get().debugID.present())
				g_traceBatch.addEvent("TransactionDebug",
				                      req.options.get().debugID.get().first(),
				                      "storageserver.getMappedKeyValues.AfterReadRange");
			//.detail("Begin",begin).detail("End",end).detail("SizeOf",r.data.size());
			data->checkChangeCounter(
			    changeCounter,
			    KeyRangeRef(std::min<KeyRef>(begin, std::min<KeyRef>(req.begin.getKey(), req.end.getKey())),
			                std::max<KeyRef>(end, std::max<KeyRef>(req.begin.getKey(), req.end.getKey()))));
			if (EXPENSIVE_VALIDATION) {
				// TODO: GetMappedKeyValuesRequest doesn't respect limit yet.
				//                ASSERT(r.data.size() <= std::abs(req.limit));
			}

			// For performance concerns, the cost of a range read is billed to the start key and end key of the range.
			int64_t totalByteSize = 0;
			for (int i = 0; i < r.data.size(); i++) {
				totalByteSize += r.data[i].expectedSize();
			}
			if (totalByteSize > 0 && SERVER_KNOBS->READ_SAMPLING_ENABLED) {
				int64_t bytesReadPerKSecond = std::max(totalByteSize, SERVER_KNOBS->EMPTY_READ_PENALTY) / 2;
				data->metrics.notifyBytesReadPerKSecond(addPrefix(r.data[0].key, tenantPrefix, req.arena),
				                                        bytesReadPerKSecond);
				data->metrics.notifyBytesReadPerKSecond(
				    addPrefix(r.data[r.data.size() - 1].key, tenantPrefix, req.arena), bytesReadPerKSecond);
			}

			r.penalty = data->getPenalty();
			req.reply.send(r);

			resultSize = req.limitBytes - remainingLimitBytes;
			data->counters.bytesQueried += resultSize;
			data->counters.rowsQueried += r.data.size();
			if (r.data.size() == 0) {
				++data->counters.emptyQueries;
			}
		}
	} catch (Error& e) {
		if (!canReplyWith(e))
			throw;
		data->sendErrorWithPenalty(req.reply, e, data->getPenalty());
	}

	data->transactionTagCounter.addRequest(req.tags, resultSize);
	++data->counters.finishedQueries;

	double duration = g_network->timer() - req.requestTime();
	data->counters.readLatencySample.addMeasurement(duration);
	data->counters.mappedRangeSample.addMeasurement(duration);
	if (data->latencyBandConfig.present()) {
		int maxReadBytes =
		    data->latencyBandConfig.get().readConfig.maxReadBytes.orDefault(std::numeric_limits<int>::max());
		int maxSelectorOffset =
		    data->latencyBandConfig.get().readConfig.maxKeySelectorOffset.orDefault(std::numeric_limits<int>::max());
		data->counters.readLatencyBands.addMeasurement(duration,
		                                               resultSize > maxReadBytes ||
		                                                   abs(req.begin.offset) > maxSelectorOffset ||
		                                                   abs(req.end.offset) > maxSelectorOffset);
	}

	return Void();
}

ACTOR Future<Void> getKeyValuesStreamQ(StorageServer* data, GetKeyValuesStreamRequest req)
// Throws a wrong_shard_server if the keys in the request or result depend on data outside this server OR if a large
// selector offset prevents all data from being read in one range read
{
	state Span span("SS:getKeyValuesStream"_loc, req.spanContext);
	state int64_t resultSize = 0;
	state Optional<ReadOptions> options = req.options;
	state ReadType type = options.present() ? options.get().type : ReadType::NORMAL;

	if (req.tenantInfo.name.present()) {
		span.addAttribute("tenant"_sr, req.tenantInfo.name.get());
	}

	req.reply.setByteLimit(SERVER_KNOBS->RANGESTREAM_LIMIT_BYTES);
	++data->counters.getRangeStreamQueries;
	++data->counters.allQueries;
	data->maxQueryQueue = std::max<int>(
	    data->maxQueryQueue, data->counters.allQueries.getValue() - data->counters.finishedQueries.getValue());

	// Active load balancing runs at a very high priority (to obtain accurate queue lengths)
	// so we need to downgrade here
	wait(delay(0, TaskPriority::DefaultEndpoint));
	if (!SERVER_KNOBS->FETCH_KEYS_LOWER_PRIORITY && type == ReadType::FETCH) {
		type = ReadType::NORMAL;
	}

	state int readPriority = data->readPriorityRanks[(int)type];
	state PriorityMultiLock::Lock lock = wait(data->ssLock.lock(readPriority));

	try {
		if (req.options.present() && req.options.get().debugID.present())
			g_traceBatch.addEvent(
			    "TransactionDebug", req.options.get().debugID.get().first(), "storageserver.getKeyValuesStream.Before");

		Version commitVersion = getLatestCommitVersion(req.ssLatestCommitVersions, data->tag);
		state Version version = wait(waitForVersion(data, commitVersion, req.version, span.context));

		state Optional<TenantMapEntry> tenantEntry = data->getTenantEntry(version, req.tenantInfo);
		state Optional<Key> tenantPrefix = tenantEntry.map<Key>([](TenantMapEntry e) { return e.prefix; });
		if (tenantPrefix.present()) {
			req.begin.setKeyUnlimited(req.begin.getKey().withPrefix(tenantPrefix.get(), req.arena));
			req.end.setKeyUnlimited(req.end.getKey().withPrefix(tenantPrefix.get(), req.arena));
		}

		state uint64_t changeCounter = data->shardChangeCounter;
		//		try {
		state KeyRange shard = getShardKeyRange(data, req.begin);

		if (req.options.present() && req.options.get().debugID.present())
			g_traceBatch.addEvent("TransactionDebug",
			                      req.options.get().debugID.get().first(),
			                      "storageserver.getKeyValuesStream.AfterVersion");
		//.detail("ShardBegin", shard.begin).detail("ShardEnd", shard.end);
		//} catch (Error& e) { TraceEvent("WrongShardServer", data->thisServerID).detail("Begin",
		// req.begin.toString()).detail("End", req.end.toString()).detail("Version", version).detail("Shard",
		//"None").detail("In", "getKeyValues>getShardKeyRange"); throw e; }

		if (!selectorInRange(req.end, shard) && !(req.end.isFirstGreaterOrEqual() && req.end.getKey() == shard.end)) {
			//			TraceEvent("WrongShardServer1", data->thisServerID).detail("Begin",
			// req.begin.toString()).detail("End", req.end.toString()).detail("Version", version).detail("ShardBegin",
			// shard.begin).detail("ShardEnd", shard.end).detail("In", "getKeyValues>checkShardExtents");
			throw wrong_shard_server();
		}

		KeyRangeRef searchRange = data->clampRangeToTenant(shard, tenantEntry, req.arena);

		state int offset1 = 0;
		state int offset2;
		state Future<Key> fBegin =
		    req.begin.isFirstGreaterOrEqual()
		        ? Future<Key>(req.begin.getKey())
		        : findKey(data, req.begin, version, searchRange, &offset1, span.context, options);
		state Future<Key> fEnd = req.end.isFirstGreaterOrEqual()
		                             ? Future<Key>(req.end.getKey())
		                             : findKey(data, req.end, version, searchRange, &offset2, span.context, options);
		state Key begin = wait(fBegin);
		state Key end = wait(fEnd);
		if (req.options.present() && req.options.get().debugID.present())
			g_traceBatch.addEvent("TransactionDebug",
			                      req.options.get().debugID.get().first(),
			                      "storageserver.getKeyValuesStream.AfterKeys");
		//.detail("Off1",offset1).detail("Off2",offset2).detail("ReqBegin",req.begin.getKey()).detail("ReqEnd",req.end.getKey());

		// Offsets of zero indicate begin/end keys in this shard, which obviously means we can answer the query
		// An end offset of 1 is also OK because the end key is exclusive, so if the first key of the next shard is the
		// end the last actual key returned must be from this shard. A begin offset of 1 is also OK because then either
		// begin is past end or equal to end (so the result is definitely empty)
		if ((offset1 && offset1 != 1) || (offset2 && offset2 != 1)) {
			CODE_PROBE(true, "wrong_shard_server due to offset in rangeStream", probe::decoration::rare);
			// We could detect when offset1 takes us off the beginning of the database or offset2 takes us off the end,
			// and return a clipped range rather than an error (since that is what the NativeAPI.getRange will do anyway
			// via its "slow path"), but we would have to add some flags to the response to encode whether we went off
			// the beginning and the end, since it needs that information.
			//TraceEvent("WrongShardServer2", data->thisServerID).detail("Begin", req.begin.toString()).detail("End", req.end.toString()).detail("Version", version).detail("ShardBegin", shard.begin).detail("ShardEnd", shard.end).detail("In", "getKeyValues>checkOffsets").detail("BeginKey", begin).detail("EndKey", end).detail("BeginOffset", offset1).detail("EndOffset", offset2);
			throw wrong_shard_server();
		}

		if (begin >= end) {
			if (req.options.present() && req.options.get().debugID.present())
				g_traceBatch.addEvent("TransactionDebug",
				                      req.options.get().debugID.get().first(),
				                      "storageserver.getKeyValuesStream.Send");
			//.detail("Begin",begin).detail("End",end);

			GetKeyValuesStreamReply none;
			none.version = version;
			none.more = false;

			data->checkChangeCounter(changeCounter,
			                         KeyRangeRef(std::min<KeyRef>(req.begin.getKey(), req.end.getKey()),
			                                     std::max<KeyRef>(req.begin.getKey(), req.end.getKey())));
			req.reply.send(none);
			req.reply.sendError(end_of_stream());
		} else {
			loop {
				wait(req.reply.onReady());

				if (version < data->oldestVersion.get()) {
					throw transaction_too_old();
				}

				// Even if TSS mode is Disabled, this may be the second test in a restarting test where the first run
				// had it enabled.
				state int byteLimit =
				    (BUGGIFY && g_network->isSimulated() && g_simulator->tssMode == ISimulator::TSSMode::Disabled &&
				     !data->isTss() && !data->isSSWithTSSPair())
				        ? 1
				        : CLIENT_KNOBS->REPLY_BYTE_LIMIT;
				TraceEvent(SevDebug, "SSGetKeyValueStreamLimits")
				    .detail("ByteLimit", byteLimit)
				    .detail("ReqLimit", req.limit)
				    .detail("Begin", begin.printable())
				    .detail("End", end.printable());
				GetKeyValuesReply _r = wait(readRange(data,
				                                      version,
				                                      KeyRangeRef(begin, end),
				                                      req.limit,
				                                      &byteLimit,
				                                      span.context,
				                                      options,
				                                      tenantPrefix));
				GetKeyValuesStreamReply r(_r);

				if (req.options.present() && req.options.get().debugID.present())
					g_traceBatch.addEvent("TransactionDebug",
					                      req.options.get().debugID.get().first(),
					                      "storageserver.getKeyValuesStream.AfterReadRange");
				//.detail("Begin",begin).detail("End",end).detail("SizeOf",r.data.size());
				data->checkChangeCounter(
				    changeCounter,
				    KeyRangeRef(std::min<KeyRef>(begin, std::min<KeyRef>(req.begin.getKey(), req.end.getKey())),
				                std::max<KeyRef>(end, std::max<KeyRef>(req.begin.getKey(), req.end.getKey()))));
				if (EXPENSIVE_VALIDATION) {
					for (int i = 0; i < r.data.size(); i++) {
						if (tenantPrefix.present()) {
							ASSERT(r.data[i].key >= begin.removePrefix(tenantPrefix.get()) &&
							       r.data[i].key < end.removePrefix(tenantPrefix.get()));
						} else {
							ASSERT(r.data[i].key >= begin && r.data[i].key < end);
						}
					}
					ASSERT(r.data.size() <= std::abs(req.limit));
				}

				// For performance concerns, the cost of a range read is billed to the start key and end key of the
				// range.
				int64_t totalByteSize = 0;
				for (int i = 0; i < r.data.size(); i++) {
					totalByteSize += r.data[i].expectedSize();
				}

				KeyRef lastKey;
				if (!r.data.empty()) {
					lastKey = addPrefix(r.data.back().key, tenantPrefix, req.arena);
				}
				if (totalByteSize > 0 && SERVER_KNOBS->READ_SAMPLING_ENABLED) {
					int64_t bytesReadPerKSecond = std::max(totalByteSize, SERVER_KNOBS->EMPTY_READ_PENALTY) / 2;
					KeyRef firstKey = addPrefix(r.data[0].key, tenantPrefix, req.arena);
					data->metrics.notifyBytesReadPerKSecond(firstKey, bytesReadPerKSecond);
					data->metrics.notifyBytesReadPerKSecond(lastKey, bytesReadPerKSecond);
				}

				req.reply.send(r);

				data->counters.rowsQueried += r.data.size();
				if (r.data.size() == 0) {
					++data->counters.emptyQueries;
				}
				if (!r.more) {
					req.reply.sendError(end_of_stream());
					break;
				}
				ASSERT(r.data.size());

				if (req.limit >= 0) {
					begin = keyAfter(lastKey);
				} else {
					end = lastKey;
				}

				lock.release();
				wait(store(lock, data->ssLock.lock(readPriority)));

				data->transactionTagCounter.addRequest(req.tags, resultSize);
			}
		}
	} catch (Error& e) {
		if (e.code() != error_code_operation_obsolete) {
			if (!canReplyWith(e))
				throw;
			req.reply.sendError(e);
		}
	}

	data->transactionTagCounter.addRequest(req.tags, resultSize);
	++data->counters.finishedQueries;

	return Void();
}

ACTOR Future<Void> getKeyQ(StorageServer* data, GetKeyRequest req) {
	state Span span("SS:getKey"_loc, req.spanContext);
	state PriorityMultiLock::Lock lock;
	if (req.tenantInfo.name.present()) {
		span.addAttribute("tenant"_sr, req.tenantInfo.name.get());
	}
	state int64_t resultSize = 0;
	state ReadOptions options;
	state ReadType type = ReadType::NORMAL;

	if (req.options.present()) {
		options = req.options.get();
		type = options.type;
	}

	getCurrentLineage()->modify(&TransactionLineage::txID) = req.spanContext.traceID;

	++data->counters.getKeyQueries;
	++data->counters.allQueries;
	data->maxQueryQueue = std::max<int>(
	    data->maxQueryQueue, data->counters.allQueries.getValue() - data->counters.finishedQueries.getValue());

	// Active load balancing runs at a very high priority (to obtain accurate queue lengths)
	// so we need to downgrade here
	wait(data->getQueryDelay());

	wait(store(lock, data->ssLock.lock(data->readPriorityRanks[(int)type])));

	// Track time from requestTime through now as read queueing wait time
	state double queueWaitEnd = g_network->timer();
	data->counters.readQueueWaitSample.addMeasurement(queueWaitEnd - req.requestTime());

	try {
		Version commitVersion = getLatestCommitVersion(req.ssLatestCommitVersions, data->tag);
		state Version version = wait(waitForVersion(data, commitVersion, req.version, req.spanContext));
		data->counters.readVersionWaitSample.addMeasurement(g_network->timer() - queueWaitEnd);

		state Optional<TenantMapEntry> tenantEntry = data->getTenantEntry(version, req.tenantInfo);
		if (tenantEntry.present()) {
			req.sel.setKeyUnlimited(req.sel.getKey().withPrefix(tenantEntry.get().prefix, req.arena));
		}
		state uint64_t changeCounter = data->shardChangeCounter;

		KeyRange shard = getShardKeyRange(data, req.sel);
		KeyRangeRef searchRange = data->clampRangeToTenant(shard, tenantEntry, req.arena);

		state int offset;
		Key absoluteKey = wait(findKey(data,
		                               req.sel,
		                               version,
		                               searchRange,
		                               &offset,
		                               req.spanContext,
		                               req.options.present() ? options : Optional<ReadOptions>()));

		data->checkChangeCounter(changeCounter,
		                         KeyRangeRef(std::min<KeyRef>(req.sel.getKey(), absoluteKey),
		                                     std::max<KeyRef>(req.sel.getKey(), absoluteKey)));

		KeyRef k = absoluteKey;
		if (tenantEntry.present()) {
			k = k.removePrefix(tenantEntry.get().prefix);
		}

		KeySelector updated;
		if (offset < 0)
			updated = firstGreaterOrEqual(k) +
			          offset; // first thing on this shard OR (large offset case) smallest key retrieved in range read
		else if (offset > 0)
			updated =
			    firstGreaterOrEqual(k) + offset -
			    1; // first thing on next shard OR (large offset case) keyAfter largest key retrieved in range read
		else
			updated = KeySelectorRef(k, true, 0); // found

		resultSize = k.size();
		data->counters.bytesQueried += resultSize;
		++data->counters.rowsQueried;

		// Check if the desired key might be cached
		auto cached = data->cachedRangeMap[absoluteKey];
		// if (cached)
		//	TraceEvent(SevDebug, "SSGetKeyCached").detail("Key", k).detail("Begin",
		// shard.begin).detail("End", shard.end);

		GetKeyReply reply(updated, cached);
		reply.penalty = data->getPenalty();

		req.reply.send(reply);
	} catch (Error& e) {
		// if (e.code() == error_code_wrong_shard_server) TraceEvent("WrongShardServer").detail("In","getKey");
		if (!canReplyWith(e))
			throw;
		data->sendErrorWithPenalty(req.reply, e, data->getPenalty());
	}

	// SOMEDAY: The size reported here is an undercount of the bytes read due to the fact that we have to scan for the
	// key It would be more accurate to count all the read bytes, but it's not critical because this function is only
	// used if read-your-writes is disabled
	data->transactionTagCounter.addRequest(req.tags, resultSize);

	++data->counters.finishedQueries;

	double duration = g_network->timer() - req.requestTime();
	data->counters.readLatencySample.addMeasurement(duration);
	data->counters.readKeyLatencySample.addMeasurement(duration);

	if (data->latencyBandConfig.present()) {
		int maxReadBytes =
		    data->latencyBandConfig.get().readConfig.maxReadBytes.orDefault(std::numeric_limits<int>::max());
		int maxSelectorOffset =
		    data->latencyBandConfig.get().readConfig.maxKeySelectorOffset.orDefault(std::numeric_limits<int>::max());
		data->counters.readLatencyBands.addMeasurement(
		    duration, resultSize > maxReadBytes || abs(req.sel.offset) > maxSelectorOffset);
	}

	return Void();
}

void getQueuingMetrics(StorageServer* self, StorageQueuingMetricsRequest const& req) {
	StorageQueuingMetricsReply reply;
	reply.localTime = now();
	reply.instanceID = self->instanceID;
	reply.bytesInput = self->counters.bytesInput.getValue();
	reply.bytesDurable = self->counters.bytesDurable.getValue();

	reply.storageBytes = self->storage.getStorageBytes();
	reply.localRateLimit = self->currentRate();

	reply.version = self->version.get();
	reply.cpuUsage = self->cpuUsage;
	reply.diskUsage = self->diskUsage;
	reply.durableVersion = self->durableVersion.get();

	reply.busiestTags = self->transactionTagCounter.getBusiestTags();

	req.reply.send(reply);
}

#ifndef __INTEL_COMPILER
#pragma endregion
#endif

/////////////////////////// Updates ////////////////////////////////
#ifndef __INTEL_COMPILER
#pragma region Updates
#endif

ACTOR Future<Void> doEagerReads(StorageServer* data, UpdateEagerReadInfo* eager) {
	eager->finishKeyBegin();
	state ReadOptions options;
	options.type = ReadType::EAGER;
	if (SERVER_KNOBS->ENABLE_CLEAR_RANGE_EAGER_READS) {
		std::vector<Future<Key>> keyEnd(eager->keyBegin.size());
		for (int i = 0; i < keyEnd.size(); i++)
			keyEnd[i] = data->storage.readNextKeyInclusive(eager->keyBegin[i], options);
		data->counters.eagerReadsKeys += keyEnd.size();

		state Future<std::vector<Key>> futureKeyEnds = getAll(keyEnd);
		state std::vector<Key> keyEndVal = wait(futureKeyEnds);
		for (const auto& key : keyEndVal) {
			data->counters.kvScanBytes += key.expectedSize();
		}
		eager->keyEnd = keyEndVal;
	}

	std::vector<Future<Optional<Value>>> value(eager->keys.size());
	for (int i = 0; i < value.size(); i++)
		value[i] = data->storage.readValuePrefix(eager->keys[i].first, eager->keys[i].second, options);

	state Future<std::vector<Optional<Value>>> futureValues = getAll(value);
	std::vector<Optional<Value>> optionalValues = wait(futureValues);
	for (const auto& value : optionalValues) {
		if (value.present()) {
			data->counters.kvGetBytes += value.expectedSize();
		}
	}
	data->counters.eagerReadsKeys += eager->keys.size();
	eager->value = optionalValues;

	return Void();
}

bool changeDurableVersion(StorageServer* data, Version desiredDurableVersion) {
	// Remove entries from the latest version of data->versionedData that haven't changed since they were inserted
	//   before or at desiredDurableVersion, to maintain the invariants for versionedData.
	// Such entries remain in older versions of versionedData until they are forgotten, because it is expensive to dig
	// them out. We also remove everything up to and including newDurableVersion from mutationLog, and everything
	//   up to but excluding desiredDurableVersion from freeable
	// May return false if only part of the work has been done, in which case the caller must call again with the same
	// parameters

	auto& verData = data->mutableData();
	ASSERT(verData.getLatestVersion() == data->version.get() || verData.getLatestVersion() == data->version.get() + 1);

	Version nextDurableVersion = desiredDurableVersion;

	auto mlv = data->getMutationLog().begin();
	if (mlv != data->getMutationLog().end() && mlv->second.version <= desiredDurableVersion) {
		auto& v = mlv->second;
		nextDurableVersion = v.version;
		data->freeable[data->version.get()].dependsOn(v.arena());

		if (verData.getLatestVersion() <= data->version.get())
			verData.createNewVersion(data->version.get() + 1);

		int64_t bytesDurable = VERSION_OVERHEAD;
		for (const auto& m : v.mutations) {
			bytesDurable += mvccStorageBytes(m);
			auto i = verData.atLatest().find(m.param1);
			if (i) {
				ASSERT(i.key() == m.param1);
				ASSERT(i.insertVersion() >= nextDurableVersion);
				if (i.insertVersion() == nextDurableVersion)
					verData.erase(i);
			}
			if (m.type == MutationRef::SetValue) {
				// A set can split a clear, so there might be another entry immediately after this one that should also
				// be cleaned up
				i = verData.atLatest().upper_bound(m.param1);
				if (i) {
					ASSERT(i.insertVersion() >= nextDurableVersion);
					if (i.insertVersion() == nextDurableVersion)
						verData.erase(i);
				}
			}
		}
		data->counters.bytesDurable += bytesDurable;
	}

	int64_t feedBytesDurable = 0;
	while (!data->feedMemoryBytesByVersion.empty() &&
	       data->feedMemoryBytesByVersion.front().first <= desiredDurableVersion) {
		feedBytesDurable += data->feedMemoryBytesByVersion.front().second;
		data->feedMemoryBytesByVersion.pop_front();
	}
	data->changeFeedMemoryBytes -= feedBytesDurable;
	if (SERVER_KNOBS->STORAGE_INCLUDE_FEED_STORAGE_QUEUE) {
		data->counters.bytesDurable += feedBytesDurable;
	}

	if (EXPENSIVE_VALIDATION) {
		// Check that the above loop did its job
		auto view = data->data().atLatest();
		for (auto i = view.begin(); i != view.end(); ++i)
			ASSERT(i.insertVersion() > nextDurableVersion);
	}
	data->getMutableMutationLog().erase(data->getMutationLog().begin(),
	                                    data->getMutationLog().upper_bound(nextDurableVersion));
	data->freeable.erase(data->freeable.begin(), data->freeable.lower_bound(nextDurableVersion));

	Future<Void> checkFatalError = data->otherError.getFuture();
	data->durableVersion.set(nextDurableVersion);
	setDataDurableVersion(data->thisServerID, data->durableVersion.get());
	if (checkFatalError.isReady())
		checkFatalError.get();

	// TraceEvent("ForgotVersionsBefore", data->thisServerID).detail("Version", nextDurableVersion);
	validate(data);

	return nextDurableVersion == desiredDurableVersion;
}

Optional<MutationRef> clipMutation(MutationRef const& m, KeyRangeRef range) {
	if (isSingleKeyMutation((MutationRef::Type)m.type)) {
		if (range.contains(m.param1))
			return m;
	} else if (m.type == MutationRef::ClearRange) {
		KeyRangeRef i = range & KeyRangeRef(m.param1, m.param2);
		if (!i.empty())
			return MutationRef((MutationRef::Type)m.type, i.begin, i.end);
	} else
		ASSERT(false);
	return Optional<MutationRef>();
}

bool convertAtomicOp(MutationRef& m, StorageServer::VersionedData const& data, UpdateEagerReadInfo* eager, Arena& ar) {
	// After this function call, m should be copied into an arena immediately (before modifying data, shards, or eager)
	if (m.type != MutationRef::ClearRange && m.type != MutationRef::SetValue) {
		Optional<StringRef> oldVal;
		auto it = data.atLatest().lastLessOrEqual(m.param1);
		if (it != data.atLatest().end() && it->isValue() && it.key() == m.param1)
			oldVal = it->getValue();
		else if (it != data.atLatest().end() && it->isClearTo() && it->getEndKey() > m.param1) {
			CODE_PROBE(true, "Atomic op right after a clear.");
		} else {
			Optional<Value>& oldThing = eager->getValue(m.param1);
			if (oldThing.present())
				oldVal = oldThing.get();
		}

		switch (m.type) {
		case MutationRef::AddValue:
			m.param2 = doLittleEndianAdd(oldVal, m.param2, ar);
			break;
		case MutationRef::And:
			m.param2 = doAnd(oldVal, m.param2, ar);
			break;
		case MutationRef::Or:
			m.param2 = doOr(oldVal, m.param2, ar);
			break;
		case MutationRef::Xor:
			m.param2 = doXor(oldVal, m.param2, ar);
			break;
		case MutationRef::AppendIfFits:
			m.param2 = doAppendIfFits(oldVal, m.param2, ar);
			break;
		case MutationRef::Max:
			m.param2 = doMax(oldVal, m.param2, ar);
			break;
		case MutationRef::Min:
			m.param2 = doMin(oldVal, m.param2, ar);
			break;
		case MutationRef::ByteMin:
			m.param2 = doByteMin(oldVal, m.param2, ar);
			break;
		case MutationRef::ByteMax:
			m.param2 = doByteMax(oldVal, m.param2, ar);
			break;
		case MutationRef::MinV2:
			m.param2 = doMinV2(oldVal, m.param2, ar);
			break;
		case MutationRef::AndV2:
			m.param2 = doAndV2(oldVal, m.param2, ar);
			break;
		case MutationRef::CompareAndClear:
			if (oldVal.present() && m.param2 == oldVal.get()) {
				m.type = MutationRef::ClearRange;
				m.param2 = keyAfter(m.param1, ar);
				return true;
			}
			return false;
		}
		m.type = MutationRef::SetValue;
	}
	return true;
}

void expandClear(MutationRef& m,
                 StorageServer::VersionedData const& data,
                 UpdateEagerReadInfo* eager,
                 KeyRef eagerTrustedEnd) {
	// After this function call, m should be copied into an arena immediately (before modifying data, shards, or eager)
	ASSERT(m.type == MutationRef::ClearRange);
	// Expand the clear
	const auto& d = data.atLatest();

	// If another clear overlaps the beginning of this one, engulf it
	auto i = d.lastLess(m.param1);
	if (i && i->isClearTo() && i->getEndKey() >= m.param1)
		m.param1 = i.key();

	// If another clear overlaps the end of this one, engulf it; otherwise expand
	i = d.lastLessOrEqual(m.param2);
	if (i && i->isClearTo() && i->getEndKey() >= m.param2) {
		m.param2 = i->getEndKey();
	} else if (SERVER_KNOBS->ENABLE_CLEAR_RANGE_EAGER_READS) {
		// Expand to the next set or clear (from storage or latestVersion), and if it
		// is a clear, engulf it as well
		i = d.lower_bound(m.param2);
		KeyRef endKeyAtStorageVersion =
		    m.param2 == eagerTrustedEnd ? eagerTrustedEnd : std::min(eager->getKeyEnd(m.param2), eagerTrustedEnd);
		if (!i || endKeyAtStorageVersion < i.key())
			m.param2 = endKeyAtStorageVersion;
		else if (i->isClearTo())
			m.param2 = i->getEndKey();
		else
			m.param2 = i.key();
	}
}

void applyMutation(StorageServer* self,
                   MutationRef const& m,
                   Arena& arena,
                   StorageServer::VersionedData& data,
                   Version version) {
	// m is expected to be in arena already
	// Clear split keys are added to arena
	StorageMetrics metrics;
	metrics.bytesPerKSecond = mvccStorageBytes(m) / 2;
	metrics.iosPerKSecond = 1;
	self->metrics.notify(m.param1, metrics);

	if (m.type == MutationRef::SetValue) {
		// VersionedMap (data) is bookkeeping all empty ranges. If the key to be set is new, it is supposed to be in a
		// range what was empty. Break the empty range into halves.
		auto prev = data.atLatest().lastLessOrEqual(m.param1);
		if (prev && prev->isClearTo() && prev->getEndKey() > m.param1) {
			ASSERT(prev.key() <= m.param1);
			KeyRef end = prev->getEndKey();
			// the insert version of the previous clear is preserved for the "left half", because in
			// changeDurableVersion() the previous clear is still responsible for removing it insert() invalidates prev,
			// so prev.key() is not safe to pass to it by reference
			data.insert(KeyRef(prev.key()),
			            ValueOrClearToRef::clearTo(m.param1),
			            prev.insertVersion()); // overwritten by below insert if empty
			KeyRef nextKey = keyAfter(m.param1, arena);
			if (end != nextKey) {
				ASSERT(end > nextKey);
				// the insert version of the "right half" is not preserved, because in changeDurableVersion() this set
				// is responsible for removing it
				// FIXME: This copy is technically an asymptotic problem, definitely a waste of memory (copy of keyAfter
				// is a waste, but not asymptotic)
				data.insert(nextKey, ValueOrClearToRef::clearTo(KeyRef(arena, end)));
			}
		}
		data.insert(m.param1, ValueOrClearToRef::value(m.param2));
		self->watches.trigger(m.param1);
	} else if (m.type == MutationRef::ClearRange) {
		data.erase(m.param1, m.param2);
		ASSERT(m.param2 > m.param1);
		ASSERT(!data.isClearContaining(data.atLatest(), m.param1));
		data.insert(m.param1, ValueOrClearToRef::clearTo(m.param2));
		self->watches.triggerRange(m.param1, m.param2);
	}
}

void applyChangeFeedMutation(StorageServer* self, MutationRef const& m, Version version) {
	if (m.type == MutationRef::SetValue) {
		for (auto& it : self->keyChangeFeed[m.param1]) {
			if (version < it->stopVersion && !it->removing && version > it->emptyVersion) {
				if (it->mutations.empty() || it->mutations.back().version != version) {
					it->mutations.push_back(MutationsAndVersionRef(version, self->knownCommittedVersion.get()));
				}
				it->mutations.back().mutations.push_back_deep(it->mutations.back().arena(), m);
				self->currentChangeFeeds.insert(it->id);
				self->addFeedBytesAtVersion(m.totalSize(), version);

				DEBUG_MUTATION("ChangeFeedWriteSet", version, m, self->thisServerID)
				    .detail("Range", it->range)
				    .detail("ChangeFeedID", it->id);

				++self->counters.changeFeedMutations;
			} else {
				CODE_PROBE(version <= it->emptyVersion, "Skip CF write because version <= emptyVersion");
				CODE_PROBE(it->removing, "Skip CF write because removing");
				CODE_PROBE(version >= it->stopVersion, "Skip CF write because stopped");
				DEBUG_MUTATION("ChangeFeedWriteSetIgnore", version, m, self->thisServerID)
				    .detail("Range", it->range)
				    .detail("ChangeFeedID", it->id)
				    .detail("StopVersion", it->stopVersion)
				    .detail("EmptyVersion", it->emptyVersion)
				    .detail("Removing", it->removing);
			}
		}
	} else if (m.type == MutationRef::ClearRange) {
		auto ranges = self->keyChangeFeed.intersectingRanges(KeyRangeRef(m.param1, m.param2));
		for (auto& r : ranges) {
			for (auto& it : r.value()) {
				if (version < it->stopVersion && !it->removing && version > it->emptyVersion) {
					if (it->mutations.empty() || it->mutations.back().version != version) {
						it->mutations.push_back(MutationsAndVersionRef(version, self->knownCommittedVersion.get()));
					}
					it->mutations.back().mutations.push_back_deep(it->mutations.back().arena(), m);
					self->currentChangeFeeds.insert(it->id);
					self->addFeedBytesAtVersion(m.totalSize(), version);

					DEBUG_MUTATION("ChangeFeedWriteClear", version, m, self->thisServerID)
					    .detail("Range", it->range)
					    .detail("ChangeFeedID", it->id);
					++self->counters.changeFeedMutations;
				} else {
					CODE_PROBE(version <= it->emptyVersion, "Skip CF clear because version <= emptyVersion");
					CODE_PROBE(it->removing, "Skip CF clear because removing");
					CODE_PROBE(version >= it->stopVersion, "Skip CF clear because stopped");
					DEBUG_MUTATION("ChangeFeedWriteClearIgnore", version, m, self->thisServerID)
					    .detail("Range", it->range)
					    .detail("ChangeFeedID", it->id)
					    .detail("StopVersion", it->stopVersion)
					    .detail("EmptyVersion", it->emptyVersion)
					    .detail("Removing", it->removing);
				}
			}
		}
	}
}

void removeDataRange(StorageServer* ss,
                     Standalone<VerUpdateRef>& mLV,
                     KeyRangeMap<Reference<ShardInfo>>& shards,
                     KeyRangeRef range) {
	// modify the latest version of data to remove all sets and trim all clears to exclude range.
	// Add a clear to mLV (mutationLog[data.getLatestVersion()]) that ensures all keys in range are removed from the
	// disk when this latest version becomes durable mLV is also modified if necessary to ensure that split clears can
	// be forgotten

	MutationRef clearRange(MutationRef::ClearRange, range.begin, range.end);
	clearRange = ss->addMutationToMutationLog(mLV, clearRange);

	auto& data = ss->mutableData();

	// Expand the range to the right to include other shards not in versionedData
	for (auto r = shards.rangeContaining(range.end); r != shards.ranges().end() && !r->value()->isInVersionedData();
	     ++r)
		range = KeyRangeRef(range.begin, r->end());

	auto endClear = data.atLatest().lastLess(range.end);
	if (endClear && endClear->isClearTo() && endClear->getEndKey() > range.end) {
		// This clear has been bumped up to insertVersion==data.getLatestVersion and needs a corresponding mutation log
		// entry to forget
		MutationRef m(MutationRef::ClearRange, range.end, endClear->getEndKey());
		m = ss->addMutationToMutationLog(mLV, m);
		data.insert(m.param1, ValueOrClearToRef::clearTo(m.param2));
		++ss->counters.kvSystemClearRanges;
	}

	auto beginClear = data.atLatest().lastLess(range.begin);
	if (beginClear && beginClear->isClearTo() && beginClear->getEndKey() > range.begin) {
		// We don't need any special mutationLog entry - because the begin key and insert version are unchanged the
		// original clear
		//   mutation works to forget this one - but we need range.begin in the right arena
		KeyRef rb(mLV.arena(), range.begin);
		// insert() invalidates beginClear, so beginClear.key() is not safe to pass to it by reference
		data.insert(KeyRef(beginClear.key()), ValueOrClearToRef::clearTo(rb), beginClear.insertVersion());
	}

	data.erase(range.begin, range.end);
}

void setAvailableStatus(StorageServer* self, KeyRangeRef keys, bool available);
void setAssignedStatus(StorageServer* self, KeyRangeRef keys, bool nowAssigned);
void updateStorageShard(StorageServer* self, StorageServerShard shard);

void coalescePhysicalShards(StorageServer* data, KeyRangeRef keys) {
	auto shardRanges = data->shards.intersectingRanges(keys);
	auto fullRange = data->shards.ranges();

	auto iter = shardRanges.begin();
	if (iter != fullRange.begin()) {
		--iter;
	}
	auto iterEnd = shardRanges.end();
	if (iterEnd != fullRange.end()) {
		++iterEnd;
	}

	KeyRangeMap<Reference<ShardInfo>>::iterator lastShard = iter;
	++iter;

	for (; iter != iterEnd; ++iter) {
		if (ShardInfo::canMerge(lastShard.value().getPtr(), iter->value().getPtr())) {
			ShardInfo* newShard = lastShard.value().extractPtr();
			ASSERT(newShard->mergeWith(iter->value().getPtr()));
			data->addShard(newShard);
			iter = data->shards.rangeContaining(newShard->keys.begin);
		}
		lastShard = iter;
	}
}

void coalesceShards(StorageServer* data, KeyRangeRef keys) {
	auto shardRanges = data->shards.intersectingRanges(keys);
	auto fullRange = data->shards.ranges();

	auto iter = shardRanges.begin();
	if (iter != fullRange.begin())
		--iter;
	auto iterEnd = shardRanges.end();
	if (iterEnd != fullRange.end())
		++iterEnd;

	bool lastReadable = false;
	bool lastNotAssigned = false;
	KeyRangeMap<Reference<ShardInfo>>::iterator lastRange;

	for (; iter != iterEnd; ++iter) {
		if (lastReadable && iter->value()->isReadable()) {
			KeyRange range = KeyRangeRef(lastRange->begin(), iter->end());
			data->addShard(ShardInfo::newReadWrite(range, data));
			iter = data->shards.rangeContaining(range.begin);
		} else if (lastNotAssigned && iter->value()->notAssigned()) {
			KeyRange range = KeyRangeRef(lastRange->begin(), iter->end());
			data->addShard(ShardInfo::newNotAssigned(range));
			iter = data->shards.rangeContaining(range.begin);
		}

		lastReadable = iter->value()->isReadable();
		lastNotAssigned = iter->value()->notAssigned();
		lastRange = iter;
	}
}

template <class T>
void addMutation(T& target, Version version, bool fromFetch, MutationRef const& mutation) {
	target.addMutation(version, fromFetch, mutation);
}

template <class T>
void addMutation(Reference<T>& target, Version version, bool fromFetch, MutationRef const& mutation) {
	addMutation(*target, version, fromFetch, mutation);
}

template <class T>
void splitMutations(StorageServer* data, KeyRangeMap<T>& map, VerUpdateRef const& update) {
	for (int i = 0; i < update.mutations.size(); i++) {
		splitMutation(data, map, update.mutations[i], update.version, update.version);
	}
}

template <class T>
void splitMutation(StorageServer* data, KeyRangeMap<T>& map, MutationRef const& m, Version ver, bool fromFetch) {
	if (isSingleKeyMutation((MutationRef::Type)m.type)) {
		if (!SHORT_CIRCUT_ACTUAL_STORAGE || !normalKeys.contains(m.param1))
			addMutation(map.rangeContaining(m.param1)->value(), ver, fromFetch, m);
	} else if (m.type == MutationRef::ClearRange) {
		KeyRangeRef mKeys(m.param1, m.param2);
		if (!SHORT_CIRCUT_ACTUAL_STORAGE || !normalKeys.contains(mKeys)) {
			auto r = map.intersectingRanges(mKeys);
			for (auto i = r.begin(); i != r.end(); ++i) {
				KeyRangeRef k = mKeys & i->range();
				addMutation(i->value(), ver, fromFetch, MutationRef((MutationRef::Type)m.type, k.begin, k.end));
			}
		}
	} else
		ASSERT(false); // Unknown mutation type in splitMutations
}

ACTOR Future<Void> logFetchKeysWarning(AddingShard* shard) {
	state double startTime = now();
	loop {
		state double waitSeconds = BUGGIFY ? 5.0 : 600.0;
		wait(delay(waitSeconds));

		const auto traceEventLevel =
		    waitSeconds > SERVER_KNOBS->FETCH_KEYS_TOO_LONG_TIME_CRITERIA ? SevWarnAlways : SevInfo;
		TraceEvent(traceEventLevel, "FetchKeysTooLong")
		    .detail("Duration", now() - startTime)
		    .detail("Phase", shard->phase)
		    .detail("Begin", shard->keys.begin)
		    .detail("End", shard->keys.end);
	}
}

class FetchKeysMetricReporter {
	const UID uid;
	const double startTime;
	int fetchedBytes;
	StorageServer::FetchKeysHistograms& histograms;
	StorageServer::CurrentRunningFetchKeys& currentRunning;
	Counter& bytesFetchedCounter;
	Counter& kvFetchedCounter;

public:
	FetchKeysMetricReporter(const UID& uid_,
	                        const double startTime_,
	                        const KeyRange& keyRange,
	                        StorageServer::FetchKeysHistograms& histograms_,
	                        StorageServer::CurrentRunningFetchKeys& currentRunning_,
	                        Counter& bytesFetchedCounter,
	                        Counter& kvFetchedCounter)
	  : uid(uid_), startTime(startTime_), fetchedBytes(0), histograms(histograms_), currentRunning(currentRunning_),
	    bytesFetchedCounter(bytesFetchedCounter), kvFetchedCounter(kvFetchedCounter) {

		currentRunning.recordStart(uid, keyRange);
	}

	void addFetchedBytes(const int bytes, const int kvCount) {
		fetchedBytes += bytes;
		bytesFetchedCounter += bytes;
		kvFetchedCounter += kvCount;
	}

	~FetchKeysMetricReporter() {
		double latency = now() - startTime;

		// If fetchKeys is *NOT* run, i.e. returning immediately, still report a record.
		if (latency == 0)
			latency = 1e6;

		const uint32_t bandwidth = fetchedBytes / latency;

		histograms.latency->sampleSeconds(latency);
		histograms.bytes->sample(fetchedBytes);
		histograms.bandwidth->sample(bandwidth);

		currentRunning.recordFinish(uid);
	}
};

ACTOR Future<Void> tryGetRange(PromiseStream<RangeResult> results, Transaction* tr, KeyRange keys) {
	if (SERVER_KNOBS->FETCH_USING_STREAMING) {
		wait(tr->getRangeStream(results, keys, GetRangeLimits(), Snapshot::True));
		return Void();
	}

	state KeySelectorRef begin = firstGreaterOrEqual(keys.begin);
	state KeySelectorRef end = firstGreaterOrEqual(keys.end);

	try {
		loop {
			GetRangeLimits limits(GetRangeLimits::ROW_LIMIT_UNLIMITED, SERVER_KNOBS->FETCH_BLOCK_BYTES);
			limits.minRows = 0;
			state RangeResult rep = wait(tr->getRange(begin, end, limits, Snapshot::True));
			if (!rep.more) {
				rep.readThrough = keys.end;
			}
			results.send(rep);

			if (!rep.more) {
				results.sendError(end_of_stream());
				return Void();
			}

			if (rep.readThrough.present()) {
				begin = firstGreaterOrEqual(rep.readThrough.get());
			} else {
				begin = firstGreaterThan(rep.end()[-1].key);
			}
		}
	} catch (Error& e) {
		if (e.code() == error_code_actor_cancelled) {
			throw;
		}
		results.sendError(e);
		throw;
	}
}

// Read blob granules mapping from system keyspace. It keeps retrying until reaching maxRetryCount.
ACTOR Future<Standalone<VectorRef<BlobGranuleChunkRef>>> tryReadBlobGranules(Transaction* tr,
                                                                             KeyRange keys,
                                                                             Version fetchVersion,
                                                                             int maxRetryCount = 10) {
	state int retryCount = 0;
	state Version readVersion = fetchVersion;
	loop {
		try {
			Standalone<VectorRef<BlobGranuleChunkRef>> chunks = wait(tr->readBlobGranules(keys, 0, readVersion));
			return chunks;
		} catch (Error& e) {
			if (retryCount >= maxRetryCount) {
				throw e;
			}
			wait(tr->onError(e));
			retryCount += 1;
		}
	}
}

// Read keys from blob storage if they exist. Fail back to tryGetRange, which reads keys
// from storage servers with locally attached disks
ACTOR Future<Void> tryGetRangeFromBlob(PromiseStream<RangeResult> results,
                                       Transaction* tr,
                                       KeyRange keys,
                                       Version fetchVersion,
                                       Reference<BlobConnectionProvider> blobConn) {
	ASSERT(blobConn.isValid());
	try {
		state Standalone<VectorRef<BlobGranuleChunkRef>> chunks = wait(tryReadBlobGranules(tr, keys, fetchVersion));
		if (chunks.size() == 0) {
			throw blob_granule_transaction_too_old(); // no data on blob
		}
		if (!isRangeFullyCovered(keys, chunks)) {
			throw blob_granule_transaction_too_old();
		}
		state int i;
		for (i = 0; i < chunks.size(); ++i) {
			state KeyRangeRef chunkRange = chunks[i].keyRange;
			state RangeResult rows = wait(readBlobGranule(chunks[i], keys, 0, fetchVersion, blobConn));
			TraceEvent("ReadBlobData")
			    .detail("Rows", rows.size())
			    .detail("ChunkRange", chunkRange.toString())
			    .detail("Keys", keys.toString());
			if (rows.size() == 0) {
				rows.readThrough = KeyRef(rows.arena(), std::min(chunkRange.end, keys.end));
			}
			if (i == chunks.size() - 1) {
				rows.readThrough = KeyRef(rows.arena(), keys.end);
			}
			results.send(rows);
		}
		results.sendError(end_of_stream()); // end of range read
	} catch (Error& e) {
		TraceEvent(SevWarn, "ReadBlobDataFailure")
		    .suppressFor(5.0)
		    .detail("Keys", keys.toString())
		    .detail("FetchVersion", fetchVersion)
		    .detail("Error", e.what());
		tr->reset();
		tr->setVersion(fetchVersion);
		tr->trState->taskID = TaskPriority::FetchKeys;
		throw;
	}
	return Void();
}

// We have to store the version the change feed was stopped at in the SS instead of just the stopped status
// In addition to simplifying stopping logic, it enables communicating stopped status when fetching change feeds
// from other SS correctly
const Value changeFeedSSValue(KeyRangeRef const& range,
                              Version popVersion,
                              Version stopVersion,
                              Version metadataVersion) {
	BinaryWriter wr(IncludeVersion(ProtocolVersion::withChangeFeed()));
	wr << range;
	wr << popVersion;
	wr << stopVersion;
	wr << metadataVersion;
	return wr.toValue();
}

std::tuple<KeyRange, Version, Version, Version> decodeChangeFeedSSValue(ValueRef const& value) {
	KeyRange range;
	Version popVersion, stopVersion, metadataVersion;
	BinaryReader reader(value, IncludeVersion());
	reader >> range;
	reader >> popVersion;
	reader >> stopVersion;
	reader >> metadataVersion;
	return std::make_tuple(range, popVersion, stopVersion, metadataVersion);
}

ACTOR Future<Void> changeFeedPopQ(StorageServer* self, ChangeFeedPopRequest req) {
	// if a SS restarted and is way behind, wait for it to at least have caught up through the pop version
	wait(self->version.whenAtLeast(req.version));
	wait(delay(0));

	if (!self->isReadable(req.range)) {
		req.reply.sendError(wrong_shard_server());
		return Void();
	}
	auto feed = self->uidChangeFeed.find(req.rangeID);
	if (feed == self->uidChangeFeed.end()) {
		req.reply.sendError(unknown_change_feed());
		return Void();
	}

	TraceEvent(SevDebug, "ChangeFeedPopQuery", self->thisServerID)
	    .detail("FeedID", req.rangeID)
	    .detail("Version", req.version)
	    .detail("SSVersion", self->version.get())
	    .detail("Range", req.range);

	if (req.version - 1 > feed->second->emptyVersion) {
		feed->second->emptyVersion = req.version - 1;
		while (!feed->second->mutations.empty() && feed->second->mutations.front().version < req.version) {
			feed->second->mutations.pop_front();
		}
		if (!feed->second->destroyed) {
			Version durableVersion = self->data().getLatestVersion();
			auto& mLV = self->addVersionToMutationLog(durableVersion);
			self->addMutationToMutationLog(
			    mLV,
			    MutationRef(MutationRef::SetValue,
			                persistChangeFeedKeys.begin.toString() + feed->second->id.toString(),
			                changeFeedSSValue(feed->second->range,
			                                  feed->second->emptyVersion + 1,
			                                  feed->second->stopVersion,
			                                  feed->second->metadataVersion)));
			if (feed->second->storageVersion != invalidVersion) {
				++self->counters.kvSystemClearRanges;
				self->addMutationToMutationLog(mLV,
				                               MutationRef(MutationRef::ClearRange,
				                                           changeFeedDurableKey(feed->second->id, 0),
				                                           changeFeedDurableKey(feed->second->id, req.version)));
				if (req.version > feed->second->storageVersion) {
					feed->second->storageVersion = invalidVersion;
					feed->second->durableVersion = invalidVersion;
				}
			}
			wait(self->durableVersion.whenAtLeast(durableVersion));
		}
	}
	req.reply.send(Void());
	return Void();
}

// FIXME: there's a decent amount of duplicated code around fetching and popping change feeds
// Returns max version fetched
ACTOR Future<Version> fetchChangeFeedApplier(StorageServer* data,
                                             Reference<ChangeFeedInfo> changeFeedInfo,
                                             Key rangeId,
                                             KeyRange range,
                                             Version emptyVersion,
                                             Version beginVersion,
                                             Version endVersion) {

	state Version startVersion = beginVersion;
	startVersion = std::max(startVersion, emptyVersion + 1);
	startVersion = std::max(startVersion, changeFeedInfo->fetchVersion + 1);
	startVersion = std::max(startVersion, changeFeedInfo->durableFetchVersion.get() + 1);

	ASSERT(startVersion >= 0);

	if (startVersion >= endVersion || (changeFeedInfo->removing)) {
		CODE_PROBE(true, "Change Feed popped before fetch");
		TraceEvent(SevDebug, "FetchChangeFeedNoOp", data->thisServerID)
		    .detail("FeedID", rangeId)
		    .detail("Range", range)
		    .detail("StartVersion", startVersion)
		    .detail("EndVersion", endVersion)
		    .detail("Removing", changeFeedInfo->removing);
		return invalidVersion;
	}

	state Reference<ChangeFeedData> feedResults = makeReference<ChangeFeedData>();
	state Future<Void> feed = data->cx->getChangeFeedStream(
	    feedResults, rangeId, startVersion, endVersion, range, SERVER_KNOBS->CHANGEFEEDSTREAM_LIMIT_BYTES, true);

	state Version firstVersion = invalidVersion;
	state Version lastVersion = invalidVersion;
	state int64_t versionsFetched = 0;

	// ensure SS is at least caught up to begin version, to maintain behavior with old fetch
	wait(data->version.whenAtLeast(startVersion));

	try {
		loop {
			while (data->fetchKeysBudgetUsed.get()) {
				wait(data->fetchKeysBudgetUsed.onChange());
			}

			state Standalone<VectorRef<MutationsAndVersionRef>> remoteResult =
			    waitNext(feedResults->mutations.getFuture());
			state int remoteLoc = 0;
			// ensure SS is at least caught up to begin version, to maintain behavior with old fetch
			if (!remoteResult.empty()) {
				wait(data->version.whenAtLeast(remoteResult.back().version));
			}

			while (remoteLoc < remoteResult.size()) {
				if (feedResults->popVersion - 1 > changeFeedInfo->emptyVersion) {
					CODE_PROBE(true, "CF fetched updated popped version from src SS");
					changeFeedInfo->emptyVersion = feedResults->popVersion - 1;
					// pop mutations
					while (!changeFeedInfo->mutations.empty() &&
					       changeFeedInfo->mutations.front().version <= changeFeedInfo->emptyVersion) {
						changeFeedInfo->mutations.pop_front();
					}
					auto& mLV = data->addVersionToMutationLog(data->data().getLatestVersion());
					data->addMutationToMutationLog(
					    mLV,
					    MutationRef(MutationRef::SetValue,
					                persistChangeFeedKeys.begin.toString() + changeFeedInfo->id.toString(),
					                changeFeedSSValue(changeFeedInfo->range,
					                                  changeFeedInfo->emptyVersion + 1,
					                                  changeFeedInfo->stopVersion,
					                                  changeFeedInfo->metadataVersion)));
					data->addMutationToMutationLog(
					    mLV,
					    MutationRef(MutationRef::ClearRange,
					                changeFeedDurableKey(changeFeedInfo->id, 0),
					                changeFeedDurableKey(changeFeedInfo->id, feedResults->popVersion)));
					++data->counters.kvSystemClearRanges;
				}

				Version remoteVersion = remoteResult[remoteLoc].version;
				// ensure SS is at least caught up to this version, to maintain behavior with old fetch
				ASSERT(remoteVersion <= data->version.get());
				if (remoteVersion > changeFeedInfo->emptyVersion) {
					if (MUTATION_TRACKING_ENABLED) {
						for (auto& m : remoteResult[remoteLoc].mutations) {
							DEBUG_MUTATION("ChangeFeedWriteMove", remoteVersion, m, data->thisServerID)
							    .detail("Range", range)
							    .detail("ChangeFeedID", rangeId);
						}
					}

					data->storage.writeKeyValue(
					    KeyValueRef(changeFeedDurableKey(rangeId, remoteVersion),
					                changeFeedDurableValue(remoteResult[remoteLoc].mutations,
					                                       remoteResult[remoteLoc].knownCommittedVersion)));
					++data->counters.kvSystemClearRanges;
					changeFeedInfo->fetchVersion = std::max(changeFeedInfo->fetchVersion, remoteVersion);

					if (firstVersion == invalidVersion) {
						firstVersion = remoteVersion;
					}
					lastVersion = remoteVersion;
					versionsFetched++;
				} else {
					CODE_PROBE(true, "Change feed ignoring write on move because it was popped concurrently");
					if (MUTATION_TRACKING_ENABLED) {
						for (auto& m : remoteResult[remoteLoc].mutations) {
							DEBUG_MUTATION("ChangeFeedWriteMoveIgnore", remoteVersion, m, data->thisServerID)
							    .detail("Range", range)
							    .detail("ChangeFeedID", rangeId)
							    .detail("EmptyVersion", changeFeedInfo->emptyVersion);
						}
					}
					if (versionsFetched > 0) {
						ASSERT(firstVersion != invalidVersion);
						ASSERT(lastVersion != invalidVersion);
						data->storage.clearRange(
						    KeyRangeRef(changeFeedDurableKey(changeFeedInfo->id, firstVersion),
						                changeFeedDurableKey(changeFeedInfo->id, lastVersion + 1)));
						++data->counters.kvSystemClearRanges;
						firstVersion = invalidVersion;
						lastVersion = invalidVersion;
						versionsFetched = 0;
					}
				}
				remoteLoc++;
			}
			// Do this once per wait instead of once per version for efficiency
			data->fetchingChangeFeeds.insert(changeFeedInfo->id);

			data->counters.feedBytesFetched += remoteResult.expectedSize();
			data->fetchKeysBytesBudget -= remoteResult.expectedSize();
			if (data->fetchKeysBytesBudget <= 0) {
				data->fetchKeysBudgetUsed.set(true);
			}
			wait(yield());
		}
	} catch (Error& e) {
		if (e.code() != error_code_end_of_stream) {
			TraceEvent(SevDebug, "FetchChangeFeedError", data->thisServerID)
			    .errorUnsuppressed(e)
			    .detail("FeedID", rangeId)
			    .detail("Range", range)
			    .detail("EndVersion", endVersion)
			    .detail("Removing", changeFeedInfo->removing)
			    .detail("Destroyed", changeFeedInfo->destroyed);
			throw;
		}
	}

	if (feedResults->popVersion - 1 > changeFeedInfo->emptyVersion) {
		CODE_PROBE(true, "CF fetched updated popped version from src SS at end");
		changeFeedInfo->emptyVersion = feedResults->popVersion - 1;
		while (!changeFeedInfo->mutations.empty() &&
		       changeFeedInfo->mutations.front().version <= changeFeedInfo->emptyVersion) {
			changeFeedInfo->mutations.pop_front();
		}
		auto& mLV = data->addVersionToMutationLog(data->data().getLatestVersion());
		data->addMutationToMutationLog(
		    mLV,
		    MutationRef(MutationRef::SetValue,
		                persistChangeFeedKeys.begin.toString() + changeFeedInfo->id.toString(),
		                changeFeedSSValue(changeFeedInfo->range,
		                                  changeFeedInfo->emptyVersion + 1,
		                                  changeFeedInfo->stopVersion,
		                                  changeFeedInfo->metadataVersion)));
		data->addMutationToMutationLog(mLV,
		                               MutationRef(MutationRef::ClearRange,
		                                           changeFeedDurableKey(changeFeedInfo->id, 0),
		                                           changeFeedDurableKey(changeFeedInfo->id, feedResults->popVersion)));
		++data->counters.kvSystemClearRanges;
	}

	// if we were popped or removed while fetching but it didn't pass the fetch version while writing, clean up here
	if (versionsFetched > 0 && startVersion < changeFeedInfo->emptyVersion) {
		CODE_PROBE(true, "Change feed cleaning up popped data after move");
		ASSERT(firstVersion != invalidVersion);
		ASSERT(lastVersion != invalidVersion);
		Version endClear = std::min(lastVersion + 1, changeFeedInfo->emptyVersion);
		if (endClear > firstVersion) {
			auto& mLV2 = data->addVersionToMutationLog(data->data().getLatestVersion());
			data->addMutationToMutationLog(mLV2,
			                               MutationRef(MutationRef::ClearRange,
			                                           changeFeedDurableKey(changeFeedInfo->id, firstVersion),
			                                           changeFeedDurableKey(changeFeedInfo->id, endClear)));
			++data->counters.kvSystemClearRanges;
		}
	}

	TraceEvent(SevDebug, "FetchChangeFeedDone", data->thisServerID)
	    .detail("FeedID", rangeId)
	    .detail("Range", range)
	    .detail("StartVersion", startVersion)
	    .detail("EndVersion", endVersion)
	    .detail("EmptyVersion", changeFeedInfo->emptyVersion)
	    .detail("FirstFetchedVersion", firstVersion)
	    .detail("LastFetchedVersion", lastVersion)
	    .detail("VersionsFetched", versionsFetched)
	    .detail("Removed", changeFeedInfo->removing);
	return lastVersion;
}

// returns largest version fetched
ACTOR Future<Version> fetchChangeFeed(StorageServer* data,
                                      Reference<ChangeFeedInfo> changeFeedInfo,
                                      Version beginVersion,
                                      Version endVersion) {
	wait(delay(0)); // allow this actor to be cancelled by removals

	TraceEvent(SevDebug, "FetchChangeFeed", data->thisServerID)
	    .detail("FeedID", changeFeedInfo->id)
	    .detail("Range", changeFeedInfo->range)
	    .detail("BeginVersion", beginVersion)
	    .detail("EndVersion", endVersion);

	auto cleanupPending = data->changeFeedCleanupDurable.find(changeFeedInfo->id);
	if (cleanupPending != data->changeFeedCleanupDurable.end()) {
		CODE_PROBE(true, "Change feed waiting for dirty previous move to finish");
		TraceEvent(SevDebug, "FetchChangeFeedWaitCleanup", data->thisServerID)
		    .detail("FeedID", changeFeedInfo->id)
		    .detail("Range", changeFeedInfo->range)
		    .detail("CleanupVersion", cleanupPending->second)
		    .detail("EmptyVersion", changeFeedInfo->emptyVersion)
		    .detail("BeginVersion", beginVersion)
		    .detail("EndVersion", endVersion);
		wait(data->durableVersion.whenAtLeast(cleanupPending->second + 1));
		wait(delay(0));
		// shard might have gotten moved away (again) while we were waiting
		auto cleanupPendingAfter = data->changeFeedCleanupDurable.find(changeFeedInfo->id);
		if (cleanupPendingAfter != data->changeFeedCleanupDurable.end()) {
			ASSERT(cleanupPendingAfter->second >= endVersion);
			TraceEvent(SevDebug, "FetchChangeFeedCancelledByCleanup", data->thisServerID)
			    .detail("FeedID", changeFeedInfo->id)
			    .detail("Range", changeFeedInfo->range)
			    .detail("BeginVersion", beginVersion)
			    .detail("EndVersion", endVersion);
			return invalidVersion;
		}
	}

	state bool seenNotRegistered = false;
	loop {
		try {
			Version maxFetched = wait(fetchChangeFeedApplier(data,
			                                                 changeFeedInfo,
			                                                 changeFeedInfo->id,
			                                                 changeFeedInfo->range,
			                                                 changeFeedInfo->emptyVersion,
			                                                 beginVersion,
			                                                 endVersion));
			data->fetchingChangeFeeds.insert(changeFeedInfo->id);
			return maxFetched;
		} catch (Error& e) {
			if (e.code() != error_code_change_feed_not_registered) {
				throw;
			}
		}

		// There are two reasons for change_feed_not_registered:
		//   1. The feed was just created, but the ss mutation stream is ahead of the GRV that fetchChangeFeedApplier
		//   uses to read the change feed data from the database. In this case we need to wait and retry
		//   2. The feed was destroyed, but we missed a metadata update telling us this. In this case we need to destroy
		//   the feed
		// endVersion >= the metadata create version, so we can safely use it as a proxy
		if (beginVersion != 0 || seenNotRegistered || endVersion <= data->desiredOldestVersion.get()) {
			// If any of these are true, the feed must be destroyed.
			Version cleanupVersion = data->data().getLatestVersion();

			TraceEvent(SevDebug, "DestroyingChangeFeedFromFetch", data->thisServerID)
			    .detail("FeedID", changeFeedInfo->id)
			    .detail("Range", changeFeedInfo->range)
			    .detail("Version", cleanupVersion);

			if (g_network->isSimulated()) {
				ASSERT(g_simulator->validationData.allDestroyedChangeFeedIDs.count(changeFeedInfo->id.toString()));
			}

			Key beginClearKey = changeFeedInfo->id.withPrefix(persistChangeFeedKeys.begin);

			auto& mLV = data->addVersionToMutationLog(cleanupVersion);
			data->addMutationToMutationLog(
			    mLV, MutationRef(MutationRef::ClearRange, beginClearKey, keyAfter(beginClearKey)));
			++data->counters.kvSystemClearRanges;
			data->addMutationToMutationLog(mLV,
			                               MutationRef(MutationRef::ClearRange,
			                                           changeFeedDurableKey(changeFeedInfo->id, 0),
			                                           changeFeedDurableKey(changeFeedInfo->id, cleanupVersion)));
			++data->counters.kvSystemClearRanges;

			changeFeedInfo->destroy(cleanupVersion);

			if (data->uidChangeFeed.count(changeFeedInfo->id)) {
				// only register range for cleanup if it has not been already cleaned up
				data->changeFeedCleanupDurable[changeFeedInfo->id] = cleanupVersion;
			}

			for (auto& it : data->changeFeedDestroys) {
				it.second.send(changeFeedInfo->id);
			}

			return invalidVersion;
		}

		// otherwise assume the feed just hasn't been created on the SS we tried to read it from yet, wait for it to
		// definitely be committed and retry
		seenNotRegistered = true;
		wait(data->desiredOldestVersion.whenAtLeast(endVersion));
	}
}

ACTOR Future<std::vector<Key>> fetchChangeFeedMetadata(StorageServer* data,
                                                       KeyRange keys,
                                                       PromiseStream<Key> destroyedFeeds,
                                                       UID fetchKeysID) {

	// Wait for current TLog batch to finish to ensure that we're fetching metadata at a version >= the version of the
	// ChangeServerKeys mutation. This guarantees we don't miss any metadata between the previous batch's version
	// (data->version) and the mutation version.
	wait(data->version.whenAtLeast(data->version.get() + 1));
	state Version fetchVersion = data->version.get();

	TraceEvent(SevDebug, "FetchChangeFeedMetadata", data->thisServerID)
	    .detail("Range", keys)
	    .detail("FetchVersion", fetchVersion)
	    .detail("FKID", fetchKeysID);

	state OverlappingChangeFeedsInfo feedMetadata = wait(data->cx->getOverlappingChangeFeeds(keys, fetchVersion));
	// rest of this actor needs to happen without waits that might yield to scheduler, to avoid races in feed metadata.

	// Find set of feeds we currently have that were not present in fetch, to infer that they may have been destroyed.
	state std::unordered_map<Key, Version> missingFeeds;
	auto ranges = data->keyChangeFeed.intersectingRanges(keys);
	for (auto& r : ranges) {
		for (auto& cfInfo : r.value()) {
			if (cfInfo->removing && !cfInfo->destroyed) {
				missingFeeds.insert({ cfInfo->id, cfInfo->metadataVersion });
			}
		}
	}

	// handle change feeds destroyed while fetching overlapping info
	while (destroyedFeeds.getFuture().isReady()) {
		Key destroyed = waitNext(destroyedFeeds.getFuture());
		for (int i = 0; i < feedMetadata.feeds.size(); i++) {
			if (feedMetadata.feeds[i].feedId == destroyed) {
				missingFeeds.erase(destroyed); // feed definitely destroyed, no need to infer
				swapAndPop(&feedMetadata.feeds, i--);
			}
		}
	}
	// FIXME: might want to inject delay here sometimes in simulation, so that races that would only happen when a feed
	// destroy causes a wait are more prominent?

	std::vector<Key> feedIds;
	feedIds.reserve(feedMetadata.feeds.size());
	// create change feed metadata if it does not exist
	for (auto& cfEntry : feedMetadata.feeds) {
		auto cleanupEntry = data->changeFeedCleanupDurable.find(cfEntry.feedId);
		bool cleanupPending = cleanupEntry != data->changeFeedCleanupDurable.end();
		auto existingEntry = data->uidChangeFeed.find(cfEntry.feedId);
		bool existing = existingEntry != data->uidChangeFeed.end();

		TraceEvent(SevDebug, "FetchedChangeFeedInfo", data->thisServerID)
		    .detail("FeedID", cfEntry.feedId)
		    .detail("Range", cfEntry.range)
		    .detail("FetchVersion", fetchVersion)
		    .detail("EmptyVersion", cfEntry.emptyVersion)
		    .detail("StopVersion", cfEntry.stopVersion)
		    .detail("FeedMetadataVersion", cfEntry.feedMetadataVersion)
		    .detail("Existing", existing)
		    .detail("ExistingMetadataVersion", existing ? existingEntry->second->metadataVersion : invalidVersion)
		    .detail("CleanupPendingVersion", cleanupPending ? cleanupEntry->second : invalidVersion)
		    .detail("FKID", fetchKeysID);

		bool addMutationToLog = false;
		Reference<ChangeFeedInfo> changeFeedInfo;

		if (!existing) {
			CODE_PROBE(cleanupPending,
			           "Fetch change feed which is cleanup pending. This means there was a move away and a move back, "
			           "this will remake the metadata",
			           probe::decoration::rare);

			changeFeedInfo = Reference<ChangeFeedInfo>(new ChangeFeedInfo());
			changeFeedInfo->range = cfEntry.range;
			changeFeedInfo->id = cfEntry.feedId;

			changeFeedInfo->emptyVersion = cfEntry.emptyVersion;
			changeFeedInfo->stopVersion = cfEntry.stopVersion;
			data->uidChangeFeed[cfEntry.feedId] = changeFeedInfo;
			auto rs = data->keyChangeFeed.modify(cfEntry.range);
			for (auto r = rs.begin(); r != rs.end(); ++r) {
				r->value().push_back(changeFeedInfo);
			}
			data->keyChangeFeed.coalesce(cfEntry.range);

			addMutationToLog = true;
		} else {
			changeFeedInfo = existingEntry->second;

			CODE_PROBE(cfEntry.feedMetadataVersion > data->version.get(),
			           "Change Feed fetched future metadata version");

			auto fid = missingFeeds.find(cfEntry.feedId);
			if (fid != missingFeeds.end()) {
				missingFeeds.erase(fid);
				ASSERT(!changeFeedInfo->destroyed);
				// could possibly be not removing because it was reset  while
				// waiting on destroyedFeeds by a private mutation or another fetch
				if (changeFeedInfo->removing) {
					TraceEvent(SevDebug, "ResetChangeFeedInfoFromFetch", data->thisServerID)
					    .detail("FeedID", changeFeedInfo->id.printable())
					    .detail("Range", changeFeedInfo->range)
					    .detail("FetchVersion", fetchVersion)
					    .detail("EmptyVersion", changeFeedInfo->emptyVersion)
					    .detail("StopVersion", changeFeedInfo->stopVersion)
					    .detail("PreviousMetadataVersion", changeFeedInfo->metadataVersion)
					    .detail("NewMetadataVersion", cfEntry.feedMetadataVersion)
					    .detail("FKID", fetchKeysID);

					CODE_PROBE(true, "re-fetching feed scheduled for deletion! Un-mark it as removing");

					// TODO only reset data if feed is still removing
					changeFeedInfo->removing = false;
					// reset fetch versions because everything previously fetched was cleaned up
					changeFeedInfo->fetchVersion = invalidVersion;
					changeFeedInfo->durableFetchVersion = NotifiedVersion();
					addMutationToLog = true;
				}
			}

			if (changeFeedInfo->destroyed) {
				CODE_PROBE(true,
				           "Change feed fetched and destroyed by other fetch while fetching metadata",
				           probe::decoration::rare);
				continue;
			}

			// we checked all feeds we already owned in this range at the start to reset them if they were removing, and
			// this actor would have been cancelled if a later remove happened
			ASSERT(!changeFeedInfo->removing);
			if (cfEntry.stopVersion < changeFeedInfo->stopVersion) {
				CODE_PROBE(true, "Change feed updated stop version from fetch metadata");
				changeFeedInfo->stopVersion = cfEntry.stopVersion;
				addMutationToLog = true;
			}

			// don't update empty version past SS version if SS is behind, it can cause issues
			if (cfEntry.emptyVersion < data->version.get() && cfEntry.emptyVersion > changeFeedInfo->emptyVersion) {
				CODE_PROBE(true, "Change feed updated empty version from fetch metadata");
				changeFeedInfo->emptyVersion = cfEntry.emptyVersion;
				addMutationToLog = true;
			}
		}
		feedIds.push_back(cfEntry.feedId);
		addMutationToLog |= changeFeedInfo->updateMetadataVersion(cfEntry.feedMetadataVersion);
		if (addMutationToLog) {
			ASSERT(changeFeedInfo.isValid());
			Version logV = data->data().getLatestVersion();
			auto& mLV = data->addVersionToMutationLog(logV);
			data->addMutationToMutationLog(
			    mLV,
			    MutationRef(MutationRef::SetValue,
			                persistChangeFeedKeys.begin.toString() + cfEntry.feedId.toString(),
			                changeFeedSSValue(cfEntry.range,
			                                  changeFeedInfo->emptyVersion + 1,
			                                  changeFeedInfo->stopVersion,
			                                  changeFeedInfo->metadataVersion)));
			// if we updated pop version, remove mutations
			while (!changeFeedInfo->mutations.empty() &&
			       changeFeedInfo->mutations.front().version <= changeFeedInfo->emptyVersion) {
				changeFeedInfo->mutations.pop_front();
			}
			if (BUGGIFY) {
				data->maybeInjectTargetedRestart(logV);
			}
		}
	}

	for (auto& feed : missingFeeds) {
		auto existingEntry = data->uidChangeFeed.find(feed.first);
		ASSERT(existingEntry != data->uidChangeFeed.end());
		ASSERT(existingEntry->second->removing);
		ASSERT(!existingEntry->second->destroyed);

		Version fetchedMetadataVersion = feedMetadata.getFeedMetadataVersion(existingEntry->second->range);
		Version lastMetadataVersion = feed.second;
		// Look for case where feed's range was moved away, feed was destroyed, and then feed's range was moved back.
		// This happens where feed is removing, the fetch metadata is higher than the moved away version, and the feed
		// isn't in the fetched response. In that case, the feed must have been destroyed between lastMetadataVersion
		// and fetchedMetadataVersion
		if (lastMetadataVersion >= fetchedMetadataVersion) {
			CODE_PROBE(true, "Change Feed fetched higher metadata version before moved away", probe::decoration::rare);
			continue;
		}

		Version cleanupVersion = data->data().getLatestVersion();

		CODE_PROBE(true, "Destroying change feed from fetch metadata"); //
		TraceEvent(SevDebug, "DestroyingChangeFeedFromFetchMetadata", data->thisServerID)
		    .detail("FeedID", feed.first)
		    .detail("Range", existingEntry->second->range)
		    .detail("Version", cleanupVersion)
		    .detail("FKID", fetchKeysID);

		if (g_network->isSimulated()) {
			// verify that the feed was actually destroyed and it's not an error in this inference logic
			ASSERT(g_simulator->validationData.allDestroyedChangeFeedIDs.count(feed.first.toString()));
		}

		Key beginClearKey = feed.first.withPrefix(persistChangeFeedKeys.begin);

		auto& mLV = data->addVersionToMutationLog(cleanupVersion);
		data->addMutationToMutationLog(mLV,
		                               MutationRef(MutationRef::ClearRange, beginClearKey, keyAfter(beginClearKey)));
		++data->counters.kvSystemClearRanges;
		data->addMutationToMutationLog(mLV,
		                               MutationRef(MutationRef::ClearRange,
		                                           changeFeedDurableKey(feed.first, 0),
		                                           changeFeedDurableKey(feed.first, cleanupVersion)));
		++data->counters.kvSystemClearRanges;

		existingEntry->second->destroy(cleanupVersion);
		data->changeFeedCleanupDurable[feed.first] = cleanupVersion;

		for (auto& it : data->changeFeedDestroys) {
			it.second.send(feed.first);
		}
		if (BUGGIFY) {
			data->maybeInjectTargetedRestart(cleanupVersion);
		}
	}
	return feedIds;
}

// returns max version fetched for each feed
// newFeedIds is used for the second fetch to get data for new feeds that weren't there for the first fetch
ACTOR Future<std::unordered_map<Key, Version>> dispatchChangeFeeds(StorageServer* data,
                                                                   UID fetchKeysID,
                                                                   KeyRange keys,
                                                                   Version beginVersion,
                                                                   Version endVersion,
                                                                   PromiseStream<Key> destroyedFeeds,
                                                                   std::vector<Key>* feedIds,
                                                                   std::unordered_set<Key> newFeedIds) {
	state std::unordered_map<Key, Version> feedMaxFetched;
	if (feedIds->empty() && newFeedIds.empty()) {
		return feedMaxFetched;
	}

	// find overlapping range feeds
	state std::map<Key, Future<Version>> feedFetches;

	try {
		for (auto& feedId : *feedIds) {
			auto feedIt = data->uidChangeFeed.find(feedId);
			// feed may have been moved away or deleted after move was scheduled, do nothing in that case
			if (feedIt != data->uidChangeFeed.end() && !feedIt->second->removing) {
				feedFetches[feedIt->second->id] = fetchChangeFeed(data, feedIt->second, beginVersion, endVersion);
			}
		}
		for (auto& feedId : newFeedIds) {
			auto feedIt = data->uidChangeFeed.find(feedId);
			// we just read the change feed data map earlier in fetchKeys without yielding, so these feeds must exist
			ASSERT(feedIt != data->uidChangeFeed.end());
			ASSERT(!feedIt->second->removing);
			feedFetches[feedIt->second->id] = fetchChangeFeed(data, feedIt->second, 0, endVersion);
		}

		loop {
			Future<Version> nextFeed = Never();
			if (!destroyedFeeds.getFuture().isReady()) {
				bool done = true;
				while (!feedFetches.empty()) {
					if (feedFetches.begin()->second.isReady()) {
						Version maxFetched = feedFetches.begin()->second.get();
						if (maxFetched != invalidVersion) {
							feedFetches[feedFetches.begin()->first] = maxFetched;
						}
						feedFetches.erase(feedFetches.begin());
					} else {
						nextFeed = feedFetches.begin()->second;
						done = false;
						break;
					}
				}
				if (done) {
					return feedMaxFetched;
				}
			}
			choose {
				when(state Key destroyed = waitNext(destroyedFeeds.getFuture())) {
					wait(delay(0));
					feedFetches.erase(destroyed);
					for (int i = 0; i < feedIds->size(); i++) {
						if ((*feedIds)[i] == destroyed) {
							swapAndPop(feedIds, i--);
						}
					}
				}
				when(wait(success(nextFeed))) {}
			}
		}

	} catch (Error& e) {
		if (!data->shuttingDown) {
			data->changeFeedDestroys.erase(fetchKeysID);
		}
		throw;
	}
}

ACTOR Future<Void> fetchKeys(StorageServer* data, AddingShard* shard) {
	state const UID fetchKeysID = deterministicRandom()->randomUniqueID();
	state TraceInterval interval("FetchKeys");
	state KeyRange keys = shard->keys;
	state Future<Void> warningLogger = logFetchKeysWarning(shard);
	state const double startTime = now();
	state Version fetchVersion = invalidVersion;

	state PromiseStream<Key> destroyedFeeds;
	state FetchKeysMetricReporter metricReporter(fetchKeysID,
	                                             startTime,
	                                             keys,
	                                             data->fetchKeysHistograms,
	                                             data->currentRunningFetchKeys,
	                                             data->counters.bytesFetched,
	                                             data->counters.kvFetched);

	// need to set this at the very start of the fetch, to handle any private change feed destroy mutations we get for
	// this key range, that apply to change feeds we don't know about yet because their metadata hasn't been fetched yet
	data->changeFeedDestroys[fetchKeysID] = destroyedFeeds;

	// delay(0) to force a return to the run loop before the work of fetchKeys is started.
	//  This allows adding->start() to be called inline with CSK.
	try {
		wait(data->coreStarted.getFuture() && delay(0));

		// On SS Reboot, durableVersion == latestVersion, so any mutations we add to the mutation log would be skipped
		// if added before latest version advances. To ensure this doesn't happen, we wait for version to increase by
		// one if this fetchKeys was initiated by a changeServerKeys from restoreDurableState
		if (data->version.get() == data->durableVersion.get()) {
			wait(data->version.whenAtLeast(data->version.get() + 1));
			wait(delay(0));
		}
	} catch (Error& e) {
		if (!data->shuttingDown) {
			data->changeFeedDestroys.erase(fetchKeysID);
		}
		throw e;
	}

	try {
		DEBUG_KEY_RANGE("fetchKeysBegin", data->version.get(), shard->keys, data->thisServerID);

		TraceEvent(SevDebug, interval.begin(), data->thisServerID)
		    .detail("KeyBegin", shard->keys.begin)
		    .detail("KeyEnd", shard->keys.end)
		    .detail("Version", data->version.get())
		    .detail("FKID", fetchKeysID);

		state Future<std::vector<Key>> fetchCFMetadata =
		    fetchChangeFeedMetadata(data, keys, destroyedFeeds, fetchKeysID);

		validate(data);

		// Wait (if necessary) for the latest version at which any key in keys was previously available (+1) to be
		// durable
		auto navr = data->newestAvailableVersion.intersectingRanges(keys);
		Version lastAvailable = invalidVersion;
		for (auto r = navr.begin(); r != navr.end(); ++r) {
			ASSERT(r->value() != latestVersion);
			lastAvailable = std::max(lastAvailable, r->value());
		}
		auto ndvr = data->newestDirtyVersion.intersectingRanges(keys);
		for (auto r = ndvr.begin(); r != ndvr.end(); ++r)
			lastAvailable = std::max(lastAvailable, r->value());

		if (lastAvailable != invalidVersion && lastAvailable >= data->durableVersion.get()) {
			CODE_PROBE(true, "FetchKeys waits for previous available version to be durable");
			wait(data->durableVersion.whenAtLeast(lastAvailable + 1));
		}

		TraceEvent(SevDebug, "FetchKeysVersionSatisfied", data->thisServerID).detail("FKID", interval.pairID);

		wait(data->fetchKeysParallelismFullLock.take(TaskPriority::DefaultYield));
		state FlowLock::Releaser holdingFullFKPL(data->fetchKeysParallelismFullLock);

		wait(data->fetchKeysParallelismLock.take(TaskPriority::DefaultYield));
		state FlowLock::Releaser holdingFKPL(data->fetchKeysParallelismLock);

		state double executeStart = now();
		++data->counters.fetchWaitingCount;
		data->counters.fetchWaitingMS += 1000 * (executeStart - startTime);

		// Fetch keys gets called while the update actor is processing mutations. data->version will not be updated
		// until all mutations for a version have been processed. We need to take the durableVersionLock to ensure
		// data->version is greater than the version of the mutation which caused the fetch to be initiated.

		// We must also ensure we have fetched all change feed metadata BEFORE changing the phase to fetching to ensure
		// change feed mutations get applied correctly
		state std::vector<Key> changeFeedsToFetch;
		if (!isFullRestoreMode()) {
			std::vector<Key> _cfToFetch = wait(fetchCFMetadata);
			changeFeedsToFetch = _cfToFetch;
		}
		wait(data->durableVersionLock.take());

		shard->phase = AddingShard::Fetching;

		data->durableVersionLock.release();

		wait(delay(0));

		// Get the history
		state int debug_getRangeRetries = 0;
		state int debug_nextRetryToLog = 1;
		state Error lastError;

		// it is used to inform the storage that the rangeRead is for Fetch
		state ReadOptions options = ReadOptions(fetchKeysID, ReadType::FETCH);

		// FIXME: The client cache does not notice when servers are added to a team. To read from a local storage server
		// we must refresh the cache manually.
		data->cx->invalidateCache(Key(), keys);

		loop {
			state Transaction tr(data->cx);
			tr.setOption(FDBTransactionOptions::PRIORITY_SYSTEM_IMMEDIATE);
			tr.setOption(FDBTransactionOptions::LOCK_AWARE);
			// fetchVersion = data->version.get();
			// A quick fix:
			// By default, we use data->version as the fetchVersion.
			// In the case where dest SS falls far behind src SS, we use GRV as the fetchVersion instead of
			// data->version, and then the dest SS waits for catching up the fetchVersion outside the
			// fetchKeysParallelismLock.
			// For example, consider dest SS falls far behind src SS.
			// At iteration 0, dest SS selects its version as fetchVersion,
			// but cannot read src SS and result in error_code_transaction_too_old.
			// Due to error_code_transaction_too_old, dest SS starts iteration 1.
			// At iteration 1, dest SS selects GRV as fetchVersion and (suppose) can read the data from src SS.
			// Then dest SS waits its version catch up with this GRV version and write the data to disk.
			// Note that dest SS waits outside the fetchKeysParallelismLock.
			fetchVersion = std::max(shard->fetchVersion, data->version.get());
			if (g_network->isSimulated() && BUGGIFY_WITH_PROB(0.01)) {
				// Test using GRV version for fetchKey.
				lastError = transaction_too_old();
			}
			if (lastError.code() == error_code_transaction_too_old) {
				try {
					Version grvVersion = wait(tr.getRawReadVersion());
					if (g_network->isSimulated() && BUGGIFY_WITH_PROB(0.01)) {
						// Test failed GRV request.
						throw grv_proxy_memory_limit_exceeded();
					}
					fetchVersion = std::max(grvVersion, fetchVersion);
				} catch (Error& e) {
					if (e.code() == error_code_actor_cancelled) {
						throw e;
					}

					// Note that error in getting GRV doesn't affect any storage server state. Therefore, we catch all
					// errors here without failing the storage server. When error happens, fetchVersion fall back to
					// the above computed fetchVersion.
					TraceEvent(SevWarn, "FetchKeyGRVError", data->thisServerID).error(e);
					lastError = e;
				}
			}
			ASSERT(fetchVersion >= shard->fetchVersion); // at this point, shard->fetchVersion is the last fetchVersion
			shard->fetchVersion = fetchVersion;
			TraceEvent(SevDebug, "FetchKeysUnblocked", data->thisServerID)
			    .detail("FKID", interval.pairID)
			    .detail("Version", fetchVersion);

			while (!shard->updates.empty() && shard->updates[0].version <= fetchVersion)
				shard->updates.pop_front();
			tr.setVersion(fetchVersion);
			tr.trState->taskID = TaskPriority::FetchKeys;
			tr.trState->readOptions = options;
			state PromiseStream<RangeResult> results;
			state Future<Void> hold;
			if (SERVER_KNOBS->FETCH_USING_BLOB) {
				hold = tryGetRangeFromBlob(results, &tr, keys, fetchVersion, data->blobConn);
			} else {
				hold = tryGetRange(results, &tr, keys);
			}

			state Key nfk = keys.begin;

			try {
				loop {
					CODE_PROBE(true, "Fetching keys for transferred shard");
					while (data->fetchKeysBudgetUsed.get()) {
						wait(data->fetchKeysBudgetUsed.onChange());
					}
					state RangeResult this_block = waitNext(results.getFuture());

					state int expectedBlockSize =
					    (int)this_block.expectedSize() + (8 - (int)sizeof(KeyValueRef)) * this_block.size();

					TraceEvent(SevDebug, "FetchKeysBlock", data->thisServerID)
					    .detail("FKID", interval.pairID)
					    .detail("BlockRows", this_block.size())
					    .detail("BlockBytes", expectedBlockSize)
					    .detail("KeyBegin", keys.begin)
					    .detail("KeyEnd", keys.end)
					    .detail("Last", this_block.size() ? this_block.end()[-1].key : std::string())
					    .detail("Version", fetchVersion)
					    .detail("More", this_block.more);

					DEBUG_KEY_RANGE("fetchRange", fetchVersion, keys, data->thisServerID);
					if (MUTATION_TRACKING_ENABLED) {
						for (auto k = this_block.begin(); k != this_block.end(); ++k) {
							DEBUG_MUTATION("fetch",
							               fetchVersion,
							               MutationRef(MutationRef::SetValue, k->key, k->value),
							               data->thisServerID);
						}
					}

					metricReporter.addFetchedBytes(expectedBlockSize, this_block.size());

					// Write this_block to storage
					state KeyValueRef* kvItr = this_block.begin();
					for (; kvItr != this_block.end(); ++kvItr) {
						data->storage.writeKeyValue(*kvItr);
						wait(yield());
					}

					kvItr = this_block.begin();
					for (; kvItr != this_block.end(); ++kvItr) {
						data->byteSampleApplySet(*kvItr, invalidVersion);
						wait(yield());
					}

					ASSERT(this_block.readThrough.present() || this_block.size());
					nfk = this_block.readThrough.present() ? this_block.readThrough.get()
					                                       : keyAfter(this_block.end()[-1].key);
					this_block = RangeResult();

					data->fetchKeysBytesBudget -= expectedBlockSize;
					if (data->fetchKeysBytesBudget <= 0) {
						data->fetchKeysBudgetUsed.set(true);
					}
				}
			} catch (Error& e) {
				if (e.code() != error_code_end_of_stream && e.code() != error_code_connection_failed &&
				    e.code() != error_code_transaction_too_old && e.code() != error_code_future_version &&
				    e.code() != error_code_process_behind && e.code() != error_code_server_overloaded) {
					throw;
				}
				lastError = e;
				if (nfk == keys.begin) {
					TraceEvent("FKBlockFail", data->thisServerID)
					    .errorUnsuppressed(e)
					    .suppressFor(1.0)
					    .detail("FKID", interval.pairID);

					// FIXME: remove when we no longer support upgrades from 5.X
					if (debug_getRangeRetries >= 100) {
						data->cx->enableLocalityLoadBalance = EnableLocalityLoadBalance::False;
						TraceEvent(SevWarnAlways, "FKDisableLB").detail("FKID", fetchKeysID);
					}

					debug_getRangeRetries++;
					if (debug_nextRetryToLog == debug_getRangeRetries) {
						debug_nextRetryToLog += std::min(debug_nextRetryToLog, 1024);
						TraceEvent(SevWarn, "FetchPast", data->thisServerID)
						    .detail("TotalAttempts", debug_getRangeRetries)
						    .detail("FKID", interval.pairID)
						    .detail("N", fetchVersion)
						    .detail("E", data->version.get());
					}
					wait(delayJittered(FLOW_KNOBS->PREVENT_FAST_SPIN_DELAY));
					continue;
				}
				if (nfk < keys.end) {
					std::deque<Standalone<VerUpdateRef>> updatesToSplit = std::move(shard->updates);

					// This actor finishes committing the keys [keys.begin,nfk) that we already fetched.
					// The remaining unfetched keys [nfk,keys.end) will become a separate AddingShard with its own
					// fetchKeys.
					if (data->shardAware) {
						StorageServerShard rightShard = data->shards[keys.begin]->toStorageServerShard();
						rightShard.range = KeyRangeRef(nfk, keys.end);
						shard->server->addShard(ShardInfo::addingSplitLeft(KeyRangeRef(keys.begin, nfk), shard));
						shard->server->addShard(ShardInfo::newShard(data, rightShard));
						data->shards[keys.begin]->populateShard(rightShard);
					} else {
						shard->server->addShard(ShardInfo::addingSplitLeft(KeyRangeRef(keys.begin, nfk), shard));
						shard->server->addShard(ShardInfo::newAdding(data, KeyRangeRef(nfk, keys.end)));
					}
					shard = data->shards.rangeContaining(keys.begin).value()->adding.get();
					warningLogger = logFetchKeysWarning(shard);
					AddingShard* otherShard = data->shards.rangeContaining(nfk).value()->adding.get();
					keys = shard->keys;

					// Split our prior updates.  The ones that apply to our new, restricted key range will go back into
					// shard->updates, and the ones delivered to the new shard will be discarded because it is in
					// WaitPrevious phase (hasn't chosen a fetchVersion yet). What we are doing here is expensive and
					// could get more expensive if we started having many more blocks per shard. May need optimization
					// in the future.
					std::deque<Standalone<VerUpdateRef>>::iterator u = updatesToSplit.begin();
					for (; u != updatesToSplit.end(); ++u) {
						splitMutations(data, data->shards, *u);
					}

					CODE_PROBE(true, "fetchkeys has more");
					CODE_PROBE(shard->updates.size(), "Shard has updates");
					ASSERT(otherShard->updates.empty());
				}
				break;
			}
		}

		// FIXME: remove when we no longer support upgrades from 5.X
		if (!data->cx->enableLocalityLoadBalance) {
			data->cx->enableLocalityLoadBalance = EnableLocalityLoadBalance::True;
			TraceEvent(SevWarnAlways, "FKReenableLB").detail("FKID", fetchKeysID);
		}

		// We have completed the fetch and write of the data, now we wait for MVCC window to pass.
		//  As we have finished this work, we will allow more work to start...
		shard->fetchComplete.send(Void());

		TraceEvent(SevDebug, "FKBeforeFinalCommit", data->thisServerID)
		    .detail("FKID", interval.pairID)
		    .detail("SV", data->storageVersion())
		    .detail("DV", data->durableVersion.get());
		// Directly commit()ing the IKVS would interfere with updateStorage, possibly resulting in an incomplete version
		// being recovered. Instead we wait for the updateStorage loop to commit something (and consequently also what
		// we have written)

		state Future<std::unordered_map<Key, Version>> feedFetchMain = dispatchChangeFeeds(data,
		                                                                                   fetchKeysID,
		                                                                                   keys,
		                                                                                   0,
		                                                                                   fetchVersion + 1,
		                                                                                   destroyedFeeds,
		                                                                                   &changeFeedsToFetch,
		                                                                                   std::unordered_set<Key>());

		state Future<Void> fetchDurable = data->durableVersion.whenAtLeast(data->storageVersion() + 1);
		state Future<Void> dataArrive = data->version.whenAtLeast(fetchVersion);

		holdingFKPL.release();
		wait(dataArrive && fetchDurable);

		state std::unordered_map<Key, Version> feedFetchedVersions = wait(feedFetchMain);

		TraceEvent(SevDebug, "FKAfterFinalCommit", data->thisServerID)
		    .detail("FKID", interval.pairID)
		    .detail("SV", data->storageVersion())
		    .detail("DV", data->durableVersion.get());

		// Wait to run during update(), after a new batch of versions is received from the tlog but before eager reads
		// take place.
		Promise<FetchInjectionInfo*> p;
		data->readyFetchKeys.push_back(p);

		// After we add to the promise readyFetchKeys, update() would provide a pointer to FetchInjectionInfo that we
		// can put mutation in.
		FetchInjectionInfo* batch = wait(p.getFuture());
		TraceEvent(SevDebug, "FKUpdateBatch", data->thisServerID).detail("FKID", interval.pairID);

		shard->phase = AddingShard::FetchingCF;
		ASSERT(data->version.get() >= fetchVersion);
		// Choose a transferredVersion.  This choice and timing ensure that
		//   * The transferredVersion can be mutated in versionedData
		//   * The transferredVersion isn't yet committed to storage (so we can write the availability status change)
		//   * The transferredVersion is <= the version of any of the updates in batch, and if there is an equal version
		//     its mutations haven't been processed yet
		shard->transferredVersion = data->version.get() + 1;
		// shard->transferredVersion = batch->changes[0].version;  //< FIXME: This obeys the documented properties, and
		// seems "safer" because it never introduces extra versions into the data structure, but violates some ASSERTs
		// currently
		data->mutableData().createNewVersion(shard->transferredVersion);
		ASSERT(shard->transferredVersion > data->storageVersion());
		ASSERT(shard->transferredVersion == data->data().getLatestVersion());

		// find new change feeds for this range that didn't exist when we started the fetch
		auto ranges = data->keyChangeFeed.intersectingRanges(keys);
		std::unordered_set<Key> newChangeFeeds;
		for (auto& r : ranges) {
			for (auto& cfInfo : r.value()) {
				CODE_PROBE(true, "SS fetching new change feed that didn't exist when fetch started");
				if (!cfInfo->removing) {
					newChangeFeeds.insert(cfInfo->id);
				}
			}
		}
		for (auto& cfId : changeFeedsToFetch) {
			newChangeFeeds.erase(cfId);
		}
		// This is split into two fetches to reduce tail. Fetch [0 - fetchVersion+1)
		// once fetchVersion is finalized, and [fetchVersion+1, transferredVersion) here once transferredVersion is
		// finalized. Also fetch new change feeds alongside it
		state Future<std::unordered_map<Key, Version>> feedFetchTransferred =
		    dispatchChangeFeeds(data,
		                        fetchKeysID,
		                        keys,
		                        fetchVersion + 1,
		                        shard->transferredVersion,
		                        destroyedFeeds,
		                        &changeFeedsToFetch,
		                        newChangeFeeds);

		TraceEvent(SevDebug, "FetchKeysHaveData", data->thisServerID)
		    .detail("FKID", interval.pairID)
		    .detail("Version", shard->transferredVersion)
		    .detail("StorageVersion", data->storageVersion());
		validate(data);

		// the minimal version in updates must be larger than fetchVersion
		ASSERT(shard->updates.empty() || shard->updates[0].version > fetchVersion);

		// Put the updates that were collected during the FinalCommit phase into the batch at the transferredVersion.
		// Eager reads will be done for them by update(), and the mutations will come back through
		// AddingShard::addMutations and be applied to versionedMap and mutationLog as normal. The lie about their
		// version is acceptable because this shard will never be read at versions < transferredVersion

		for (auto i = shard->updates.begin(); i != shard->updates.end(); ++i) {
			i->version = shard->transferredVersion;
			batch->arena.dependsOn(i->arena());
		}

		int startSize = batch->changes.size();
		CODE_PROBE(startSize, "Adding fetch data to a batch which already has changes");
		batch->changes.resize(batch->changes.size() + shard->updates.size());

		// FIXME: pass the deque back rather than copy the data
		std::copy(shard->updates.begin(), shard->updates.end(), batch->changes.begin() + startSize);
		Version checkv = shard->transferredVersion;

		for (auto b = batch->changes.begin() + startSize; b != batch->changes.end(); ++b) {
			ASSERT(b->version >= checkv);
			checkv = b->version;
			if (MUTATION_TRACKING_ENABLED) {
				for (auto& m : b->mutations) {
					DEBUG_MUTATION("fetchKeysFinalCommitInject", batch->changes[0].version, m, data->thisServerID);
				}
			}
		}

		shard->updates.clear();

		// wait on change feed fetch to complete writing to storage before marking data as available
		std::unordered_map<Key, Version> feedFetchedVersions2 = wait(feedFetchTransferred);
		for (auto& newFetch : feedFetchedVersions2) {
			auto prevFetch = feedFetchedVersions.find(newFetch.first);
			if (prevFetch != feedFetchedVersions.end()) {
				prevFetch->second = std::max(prevFetch->second, newFetch.second);
			} else {
				feedFetchedVersions[newFetch.first] = newFetch.second;
			}
		}

		data->changeFeedDestroys.erase(fetchKeysID);

		shard->phase = AddingShard::Waiting;

		// Similar to transferred version, but wait for all feed data and
		Version feedTransferredVersion = data->version.get() + 1;

		TraceEvent(SevDebug, "FetchKeysHaveFeedData", data->thisServerID)
		    .detail("FKID", interval.pairID)
		    .detail("Version", feedTransferredVersion)
		    .detail("StorageVersion", data->storageVersion());

		state StorageServerShard newShard;
		if (data->shardAware) {
			newShard = data->shards[keys.begin]->toStorageServerShard();
			ASSERT(newShard.range == keys);
			ASSERT(newShard.getShardState() == StorageServerShard::ReadWritePending);
			updateStorageShard(data, newShard);
		}
		setAvailableStatus(data,
		                   keys,
		                   true); // keys will be available when getLatestVersion()==transferredVersion is durable

		// Note that since it receives a pointer to FetchInjectionInfo, the thread does not leave this actor until this
		// point.

		// At this point change feed fetching and mutation injection is complete, so full fetch is finished.
		holdingFullFKPL.release();

		// Wait for the transferred version (and therefore the shard data) to be committed and durable.
		wait(data->durableVersion.whenAtLeast(feedTransferredVersion));

		ASSERT(data->shards[shard->keys.begin]->assigned() &&
		       data->shards[shard->keys.begin]->keys ==
		           shard->keys); // We aren't changing whether the shard is assigned
		data->newestAvailableVersion.insert(shard->keys, latestVersion);
		shard->readWrite.send(Void());
		if (data->shardAware) {
			newShard.setShardState(StorageServerShard::ReadWrite);
			data->addShard(ShardInfo::newShard(data, newShard)); // invalidates shard!
			coalescePhysicalShards(data, keys);
		} else {
			data->addShard(ShardInfo::newReadWrite(shard->keys, data)); // invalidates shard!
			coalesceShards(data, keys);
		}

		validate(data);

		++data->counters.fetchExecutingCount;
		data->counters.fetchExecutingMS += 1000 * (now() - executeStart);

		TraceEvent(SevDebug, interval.end(), data->thisServerID);
	} catch (Error& e) {
		TraceEvent(SevDebug, interval.end(), data->thisServerID)
		    .errorUnsuppressed(e)
		    .detail("Version", data->version.get());
		if (!data->shuttingDown) {
			data->changeFeedDestroys.erase(fetchKeysID);
		}
		if (e.code() == error_code_actor_cancelled && !data->shuttingDown && shard->phase >= AddingShard::Fetching) {
			if (shard->phase < AddingShard::FetchingCF) {
				data->storage.clearRange(keys);
				++data->counters.kvSystemClearRanges;
				data->byteSampleApplyClear(keys, invalidVersion);
			} else {
				ASSERT(data->data().getLatestVersion() > data->version.get());
				removeDataRange(
				    data, data->addVersionToMutationLog(data->data().getLatestVersion()), data->shards, keys);
				setAvailableStatus(data, keys, false);
				// Prevent another, overlapping fetchKeys from entering the Fetching phase until
				// data->data().getLatestVersion() is durable
				data->newestDirtyVersion.insert(keys, data->data().getLatestVersion());
			}
		}

		TraceEvent(SevError, "FetchKeysError", data->thisServerID)
		    .error(e)
		    .detail("Elapsed", now() - startTime)
		    .detail("KeyBegin", keys.begin)
		    .detail("KeyEnd", keys.end);
		if (e.code() != error_code_actor_cancelled)
			data->otherError.sendError(e); // Kill the storage server.  Are there any recoverable errors?
		throw; // goes nowhere
	}

	return Void();
}

AddingShard::AddingShard(StorageServer* server, KeyRangeRef const& keys)
  : keys(keys), server(server), transferredVersion(invalidVersion), fetchVersion(invalidVersion), phase(WaitPrevious) {
	fetchClient = fetchKeys(server, this);
}

void AddingShard::addMutation(Version version, bool fromFetch, MutationRef const& mutation) {
	if (version <= fetchVersion) {
		return;
	}

	server->counters.logicalBytesMoveInOverhead += mutation.expectedSize();
	if (mutation.type == mutation.ClearRange) {
		ASSERT(keys.begin <= mutation.param1 && mutation.param2 <= keys.end);
	} else if (isSingleKeyMutation((MutationRef::Type)mutation.type)) {
		ASSERT(keys.contains(mutation.param1));
	}

	if (phase == WaitPrevious) {
		// Updates can be discarded
	} else if (phase == Fetching) {
		// Save incoming mutations (See the comments of member variable `updates`).

		// Create a new VerUpdateRef in updates queue if it is a new version.
		if (!updates.size() || version > updates.end()[-1].version) {
			VerUpdateRef v;
			v.version = version;
			v.isPrivateData = false;
			updates.push_back(v);
		} else {
			ASSERT(version == updates.end()[-1].version);
		}
		// Add the mutation to the version.
		updates.back().mutations.push_back_deep(updates.back().arena(), mutation);
	} else if (phase == FetchingCF || phase == Waiting) {
		server->addMutation(version, fromFetch, mutation, keys, server->updateEagerReads);
	} else
		ASSERT(false);
}

void ShardInfo::addMutation(Version version, bool fromFetch, MutationRef const& mutation) {
	ASSERT((void*)this);
	ASSERT(keys.contains(mutation.param1));
	if (adding)
		adding->addMutation(version, fromFetch, mutation);
	else if (readWrite)
		readWrite->addMutation(version, fromFetch, mutation, this->keys, readWrite->updateEagerReads);
	else if (mutation.type != MutationRef::ClearRange) {
		TraceEvent(SevError, "DeliveredToNotAssigned").detail("Version", version).detail("Mutation", mutation);
		ASSERT(false); // Mutation delivered to notAssigned shard!
	}
}

ACTOR Future<Void> restoreShards(StorageServer* data,
                                 Version version,
                                 RangeResult storageShards,
                                 RangeResult assignedShards,
                                 RangeResult availableShards) {
	TraceEvent(SevInfo, "StorageServerRestoreShardsBegin", data->thisServerID)
	    .detail("StorageShard", storageShards.size())
	    .detail("Version", version);

	state int mLoc;
	for (mLoc = 0; mLoc < storageShards.size(); ++mLoc) {
		const KeyRangeRef shardRange(storageShards[mLoc].key.removePrefix(persistStorageServerShardKeys.begin),
		                             mLoc + 1 == storageShards.size() ? allKeys.end
		                                                              : storageShards[mLoc + 1].key.removePrefix(
		                                                                    persistStorageServerShardKeys.begin));
		StorageServerShard shard =
		    ObjectReader::fromStringRef<StorageServerShard>(storageShards[mLoc].value, IncludeVersion());
		shard.range = shardRange;
		TraceEvent(SevVerbose, "RestoreShardsStorageShard", data->thisServerID)
		    .detail("Range", shardRange)
		    .detail("StorageShard", shard.toString());

		// TODO(psm): Schedule deletion of finished moveInShard.
		const StorageServerShard::ShardState shardState = shard.getShardState();
		auto existingShards = data->shards.intersectingRanges(shardRange);
		for (auto it = existingShards.begin(); it != existingShards.end(); ++it) {
			TraceEvent(SevVerbose, "RestoreShardsIntersectingRange", data->thisServerID)
			    .detail("StorageShard", shard.toString())
			    .detail("IntersectingShardRange", it->value()->keys)
			    .detail("IntersectingShardState", it->value()->debugDescribeState())
			    .log();
			ASSERT(it->value()->notAssigned());
		}

		if (shardState == StorageServerShard::NotAssigned) {
			continue;
		}

		auto ranges = data->shards.getAffectedRangesAfterInsertion(shard.range, Reference<ShardInfo>());
		for (int i = 0; i < ranges.size(); i++) {
			KeyRangeRef& range = static_cast<KeyRangeRef&>(ranges[i]);
			TraceEvent(SevVerbose, "RestoreShardsInstallPhysicalShard", data->thisServerID)
			    .detail("Shard", shard.toString())
			    .detail("Range", range);
			if (range == shard.range) {
				data->addShard(ShardInfo::newShard(data, shard));
			} else {
				StorageServerShard rightShard = ranges[i].value->toStorageServerShard();
				rightShard.range = range;
				data->addShard(ShardInfo::newShard(data, rightShard));
			}
		}

		const bool nowAvailable = shard.getShardState() == StorageServerShard::ReadWrite;
		data->newestAvailableVersion.insert(shard.range, nowAvailable ? latestVersion : invalidVersion);

		wait(yield());
	}

	state int availableLoc;
	for (availableLoc = 0; availableLoc < availableShards.size(); availableLoc++) {
		KeyRangeRef shardRange(
		    availableShards[availableLoc].key.removePrefix(persistShardAvailableKeys.begin),
		    availableLoc + 1 == availableShards.size()
		        ? allKeys.end
		        : availableShards[availableLoc + 1].key.removePrefix(persistShardAvailableKeys.begin));
		ASSERT(!shardRange.empty());

		const bool nowAvailable = availableShards[availableLoc].value != "0"_sr;
		auto existingShards = data->shards.intersectingRanges(shardRange);
		for (auto it = existingShards.begin(); it != existingShards.end(); ++it) {
			TraceEvent(SevVerbose, "RestoreShardsValidateAvailable", data->thisServerID)
			    .detail("Range", shardRange)
			    .detail("Available", nowAvailable)
			    .detail("IntersectingShardRange", it->value()->keys)
			    .detail("IntersectingShardState", it->value()->debugDescribeState())
			    .log();
			if (nowAvailable) {
				ASSERT(it->value()->isReadable());
				ASSERT(data->newestAvailableVersion.allEqual(shardRange, latestVersion));
			}
		}

		wait(yield());
	}

	state int assignedLoc;
	for (assignedLoc = 0; assignedLoc < assignedShards.size(); ++assignedLoc) {
		KeyRangeRef shardRange(assignedShards[assignedLoc].key.removePrefix(persistShardAssignedKeys.begin),
		                       assignedLoc + 1 == assignedShards.size()
		                           ? allKeys.end
		                           : assignedShards[assignedLoc + 1].key.removePrefix(persistShardAssignedKeys.begin));
		ASSERT(!shardRange.empty());
		const bool nowAssigned = assignedShards[assignedLoc].value != "0"_sr;

		auto existingShards = data->shards.intersectingRanges(shardRange);
		for (auto it = existingShards.begin(); it != existingShards.end(); ++it) {
			TraceEvent(SevVerbose, "RestoreShardsValidateAssigned", data->thisServerID)
			    .detail("Range", shardRange)
			    .detail("Assigned", nowAssigned)
			    .detail("IntersectingShardRange", it->value()->keys)
			    .detail("IntersectingShardState", it->value()->debugDescribeState())
			    .log();

			ASSERT_EQ(it->value()->assigned(), nowAssigned);
			if (!nowAssigned) {
				ASSERT(data->newestAvailableVersion.allEqual(shardRange, invalidVersion));
			}
		}

		wait(yield());
	}

	TraceEvent(SevVerbose, "StorageServerRestoreShardsCoalesce", data->thisServerID).detail("Version", version);
	coalescePhysicalShards(data, allKeys);
	TraceEvent(SevVerbose, "StorageServerRestoreShardsValidate", data->thisServerID).detail("Version", version);
	validate(data, /*force=*/true);
	TraceEvent(SevInfo, "StorageServerRestoreShardsEnd", data->thisServerID).detail("Version", version);

	return Void();
}

// Finds any change feeds that no longer have shards on this server, and clean them up
void cleanUpChangeFeeds(StorageServer* data, const KeyRangeRef& keys, Version version) {
	std::map<Key, KeyRange> candidateFeeds;
	auto ranges = data->keyChangeFeed.intersectingRanges(keys);
	for (auto r : ranges) {
		for (auto feed : r.value()) {
			candidateFeeds[feed->id] = feed->range;
		}
	}
	for (auto f : candidateFeeds) {
		bool foundAssigned = false;
		auto shards = data->shards.intersectingRanges(f.second);
		for (auto shard : shards) {
			if (shard->value()->assigned()) {
				foundAssigned = true;
				break;
			}
		}

		if (!foundAssigned) {
			Version durableVersion = data->data().getLatestVersion();
			TraceEvent(SevDebug, "ChangeFeedCleanup", data->thisServerID)
			    .detail("FeedID", f.first)
			    .detail("Version", version)
			    .detail("DurableVersion", durableVersion);

			data->changeFeedCleanupDurable[f.first] = durableVersion;

			Key beginClearKey = f.first.withPrefix(persistChangeFeedKeys.begin);
			auto& mLV = data->addVersionToMutationLog(durableVersion);
			data->addMutationToMutationLog(
			    mLV, MutationRef(MutationRef::ClearRange, beginClearKey, keyAfter(beginClearKey)));
			++data->counters.kvSystemClearRanges;
			data->addMutationToMutationLog(mLV,
			                               MutationRef(MutationRef::ClearRange,
			                                           changeFeedDurableKey(f.first, 0),
			                                           changeFeedDurableKey(f.first, version)));

			// We can't actually remove this change feed fully until the mutations clearing its data become durable.
			// If the SS restarted at version R before the clearing mutations became durable at version D (R < D),
			// then the restarted SS would restore the change feed clients would be able to read data and would miss
			// mutations from versions [R, D), up until we got the private mutation triggering the cleanup again.

			auto feed = data->uidChangeFeed.find(f.first);
			if (feed != data->uidChangeFeed.end()) {
				feed->second->updateMetadataVersion(version);
				feed->second->removing = true;
				feed->second->moved(feed->second->range);
				feed->second->newMutations.trigger();
			}

			if (BUGGIFY) {
				data->maybeInjectTargetedRestart(durableVersion);
			}
		} else {
			// if just part of feed's range is moved away
			auto feed = data->uidChangeFeed.find(f.first);
			if (feed != data->uidChangeFeed.end()) {
				feed->second->moved(keys);
			}
		}
	}
}

void changeServerKeys(StorageServer* data,
                      const KeyRangeRef& keys,
                      bool nowAssigned,
                      Version version,
                      ChangeServerKeysContext context) {
	ASSERT(!keys.empty());

	// TraceEvent("ChangeServerKeys", data->thisServerID)
	//     .detail("KeyBegin", keys.begin)
	//     .detail("KeyEnd", keys.end)
	//     .detail("NowAssigned", nowAssigned)
	//     .detail("Version", version)
	//     .detail("Context", changeServerKeysContextName(context));
	validate(data);

	// TODO(alexmiller): Figure out how to selectively enable spammy data distribution events.
	DEBUG_KEY_RANGE(nowAssigned ? "KeysAssigned" : "KeysUnassigned", version, keys, data->thisServerID);

	bool isDifferent = false;
	auto existingShards = data->shards.intersectingRanges(keys);
	for (auto it = existingShards.begin(); it != existingShards.end(); ++it) {
		if (nowAssigned != it->value()->assigned()) {
			isDifferent = true;
			TraceEvent("CSKRangeDifferent", data->thisServerID)
			    .detail("KeyBegin", it->range().begin)
			    .detail("KeyEnd", it->range().end);
			break;
		}
	}
	if (!isDifferent) {
		// TraceEvent("CSKShortCircuit", data->thisServerID).detail("KeyBegin", keys.begin).detail("KeyEnd", keys.end);
		return;
	}

	// Save a backup of the ShardInfo references before we start messing with shards, in order to defer fetchKeys
	// cancellation (and its potential call to removeDataRange()) until shards is again valid
	std::vector<Reference<ShardInfo>> oldShards;
	auto os = data->shards.intersectingRanges(keys);
	for (auto r = os.begin(); r != os.end(); ++r)
		oldShards.push_back(r->value());

	// As addShard (called below)'s documentation requires, reinitialize any overlapping range(s)
	auto ranges = data->shards.getAffectedRangesAfterInsertion(
	    keys, Reference<ShardInfo>()); // null reference indicates the range being changed
	for (int i = 0; i < ranges.size(); i++) {
		if (!ranges[i].value) {
			ASSERT((KeyRangeRef&)ranges[i] == keys); // there shouldn't be any nulls except for the range being inserted
		} else if (ranges[i].value->notAssigned())
			data->addShard(ShardInfo::newNotAssigned(ranges[i]));
		else if (ranges[i].value->isReadable())
			data->addShard(ShardInfo::newReadWrite(ranges[i], data));
		else {
			ASSERT(ranges[i].value->adding);
			data->addShard(ShardInfo::newAdding(data, ranges[i]));
			CODE_PROBE(true, "ChangeServerKeys reFetchKeys");
		}
	}

	// Shard state depends on nowAssigned and whether the data is available (actually assigned in memory or on the disk)
	// up to the given version.  The latter depends on data->newestAvailableVersion, so loop over the ranges of that.
	// SOMEDAY: Could this just use shards?  Then we could explicitly do the removeDataRange here when an
	// adding/transferred shard is cancelled
	auto vr = data->newestAvailableVersion.intersectingRanges(keys);
	std::vector<std::pair<KeyRange, Version>> changeNewestAvailable;
	std::vector<KeyRange> removeRanges;
	std::vector<KeyRange> newEmptyRanges;
	for (auto r = vr.begin(); r != vr.end(); ++r) {
		KeyRangeRef range = keys & r->range();
		bool dataAvailable = r->value() == latestVersion || r->value() >= version;
		// TraceEvent("CSKRange", data->thisServerID)
		//     .detail("KeyBegin", range.begin)
		//     .detail("KeyEnd", range.end)
		//     .detail("Available", dataAvailable)
		//     .detail("NowAssigned", nowAssigned)
		//     .detail("NewestAvailable", r->value())
		//     .detail("ShardState0", data->shards[range.begin]->debugDescribeState());
		if (context == CSK_ASSIGN_EMPTY && !dataAvailable) {
			ASSERT(nowAssigned);
			TraceEvent("ChangeServerKeysAddEmptyRange", data->thisServerID)
			    .detail("Begin", range.begin)
			    .detail("End", range.end);
			newEmptyRanges.push_back(range);
			data->addShard(ShardInfo::newReadWrite(range, data));
		} else if (!nowAssigned) {
			if (dataAvailable) {
				ASSERT(r->value() ==
				       latestVersion); // Not that we care, but this used to be checked instead of dataAvailable
				ASSERT(data->mutableData().getLatestVersion() > version || context == CSK_RESTORE);
				changeNewestAvailable.emplace_back(range, version);
				removeRanges.push_back(range);
			}
			data->addShard(ShardInfo::newNotAssigned(range));
			data->watches.triggerRange(range.begin, range.end);
		} else if (!dataAvailable) {
			// SOMEDAY: Avoid restarting adding/transferred shards
			// bypass fetchkeys; shard is known empty at initial cluster version
			if (version == data->initialClusterVersion - 1) {
				TraceEvent("ChangeServerKeysInitialRange", data->thisServerID)
				    .detail("Begin", range.begin)
				    .detail("End", range.end);
				changeNewestAvailable.emplace_back(range, latestVersion);
				data->addShard(ShardInfo::newReadWrite(range, data));
				setAvailableStatus(data, range, true);
			} else {
				auto& shard = data->shards[range.begin];
				if (!shard->assigned() || shard->keys != range)
					data->addShard(ShardInfo::newAdding(data, range));
			}
		} else {
			changeNewestAvailable.emplace_back(range, latestVersion);
			data->addShard(ShardInfo::newReadWrite(range, data));
		}
	}
	// Update newestAvailableVersion when a shard becomes (un)available (in a separate loop to avoid invalidating vr
	// above)
	for (auto r = changeNewestAvailable.begin(); r != changeNewestAvailable.end(); ++r)
		data->newestAvailableVersion.insert(r->first, r->second);

	if (!nowAssigned)
		data->metrics.notifyNotReadable(keys);

	coalesceShards(data, KeyRangeRef(ranges[0].begin, ranges[ranges.size() - 1].end));

	// Now it is OK to do removeDataRanges, directly and through fetchKeys cancellation (and we have to do so before
	// validate())
	oldShards.clear();
	ranges.clear();
	for (auto r = removeRanges.begin(); r != removeRanges.end(); ++r) {
		removeDataRange(data, data->addVersionToMutationLog(data->data().getLatestVersion()), data->shards, *r);
		setAvailableStatus(data, *r, false);
	}

	// Clear the moving-in empty range, and set it available at the latestVersion.
	for (const auto& range : newEmptyRanges) {
		MutationRef clearRange(MutationRef::ClearRange, range.begin, range.end);
		data->addMutation(data->data().getLatestVersion(), true, clearRange, range, data->updateEagerReads);
		data->newestAvailableVersion.insert(range, latestVersion);
		setAvailableStatus(data, range, true);
		++data->counters.kvSystemClearRanges;
	}
	validate(data);

	if (!nowAssigned) {
		cleanUpChangeFeeds(data, keys, version);
	}
}

void changeServerKeysWithPhysicalShards(StorageServer* data,
                                        const KeyRangeRef& keys,
                                        const UID& dataMoveId,
                                        bool nowAssigned,
                                        Version version,
                                        ChangeServerKeysContext context) {
	ASSERT(!keys.empty());
	TraceEvent(SevDebug, "ChangeServerKeysWithPhysicalShards", data->thisServerID)
	    .detail("DataMoveID", dataMoveId)
	    .detail("Range", keys)
	    .detail("NowAssigned", nowAssigned)
	    .detail("Version", version)
	    .detail("Context", changeServerKeysContextName(context));

	validate(data);

	DEBUG_KEY_RANGE(nowAssigned ? "KeysAssigned" : "KeysUnassigned", version, keys, data->thisServerID);

	const uint64_t desiredId = dataMoveId.first();
	const Version cVer = version + 1;
	ASSERT(data->data().getLatestVersion() == cVer);

	// Save a backup of the ShardInfo references before we start messing with shards, in order to defer fetchKeys
	// cancellation (and its potential call to removeDataRange()) until shards is again valid
	std::vector<Reference<ShardInfo>> oldShards;
	auto os = data->shards.intersectingRanges(keys);
	for (auto r = os.begin(); r != os.end(); ++r) {
		oldShards.push_back(r->value());
	}

	auto ranges = data->shards.getAffectedRangesAfterInsertion(
	    keys,
	    Reference<ShardInfo>()); // null reference indicates the range being changed
	for (int i = 0; i < ranges.size(); i++) {
		const Reference<ShardInfo> currentShard = ranges[i].value;
		const KeyRangeRef currentRange = static_cast<KeyRangeRef>(ranges[i]);
		if (currentShard.isValid()) {
			TraceEvent(SevVerbose, "OverlappingPhysicalShard", data->thisServerID)
			    .detail("PhysicalShard", currentShard->toStorageServerShard().toString());
		}
		if (!currentShard.isValid()) {
			ASSERT(currentRange == keys); // there shouldn't be any nulls except for the range being inserted
		} else if (currentShard->notAssigned()) {
			ASSERT(nowAssigned); // Adding a new range to the server.
			StorageServerShard newShard = currentShard->toStorageServerShard();
			newShard.range = currentRange;
			data->addShard(ShardInfo::newShard(data, newShard));
			TraceEvent(SevVerbose, "SSSplitShardNotAssigned", data->thisServerID)
			    .detail("Range", keys)
			    .detail("NowAssigned", nowAssigned)
			    .detail("Version", cVer)
			    .detail("ResultingShard", newShard.toString());
		} else if (currentShard->isReadable()) {
			StorageServerShard newShard = currentShard->toStorageServerShard();
			newShard.range = currentRange;
			data->addShard(ShardInfo::newShard(data, newShard));
			TraceEvent(SevVerbose, "SSSplitShardReadable", data->thisServerID)
			    .detail("Range", keys)
			    .detail("NowAssigned", nowAssigned)
			    .detail("Version", cVer)
			    .detail("ResultingShard", newShard.toString());
		} else if (currentShard->adding) {
			ASSERT(!nowAssigned);
			StorageServerShard newShard = currentShard->toStorageServerShard();
			newShard.range = currentRange;
			// TODO(psm): Cancel or update the moving-in shard when physical shard move is enabled.
			data->addShard(ShardInfo::newShard(data, newShard));
			TraceEvent(SevVerbose, "SSSplitShardAdding", data->thisServerID)
			    .detail("Range", keys)
			    .detail("NowAssigned", nowAssigned)
			    .detail("Version", cVer)
			    .detail("ResultingShard", newShard.toString());
		} else {
			ASSERT(false);
		}
	}

	auto vr = data->shards.intersectingRanges(keys);
	std::vector<std::pair<KeyRange, Version>> changeNewestAvailable;
	std::vector<KeyRange> removeRanges;
	std::vector<KeyRange> newEmptyRanges;
	std::vector<StorageServerShard> updatedShards;
	int totalAssignedAtVer = 0;
	for (auto r = vr.begin(); r != vr.end(); ++r) {
		KeyRangeRef range = keys & r->range();
		const bool dataAvailable = r->value()->isReadable();
		TraceEvent(SevVerbose, "CSKPhysicalShard", data->thisServerID)
		    .detail("Range", range)
		    .detail("ExistingShardRange", r->range())
		    .detail("Available", dataAvailable)
		    .detail("NowAssigned", nowAssigned)
		    .detail("ShardState", r->value()->debugDescribeState());
		ASSERT(keys.contains(r->range()));
		if (context == CSK_ASSIGN_EMPTY && !dataAvailable) {
			ASSERT(nowAssigned);
			TraceEvent(SevVerbose, "ChangeServerKeysAddEmptyRange", data->thisServerID)
			    .detail("Range", range)
			    .detail("Version", cVer);
			newEmptyRanges.push_back(range);
			updatedShards.emplace_back(range, cVer, desiredId, desiredId, StorageServerShard::ReadWrite);
		} else if (!nowAssigned) {
			if (dataAvailable) {
				ASSERT(data->newestAvailableVersion[range.begin] ==
				       latestVersion); // Not that we care, but this used to be checked instead of dataAvailable
				ASSERT(data->mutableData().getLatestVersion() > version || context == CSK_RESTORE);
				changeNewestAvailable.emplace_back(range, version);
				removeRanges.push_back(range);
			}
			updatedShards.push_back(StorageServerShard::notAssigned(range, cVer));
			data->watches.triggerRange(range.begin, range.end);
			data->pendingRemoveRanges[cVer].push_back(range);
			// TODO(psm): When fetchKeys() is not used, make sure KV will remove the data, otherwise, removeDataShard()
			// here.
			TraceEvent(SevVerbose, "SSUnassignShard", data->thisServerID)
			    .detail("Range", range)
			    .detail("NowAssigned", nowAssigned)
			    .detail("Version", cVer)
			    .detail("NewShard", updatedShards.back().toString());
		} else if (!dataAvailable) {
			if (version == data->initialClusterVersion - 1) {
				TraceEvent(SevVerbose, "CSKWithPhysicalShardsSeedRange", data->thisServerID)
				    .detail("ShardID", desiredId)
				    .detail("Range", range);
				changeNewestAvailable.emplace_back(range, latestVersion);
				updatedShards.push_back(
				    StorageServerShard(range, version, desiredId, desiredId, StorageServerShard::ReadWrite));
				setAvailableStatus(data, range, true);
				// Note: The initial range is available, however, the shard won't be created in the storage engine
				// untill version is committed.
				data->pendingAddRanges[cVer].emplace_back(desiredId, range);
				TraceEvent(SevVerbose, "SSInitialShard", data->thisServerID)
				    .detail("Range", range)
				    .detail("NowAssigned", nowAssigned)
				    .detail("Version", cVer)
				    .detail("NewShard", updatedShards.back().toString());
			} else {
				auto& shard = data->shards[range.begin];
				if (!shard->assigned()) {
					updatedShards.push_back(
					    StorageServerShard(range, cVer, desiredId, desiredId, StorageServerShard::MovingIn));
					data->pendingAddRanges[cVer].emplace_back(desiredId, range);
					data->newestDirtyVersion.insert(range, cVer);
					TraceEvent(SevVerbose, "SSAssignShard", data->thisServerID)
					    .detail("Range", range)
					    .detail("NowAssigned", nowAssigned)
					    .detail("Version", cVer)
					    .detail("TotalAssignedAtVer", ++totalAssignedAtVer)
					    .detail("NewShard", updatedShards.back().toString());
				} else {
					ASSERT(shard->adding != nullptr);
					if (shard->desiredShardId != desiredId) {
						TraceEvent(SevError, "CSKConflictingMoveInShards", data->thisServerID)
						    .detail("DataMoveID", dataMoveId)
						    .detail("Range", range)
						    .detail("TargetShard", desiredId)
						    .detail("CurrentShard", shard->desiredShardId)
						    .detail("Version", cVer);
						// TODO(psm): Replace this with moveInShard->cancel().
						ASSERT(false);
					} else {
						TraceEvent(SevVerbose, "CSKMoveInToSameShard", data->thisServerID)
						    .detail("DataMoveID", dataMoveId)
						    .detailf("TargetShard", "%016llx", desiredId)
						    .detail("MoveRange", keys)
						    .detail("Range", range)
						    .detail("ExistingShardRange", shard->keys)
						    .detail("Version", cVer);
					}
				}
			}
		} else {
			updatedShards.push_back(StorageServerShard(
			    range, cVer, data->shards[range.begin]->shardId, desiredId, StorageServerShard::ReadWrite));
			changeNewestAvailable.emplace_back(range, latestVersion);
			TraceEvent(SevVerbose, "SSAssignShardAlreadyAvailable", data->thisServerID)
			    .detail("Range", range)
			    .detail("NowAssigned", nowAssigned)
			    .detail("Version", cVer)
			    .detail("NewShard", updatedShards.back().toString());
		}
	}

	for (const auto& shard : updatedShards) {
		data->addShard(ShardInfo::newShard(data, shard));
		updateStorageShard(data, shard);
	}

	// Update newestAvailableVersion when a shard becomes (un)available (in a separate loop to avoid invalidating vr
	// above)
	for (auto r = changeNewestAvailable.begin(); r != changeNewestAvailable.end(); ++r) {
		data->newestAvailableVersion.insert(r->first, r->second);
	}

	if (!nowAssigned) {
		data->metrics.notifyNotReadable(keys);
	}

	coalescePhysicalShards(data, KeyRangeRef(ranges[0].begin, ranges[ranges.size() - 1].end));

	// Now it is OK to do removeDataRanges, directly and through fetchKeys cancellation (and we have to do so before
	// validate())
	oldShards.clear();
	ranges.clear();
	for (auto r = removeRanges.begin(); r != removeRanges.end(); ++r) {
		removeDataRange(data, data->addVersionToMutationLog(data->data().getLatestVersion()), data->shards, *r);
		setAvailableStatus(data, *r, false);
	}

	// Clear the moving-in empty range, and set it available at the latestVersion.
	for (const auto& range : newEmptyRanges) {
		MutationRef clearRange(MutationRef::ClearRange, range.begin, range.end);
		data->addMutation(data->data().getLatestVersion(), true, clearRange, range, data->updateEagerReads);
		data->newestAvailableVersion.insert(range, latestVersion);
		setAvailableStatus(data, range, true);
		++data->counters.kvSystemClearRanges;
	}
	validate(data);

	// find any change feeds that no longer have shards on this server, and clean them up
	if (!nowAssigned) {
		cleanUpChangeFeeds(data, keys, version);
	}
}

void rollback(StorageServer* data, Version rollbackVersion, Version nextVersion) {
	CODE_PROBE(true, "call to shard rollback");
	DEBUG_KEY_RANGE("Rollback", rollbackVersion, allKeys, data->thisServerID);

	// We used to do a complicated dance to roll back in MVCC history.  It's much simpler, and more testable,
	// to simply restart the storage server actor and restore from the persistent disk state, and then roll
	// forward from the TLog's history.  It's not quite as efficient, but we rarely have to do this in practice.

	// FIXME: This code is relying for liveness on an undocumented property of the log system implementation: that after
	// a rollback the rolled back versions will eventually be missing from the peeked log.  A more sophisticated
	// approach would be to make the rollback range durable and, after reboot, skip over those versions if they appear
	// in peek results.

	throw please_reboot();
}

void StorageServer::addMutation(Version version,
                                bool fromFetch,
                                MutationRef const& mutation,
                                KeyRangeRef const& shard,
                                UpdateEagerReadInfo* eagerReads) {
	MutationRef expanded = mutation;
	MutationRef
	    nonExpanded; // need to keep non-expanded but atomic converted version of clear mutations for change feeds
	auto& mLog = addVersionToMutationLog(version);

	if (!convertAtomicOp(expanded, data(), eagerReads, mLog.arena())) {
		return;
	}
	if (expanded.type == MutationRef::ClearRange) {
		nonExpanded = expanded;
		expandClear(expanded, data(), eagerReads, shard.end);
	}
	expanded = addMutationToMutationLog(mLog, expanded);
	DEBUG_MUTATION("applyMutation", version, expanded, thisServerID)
	    .detail("ShardBegin", shard.begin)
	    .detail("ShardEnd", shard.end);

	if (!fromFetch) {
		// have to do change feed before applyMutation because nonExpanded wasn't copied into the mutation log arena,
		// and thus would go out of scope if it wasn't copied into the change feed arena
		applyChangeFeedMutation(this, expanded.type == MutationRef::ClearRange ? nonExpanded : expanded, version);
	}
	applyMutation(this, expanded, mLog.arena(), mutableData(), version);

	// printf("\nSSUpdate: Printing versioned tree after applying mutation\n");
	// mutableData().printTree(version);
}

struct OrderByVersion {
	bool operator()(const VerUpdateRef& a, const VerUpdateRef& b) {
		if (a.version != b.version)
			return a.version < b.version;
		if (a.isPrivateData != b.isPrivateData)
			return a.isPrivateData;
		return false;
	}
};

class StorageUpdater {
public:
	StorageUpdater()
	  : currentVersion(invalidVersion), fromVersion(invalidVersion), restoredVersion(invalidVersion),
	    processedStartKey(false), processedCacheStartKey(false) {}
	StorageUpdater(Version fromVersion, Version restoredVersion)
	  : currentVersion(fromVersion), fromVersion(fromVersion), restoredVersion(restoredVersion),
	    processedStartKey(false), processedCacheStartKey(false) {}

	void applyMutation(StorageServer* data, MutationRef const& m, Version ver, bool fromFetch) {
		//TraceEvent("SSNewVersion", data->thisServerID).detail("VerWas", data->mutableData().latestVersion).detail("ChVer", ver);

		if (currentVersion != ver) {
			fromVersion = currentVersion;
			currentVersion = ver;
			data->mutableData().createNewVersion(ver);
		}

		if (m.param1.startsWith(systemKeys.end)) {
			if ((m.type == MutationRef::SetValue) && m.param1.substr(1).startsWith(storageCachePrefix)) {
				applyPrivateCacheData(data, m);
			} else if ((m.type == MutationRef::SetValue) && m.param1.substr(1).startsWith(checkpointPrefix)) {
				registerPendingCheckpoint(data, m, ver);
			} else {
				applyPrivateData(data, ver, m);
			}
		} else {
			if (MUTATION_TRACKING_ENABLED) {
				DEBUG_MUTATION("SSUpdateMutation", ver, m, data->thisServerID).detail("FromFetch", fromFetch);
			}

			splitMutation(data, data->shards, m, ver, fromFetch);
		}

		if (data->otherError.getFuture().isReady())
			data->otherError.getFuture().get();
	}

	Version currentVersion;

private:
	Version fromVersion;
	Version restoredVersion;

	KeyRef startKey;
	bool nowAssigned;
	bool emptyRange;
	UID dataMoveId;
	bool processedStartKey;

	KeyRef cacheStartKey;
	bool processedCacheStartKey;

	void applyPrivateData(StorageServer* data, Version ver, MutationRef const& m) {
		TraceEvent(SevDebug, "SSPrivateMutation", data->thisServerID).detail("Mutation", m).detail("Version", ver);

		if (processedStartKey) {
			// Because of the implementation of the krm* functions, we expect changes in pairs, [begin,end)
			// We can also ignore clearRanges, because they are always accompanied by such a pair of sets with the same
			// keys
			ASSERT(m.type == MutationRef::SetValue && m.param1.startsWith(data->sk));
			KeyRangeRef keys(startKey.removePrefix(data->sk), m.param1.removePrefix(data->sk));

			// ignore data movements for tss in quarantine
			if (!data->isTSSInQuarantine()) {
				const ChangeServerKeysContext context = emptyRange ? CSK_ASSIGN_EMPTY : CSK_UPDATE;
				if (data->shardAware) {
					setAssignedStatus(data, keys, nowAssigned);
					TraceEvent(SevDebug, "SSSetAssignedStatus", data->thisServerID)
					    .detail("Range", keys)
					    .detail("NowAssigned", nowAssigned)
					    .detail("Version", ver);
					changeServerKeysWithPhysicalShards(
					    data, keys, dataMoveId, nowAssigned, currentVersion - 1, context);
				} else {
					// add changes in shard assignment to the mutation log
					setAssignedStatus(data, keys, nowAssigned);

					// The changes for version have already been received (and are being processed now).  We need to
					// fetch the data for change.version-1 (changes from versions < change.version) If emptyRange, treat
					// the shard as empty, see removeKeysFromFailedServer() for more details about this scenario.
					changeServerKeys(data, keys, nowAssigned, currentVersion - 1, context);
				}
			}

			processedStartKey = false;
		} else if (m.type == MutationRef::SetValue && m.param1.startsWith(data->sk)) {
			// Because of the implementation of the krm* functions, we expect changes in pairs, [begin,end)
			// We can also ignore clearRanges, because they are always accompanied by such a pair of sets with the same
			// keys
			startKey = m.param1;
			decodeServerKeysValue(m.param2, nowAssigned, emptyRange, dataMoveId);
			processedStartKey = true;
		} else if (m.type == MutationRef::SetValue && m.param1 == lastEpochEndPrivateKey) {
			// lastEpochEnd transactions are guaranteed by the master to be alone in their own batch (version)
			// That means we don't have to worry about the impact on changeServerKeys
			// ASSERT( /*isFirstVersionUpdateFromTLog && */!std::next(it) );

			Version rollbackVersion;
			BinaryReader br(m.param2, Unversioned());
			br >> rollbackVersion;

			if (rollbackVersion < fromVersion && rollbackVersion > restoredVersion) {
				CODE_PROBE(true, "ShardApplyPrivateData shard rollback");
				TraceEvent(SevWarn, "Rollback", data->thisServerID)
				    .detail("FromVersion", fromVersion)
				    .detail("ToVersion", rollbackVersion)
				    .detail("AtVersion", currentVersion)
				    .detail("RestoredVersion", restoredVersion)
				    .detail("StorageVersion", data->storageVersion());
				ASSERT(rollbackVersion >= data->storageVersion());
				rollback(data, rollbackVersion, currentVersion);
			} else {
				TraceEvent(SevDebug, "RollbackSkip", data->thisServerID)
				    .detail("FromVersion", fromVersion)
				    .detail("ToVersion", rollbackVersion)
				    .detail("AtVersion", currentVersion)
				    .detail("RestoredVersion", restoredVersion)
				    .detail("StorageVersion", data->storageVersion());
			}
			for (auto& it : data->uidChangeFeed) {
				if (!it.second->removing && currentVersion < it.second->stopVersion) {
					it.second->mutations.push_back(MutationsAndVersionRef(currentVersion, rollbackVersion));
					it.second->mutations.back().mutations.push_back_deep(it.second->mutations.back().arena(), m);
					data->currentChangeFeeds.insert(it.first);
				}
			}

			data->recoveryVersionSkips.emplace_back(rollbackVersion, currentVersion - rollbackVersion);
		} else if (m.type == MutationRef::SetValue && m.param1 == killStoragePrivateKey) {
			TraceEvent("StorageServerWorkerRemoved", data->thisServerID).detail("Reason", "KillStorage");
			throw worker_removed();
		} else if ((m.type == MutationRef::SetValue || m.type == MutationRef::ClearRange) &&
		           m.param1.substr(1).startsWith(serverTagPrefix)) {
			UID serverTagKey = decodeServerTagKey(m.param1.substr(1));
			bool matchesThisServer = serverTagKey == data->thisServerID;
			bool matchesTssPair = data->isTss() ? serverTagKey == data->tssPairID.get() : false;
			// Remove SS if another SS is now assigned our tag, or this server was removed by deleting our tag entry
			// Since TSS don't have tags, they check for their pair's tag. If a TSS is in quarantine, it will stick
			// around until its pair is removed or it is finished quarantine.
			if ((m.type == MutationRef::SetValue &&
			     ((!data->isTss() && !matchesThisServer) || (data->isTss() && !matchesTssPair))) ||
			    (m.type == MutationRef::ClearRange &&
			     ((!data->isTSSInQuarantine() && matchesThisServer) || (data->isTss() && matchesTssPair)))) {
				TraceEvent("StorageServerWorkerRemoved", data->thisServerID)
				    .detail("Reason", "ServerTag")
				    .detail("MutationType", getTypeString(m.type))
				    .detail("TagMatches", matchesThisServer)
				    .detail("IsTSS", data->isTss());
				throw worker_removed();
			}
			if (!data->isTss() && m.type == MutationRef::ClearRange && data->ssPairID.present() &&
			    serverTagKey == data->ssPairID.get()) {
				data->clearSSWithTssPair();
				// Add ss pair id change to mutation log to make durable
				auto& mLV = data->addVersionToMutationLog(data->data().getLatestVersion());
				data->addMutationToMutationLog(
				    mLV, MutationRef(MutationRef::ClearRange, persistSSPairID, keyAfter(persistSSPairID)));
			}
		} else if (m.type == MutationRef::SetValue && m.param1 == rebootWhenDurablePrivateKey) {
			data->rebootAfterDurableVersion = currentVersion;
			TraceEvent("RebootWhenDurableSet", data->thisServerID)
			    .detail("DurableVersion", data->durableVersion.get())
			    .detail("RebootAfterDurableVersion", data->rebootAfterDurableVersion);
		} else if (m.type == MutationRef::SetValue && m.param1 == primaryLocalityPrivateKey) {
			data->primaryLocality = BinaryReader::fromStringRef<int8_t>(m.param2, Unversioned());
			auto& mLV = data->addVersionToMutationLog(data->data().getLatestVersion());
			data->addMutationToMutationLog(mLV, MutationRef(MutationRef::SetValue, persistPrimaryLocality, m.param2));
		} else if (m.type == MutationRef::SetValue && m.param1.startsWith(changeFeedPrivatePrefix)) {
			Key changeFeedId = m.param1.removePrefix(changeFeedPrivatePrefix);
			KeyRange changeFeedRange;
			Version popVersion;
			ChangeFeedStatus status;
			std::tie(changeFeedRange, popVersion, status) = decodeChangeFeedValue(m.param2);
			auto feed = data->uidChangeFeed.find(changeFeedId);

			TraceEvent(SevDebug, "ChangeFeedPrivateMutation", data->thisServerID)
			    .detail("FeedID", changeFeedId)
			    .detail("Range", changeFeedRange)
			    .detail("Version", currentVersion)
			    .detail("PopVersion", popVersion)
			    .detail("Status", status);

			// Because of data moves, we can get mutations operating on a change feed we don't yet know about, because
			// the metadata fetch hasn't started yet
			bool createdFeed = false;
			if (feed == data->uidChangeFeed.end() && status != ChangeFeedStatus::CHANGE_FEED_DESTROY) {
				createdFeed = true;

				Reference<ChangeFeedInfo> changeFeedInfo(new ChangeFeedInfo());
				changeFeedInfo->range = changeFeedRange;
				changeFeedInfo->id = changeFeedId;
				if (status == ChangeFeedStatus::CHANGE_FEED_CREATE && popVersion == invalidVersion) {
					// for a create, the empty version should be now, otherwise it will be set in a later pop
					changeFeedInfo->emptyVersion = currentVersion - 1;
				} else {
					CODE_PROBE(true, "SS got non-create change feed private mutation before move created its metadata");
					changeFeedInfo->emptyVersion = invalidVersion;
				}
				changeFeedInfo->metadataCreateVersion = currentVersion;
				data->uidChangeFeed[changeFeedId] = changeFeedInfo;

				feed = data->uidChangeFeed.find(changeFeedId);
				ASSERT(feed != data->uidChangeFeed.end());

				TraceEvent(SevDebug, "AddingChangeFeed", data->thisServerID)
				    .detail("FeedID", changeFeedId)
				    .detail("Range", changeFeedRange)
				    .detail("EmptyVersion", feed->second->emptyVersion);

				auto rs = data->keyChangeFeed.modify(changeFeedRange);
				for (auto r = rs.begin(); r != rs.end(); ++r) {
					r->value().push_back(changeFeedInfo);
				}
				data->keyChangeFeed.coalesce(changeFeedRange.contents());
			} else if (feed != data->uidChangeFeed.end() && feed->second->removing && !feed->second->destroyed &&
			           status != ChangeFeedStatus::CHANGE_FEED_DESTROY) {
				// Because we got a private mutation for this change feed, the feed must have moved back after being
				// moved away. Normally we would later find out about this via a fetch, but in the particular case where
				// the private mutation is the creation of the change feed, and the following race occurred, we must
				// refresh it here:
				// 1. This SS found out about the feed from a fetch, from a SS with a higher version that already got
				// the feed create mutation
				// 2. The shard was moved away
				// 3. The shard was moved back, and this SS fetched change feed metadata from a different SS that did
				// not yet recieve the private mutation, so the feed was not refreshed
				// 4. This SS gets the private mutation, the feed is still marked as removing
				TraceEvent(SevDebug, "ResetChangeFeedInfoFromPrivateMutation", data->thisServerID)
				    .detail("FeedID", changeFeedId)
				    .detail("Range", changeFeedRange)
				    .detail("Version", currentVersion);

				CODE_PROBE(true, "private mutation for feed scheduled for deletion! Un-mark it as removing");

				feed->second->removing = false;
				// reset fetch versions because everything previously fetched was cleaned up
				feed->second->fetchVersion = invalidVersion;
				feed->second->durableFetchVersion = NotifiedVersion();
			}
			if (feed != data->uidChangeFeed.end()) {
				feed->second->updateMetadataVersion(currentVersion);
			}

			bool popMutationLog = false;
			bool addMutationToLog = false;
			if (popVersion != invalidVersion && status != ChangeFeedStatus::CHANGE_FEED_DESTROY) {
				// pop the change feed at pop version, no matter what state it is in
				if (popVersion - 1 > feed->second->emptyVersion) {
					feed->second->emptyVersion = popVersion - 1;
					while (!feed->second->mutations.empty() && feed->second->mutations.front().version < popVersion) {
						feed->second->mutations.pop_front();
					}
					if (feed->second->storageVersion != invalidVersion) {
						++data->counters.kvSystemClearRanges;
						// do this clear in the mutation log, as we want it to be committed consistently with the
						// popVersion update
						popMutationLog = true;
						if (popVersion > feed->second->storageVersion) {
							feed->second->storageVersion = invalidVersion;
							feed->second->durableVersion = invalidVersion;
						}
					}
					if (!feed->second->destroyed) {
						// if feed is destroyed, adding an extra mutation here would re-create it if SS restarted
						addMutationToLog = true;
					}
				}

			} else if (status == ChangeFeedStatus::CHANGE_FEED_CREATE && createdFeed) {
				TraceEvent(SevDebug, "CreatingChangeFeed", data->thisServerID)
				    .detail("FeedID", changeFeedId)
				    .detail("Range", changeFeedRange)
				    .detail("Version", currentVersion);
				// no-op, already created metadata
				addMutationToLog = true;
			}
			if (status == ChangeFeedStatus::CHANGE_FEED_STOP && currentVersion < feed->second->stopVersion) {
				TraceEvent(SevDebug, "StoppingChangeFeed", data->thisServerID)
				    .detail("FeedID", changeFeedId)
				    .detail("Range", changeFeedRange)
				    .detail("Version", currentVersion);
				feed->second->stopVersion = currentVersion;
				addMutationToLog = true;
			}
			if (status == ChangeFeedStatus::CHANGE_FEED_DESTROY && !createdFeed && feed != data->uidChangeFeed.end()) {
				TraceEvent(SevDebug, "DestroyingChangeFeed", data->thisServerID)
				    .detail("FeedID", changeFeedId)
				    .detail("Range", changeFeedRange)
				    .detail("Version", currentVersion);
				Key beginClearKey = changeFeedId.withPrefix(persistChangeFeedKeys.begin);
				Version cleanupVersion = data->data().getLatestVersion();
				auto& mLV = data->addVersionToMutationLog(cleanupVersion);
				data->addMutationToMutationLog(
				    mLV, MutationRef(MutationRef::ClearRange, beginClearKey, keyAfter(beginClearKey)));
				++data->counters.kvSystemClearRanges;
				data->addMutationToMutationLog(mLV,
				                               MutationRef(MutationRef::ClearRange,
				                                           changeFeedDurableKey(feed->second->id, 0),
				                                           changeFeedDurableKey(feed->second->id, currentVersion)));
				++data->counters.kvSystemClearRanges;

				feed->second->destroy(currentVersion);
				data->changeFeedCleanupDurable[feed->first] = cleanupVersion;

				if (BUGGIFY) {
					data->maybeInjectTargetedRestart(cleanupVersion);
				}
			}

			if (status == ChangeFeedStatus::CHANGE_FEED_DESTROY) {
				for (auto& it : data->changeFeedDestroys) {
					it.second.send(changeFeedId);
				}
			}

			if (addMutationToLog) {
				Version logV = data->data().getLatestVersion();
				auto& mLV = data->addVersionToMutationLog(logV);
				data->addMutationToMutationLog(
				    mLV,
				    MutationRef(MutationRef::SetValue,
				                persistChangeFeedKeys.begin.toString() + changeFeedId.toString(),
				                changeFeedSSValue(feed->second->range,
				                                  feed->second->emptyVersion + 1,
				                                  feed->second->stopVersion,
				                                  feed->second->metadataVersion)));
				if (popMutationLog) {
					++data->counters.kvSystemClearRanges;
					data->addMutationToMutationLog(mLV,
					                               MutationRef(MutationRef::ClearRange,
					                                           changeFeedDurableKey(feed->second->id, 0),
					                                           changeFeedDurableKey(feed->second->id, popVersion)));
				}
				if (BUGGIFY) {
					data->maybeInjectTargetedRestart(logV);
				}
			}
		} else if ((m.type == MutationRef::SetValue || m.type == MutationRef::ClearRange) &&
		           m.param1.startsWith(TenantMetadata::tenantMapPrivatePrefix())) {
			if (m.type == MutationRef::SetValue) {
				data->insertTenant(
				    m.param1.removePrefix(TenantMetadata::tenantMapPrivatePrefix()), m.param2, currentVersion);
			} else if (m.type == MutationRef::ClearRange) {
				data->clearTenants(m.param1.removePrefix(TenantMetadata::tenantMapPrivatePrefix()),
				                   m.param2.removePrefix(TenantMetadata::tenantMapPrivatePrefix()),
				                   currentVersion);
			}
		} else if (m.param1.substr(1).startsWith(tssMappingKeys.begin) &&
		           (m.type == MutationRef::SetValue || m.type == MutationRef::ClearRange)) {
			if (!data->isTss()) {
				UID ssId = TupleCodec<UID>::unpack(m.param1.substr(1).removePrefix(tssMappingKeys.begin));
				ASSERT(ssId == data->thisServerID);
				// Add ss pair id change to mutation log to make durable
				auto& mLV = data->addVersionToMutationLog(data->data().getLatestVersion());
				if (m.type == MutationRef::SetValue) {
					UID tssId = TupleCodec<UID>::unpack(m.param2);
					data->setSSWithTssPair(tssId);
					data->addMutationToMutationLog(mLV,
					                               MutationRef(MutationRef::SetValue,
					                                           persistSSPairID,
					                                           BinaryWriter::toValue(tssId, Unversioned())));
				} else {
					data->clearSSWithTssPair();
					data->addMutationToMutationLog(
					    mLV, MutationRef(MutationRef::ClearRange, persistSSPairID, keyAfter(persistSSPairID)));
				}
			}
		} else if (m.param1.substr(1).startsWith(tssQuarantineKeys.begin) &&
		           (m.type == MutationRef::SetValue || m.type == MutationRef::ClearRange)) {
			if (data->isTss()) {
				UID ssId = decodeTssQuarantineKey(m.param1.substr(1));
				ASSERT(ssId == data->thisServerID);
				if (m.type == MutationRef::SetValue) {
					CODE_PROBE(true, "Putting TSS in quarantine");
					TraceEvent(SevWarn, "TSSQuarantineStart", data->thisServerID).log();
					data->startTssQuarantine();
				} else {
					TraceEvent(SevWarn, "TSSQuarantineStop", data->thisServerID).log();
					TraceEvent("StorageServerWorkerRemoved", data->thisServerID).detail("Reason", "TSSQuarantineStop");
					// dipose of this TSS
					throw worker_removed();
				}
			}
		} else {
			ASSERT(false); // Unknown private mutation
		}
	}

	void applyPrivateCacheData(StorageServer* data, MutationRef const& m) {
		//TraceEvent(SevDebug, "SSPrivateCacheMutation", data->thisServerID).detail("Mutation", m);

		if (processedCacheStartKey) {
			// Because of the implementation of the krm* functions, we expect changes in pairs, [begin,end)
			ASSERT((m.type == MutationRef::SetValue) && m.param1.substr(1).startsWith(storageCachePrefix));
			KeyRangeRef keys(cacheStartKey.removePrefix(systemKeys.begin).removePrefix(storageCachePrefix),
			                 m.param1.removePrefix(systemKeys.begin).removePrefix(storageCachePrefix));
			data->cachedRangeMap.insert(keys, true);

			// Figure out the affected shard ranges and maintain the cached key-range information in the in-memory map
			// TODO revisit- we are not splitting the cached ranges based on shards as of now.
			if (0) {
				auto cachedRanges = data->shards.intersectingRanges(keys);
				for (auto shard = cachedRanges.begin(); shard != cachedRanges.end(); ++shard) {
					KeyRangeRef intersectingRange = shard.range() & keys;
					TraceEvent(SevDebug, "SSPrivateCacheMutationInsertUnexpected", data->thisServerID)
					    .detail("Begin", intersectingRange.begin)
					    .detail("End", intersectingRange.end);
					data->cachedRangeMap.insert(intersectingRange, true);
				}
			}
			processedStartKey = false;
		} else if ((m.type == MutationRef::SetValue) && m.param1.substr(1).startsWith(storageCachePrefix)) {
			// Because of the implementation of the krm* functions, we expect changes in pairs, [begin,end)
			cacheStartKey = m.param1;
			processedCacheStartKey = true;
		} else {
			ASSERT(false); // Unknown private mutation
		}
	}

	// Registers a pending checkpoint request, it will be fullfilled when the desired version is durable.
	void registerPendingCheckpoint(StorageServer* data, const MutationRef& m, Version ver) {
		CheckpointMetaData checkpoint = decodeCheckpointValue(m.param2);
		ASSERT(checkpoint.getState() == CheckpointMetaData::Pending);
		const UID checkpointID = decodeCheckpointKey(m.param1.substr(1));
		checkpoint.version = ver;
		data->pendingCheckpoints[ver].push_back(checkpoint);

		auto& mLV = data->addVersionToMutationLog(ver);
		const Key pendingCheckpointKey(persistPendingCheckpointKeys.begin.toString() + checkpointID.toString());
		data->addMutationToMutationLog(
		    mLV, MutationRef(MutationRef::SetValue, pendingCheckpointKey, checkpointValue(checkpoint)));

		TraceEvent("RegisterPendingCheckpoint", data->thisServerID)
		    .detail("Key", pendingCheckpointKey)
		    .detail("Checkpoint", checkpoint.toString());
	}
};

bool StorageServer::insertTenant(TenantNameRef tenantName, TenantMapEntry tenantEntry, Version version) {
	if (version >= tenantMap.getLatestVersion()) {
		tenantMap.createNewVersion(version);
		tenantPrefixIndex->createNewVersion(version);

		tenantMap.insert(tenantName, tenantEntry);
		tenantPrefixIndex->insert(tenantEntry.prefix, tenantName);

		TraceEvent("InsertTenant", thisServerID).detail("Tenant", tenantName).detail("Version", version);
		return true;
	} else {
		return false;
	}
}

void StorageServer::insertTenant(TenantNameRef tenantName, ValueRef value, Version version) {
	if (insertTenant(tenantName, TenantMapEntry::decode(value), version)) {
		auto& mLV = addVersionToMutationLog(version);
		addMutationToMutationLog(
		    mLV, MutationRef(MutationRef::SetValue, tenantName.withPrefix(persistTenantMapKeys.begin), value));
	}
}

void StorageServer::clearTenants(TenantNameRef startTenant, TenantNameRef endTenant, Version version) {
	if (version >= tenantMap.getLatestVersion()) {
		tenantMap.createNewVersion(version);
		tenantPrefixIndex->createNewVersion(version);

		auto view = tenantMap.at(version);
		for (auto itr = view.lower_bound(startTenant); itr != view.lower_bound(endTenant); ++itr) {
			// Trigger any watches on the prefix associated with the tenant.
			watches.triggerRange(itr->prefix, strinc(itr->prefix));
			tenantPrefixIndex->erase(itr->prefix);
			TraceEvent("EraseTenant", thisServerID).detail("Tenant", itr.key()).detail("Version", version);
		}

		tenantMap.erase(startTenant, endTenant);

		auto& mLV = addVersionToMutationLog(version);
		addMutationToMutationLog(mLV,
		                         MutationRef(MutationRef::ClearRange,
		                                     startTenant.withPrefix(persistTenantMapKeys.begin),
		                                     endTenant.withPrefix(persistTenantMapKeys.begin)));
	}
}

ACTOR Future<Void> tssDelayForever() {
	loop {
		wait(delay(5.0));
		if (g_simulator->speedUpSimulation) {
			return Void();
		}
	}
}

ACTOR Future<Void> update(StorageServer* data, bool* pReceivedUpdate) {
	state double updateStart = g_network->timer();
	state double start;
	try {

		// If we are disk bound and durableVersion is very old, we need to block updates or we could run out of
		// memory. This is often referred to as the storage server e-brake (emergency brake)

		// We allow the storage server to make some progress between e-brake periods, referred to as "overage", in
		// order to ensure that it advances desiredOldestVersion enough for updateStorage to make enough progress on
		// freeing up queue size. We also increase these limits if speed up simulation was set IF they were buggified to
		// a very small value.
		state int64_t hardLimit = SERVER_KNOBS->STORAGE_HARD_LIMIT_BYTES;
		state int64_t hardLimitOverage = SERVER_KNOBS->STORAGE_HARD_LIMIT_BYTES_OVERAGE;
		if (g_network->isSimulated() && g_simulator->speedUpSimulation) {
			hardLimit = SERVER_KNOBS->STORAGE_HARD_LIMIT_BYTES_SPEED_UP_SIM;
			hardLimitOverage = SERVER_KNOBS->STORAGE_HARD_LIMIT_BYTES_OVERAGE_SPEED_UP_SIM;
		}
		state double waitStartT = 0;
		if (data->queueSize() >= hardLimit && data->durableVersion.get() < data->desiredOldestVersion.get() &&
		    ((data->desiredOldestVersion.get() - SERVER_KNOBS->STORAGE_HARD_LIMIT_VERSION_OVERAGE >
		      data->lastDurableVersionEBrake) ||
		     (data->counters.bytesInput.getValue() - hardLimitOverage > data->lastBytesInputEBrake))) {

			while (data->queueSize() >= hardLimit && data->durableVersion.get() < data->desiredOldestVersion.get()) {
				if (now() - waitStartT >= 1) {
					TraceEvent(SevWarn, "StorageServerUpdateLag", data->thisServerID)
					    .detail("Version", data->version.get())
					    .detail("DurableVersion", data->durableVersion.get())
					    .detail("DesiredOldestVersion", data->desiredOldestVersion.get())
					    .detail("QueueSize", data->queueSize())
					    .detail("LastBytesInputEBrake", data->lastBytesInputEBrake)
					    .detail("LastDurableVersionEBrake", data->lastDurableVersionEBrake);
					waitStartT = now();
				}

				data->behind = true;
				wait(delayJittered(.005, TaskPriority::TLogPeekReply));
			}
			data->lastBytesInputEBrake = data->counters.bytesInput.getValue();
			data->lastDurableVersionEBrake = data->durableVersion.get();
		}

		if (g_network->isSimulated() && data->isTss() && g_simulator->tssMode == ISimulator::TSSMode::EnabledAddDelay &&
		    !g_simulator->speedUpSimulation && data->tssFaultInjectTime.present() &&
		    data->tssFaultInjectTime.get() < now()) {
			if (deterministicRandom()->random01() < 0.01) {
				TraceEvent(SevWarnAlways, "TSSInjectDelayForever", data->thisServerID).log();
				// small random chance to just completely get stuck here, each tss should eventually hit this in
				// this mode
				wait(tssDelayForever());
			} else {
				// otherwise pause for part of a second
				double delayTime = deterministicRandom()->random01();
				TraceEvent(SevWarnAlways, "TSSInjectDelay", data->thisServerID).detail("Delay", delayTime);
				wait(delay(delayTime));
			}
		}

		if (data->maybeInjectDelay()) {
			wait(delay(deterministicRandom()->random01() * 10.0));
		}

		while (data->byteSampleClearsTooLarge.get()) {
			wait(data->byteSampleClearsTooLarge.onChange());
		}

		state Reference<ILogSystem::IPeekCursor> cursor = data->logCursor;

		state double beforeTLogCursorReads = now();
		loop {
			wait(cursor->getMore());
			if (!cursor->isExhausted()) {
				break;
			}
		}
		data->tlogCursorReadsLatencyHistogram->sampleSeconds(now() - beforeTLogCursorReads);
		if (cursor->popped() > 0) {
			TraceEvent("StorageServerWorkerRemoved", data->thisServerID)
			    .detail("Reason", "PeekPoppedTLogData")
			    .detail("Version", cursor->popped());
			throw worker_removed();
		}

		++data->counters.updateBatches;
		data->lastTLogVersion = cursor->getMaxKnownVersion();
		if (cursor->getMinKnownCommittedVersion() > data->knownCommittedVersion.get()) {
			data->knownCommittedVersion.set(cursor->getMinKnownCommittedVersion());
		}
		data->versionLag = std::max<int64_t>(0, data->lastTLogVersion - data->version.get());

		ASSERT(*pReceivedUpdate == false);
		*pReceivedUpdate = true;

		start = now();
		wait(data->durableVersionLock.take(TaskPriority::TLogPeekReply, 1));
		state FlowLock::Releaser holdingDVL(data->durableVersionLock);
		if (now() - start > 0.1)
			TraceEvent("SSSlowTakeLock1", data->thisServerID)
			    .detailf("From", "%016llx", debug_lastLoadBalanceResultEndpointToken)
			    .detail("Duration", now() - start)
			    .detail("Version", data->version.get());
		data->ssVersionLockLatencyHistogram->sampleSeconds(now() - start);

		start = now();
		state UpdateEagerReadInfo eager;
		state FetchInjectionInfo fii;
		state Reference<ILogSystem::IPeekCursor> cloneCursor2 = cursor->cloneNoMore();
		state Optional<std::unordered_map<BlobCipherDetails, Reference<BlobCipherKey>>> cipherKeys;
		state bool collectingCipherKeys = false;

		// Collect eager read keys.
		// If encrypted mutation is encountered, we collect cipher details and fetch cipher keys, then start over.
		loop {
			state uint64_t changeCounter = data->shardChangeCounter;
			bool epochEnd = false;
			bool hasPrivateData = false;
			bool firstMutation = true;
			bool dbgLastMessageWasProtocol = false;

			std::unordered_set<BlobCipherDetails> cipherDetails;

			Reference<ILogSystem::IPeekCursor> cloneCursor1 = cloneCursor2->cloneNoMore();

			cloneCursor1->setProtocolVersion(data->logProtocol);

			for (; cloneCursor1->hasMessage(); cloneCursor1->nextMessage()) {
				ArenaReader& cloneReader = *cloneCursor1->reader();

				if (LogProtocolMessage::isNextIn(cloneReader)) {
					LogProtocolMessage lpm;
					cloneReader >> lpm;
					//TraceEvent(SevDebug, "SSReadingLPM", data->thisServerID).detail("Mutation", lpm);
					dbgLastMessageWasProtocol = true;
					cloneCursor1->setProtocolVersion(cloneReader.protocolVersion());
				} else if (cloneReader.protocolVersion().hasSpanContext() &&
				           SpanContextMessage::isNextIn(cloneReader)) {
					SpanContextMessage scm;
					cloneReader >> scm;
				} else if (cloneReader.protocolVersion().hasOTELSpanContext() &&
				           OTELSpanContextMessage::isNextIn(cloneReader)) {
					OTELSpanContextMessage scm;
					cloneReader >> scm;
				} else {
					MutationRef msg;
					cloneReader >> msg;
					if (msg.isEncrypted()) {
						if (!cipherKeys.present()) {
							const BlobCipherEncryptHeader* header = msg.encryptionHeader();
							cipherDetails.insert(header->cipherTextDetails);
							cipherDetails.insert(header->cipherHeaderDetails);
							collectingCipherKeys = true;
						} else {
							msg = msg.decrypt(cipherKeys.get(), eager.arena, BlobCipherMetrics::TLOG);
						}
					}
					// TraceEvent(SevDebug, "SSReadingLog", data->thisServerID).detail("Mutation", msg);

					if (!collectingCipherKeys) {
						if (firstMutation && msg.param1.startsWith(systemKeys.end))
							hasPrivateData = true;
						firstMutation = false;

						if (msg.param1 == lastEpochEndPrivateKey) {
							epochEnd = true;
							ASSERT(dbgLastMessageWasProtocol);
						}

						eager.addMutation(msg);
						dbgLastMessageWasProtocol = false;
					}
				}
			}

			if (collectingCipherKeys) {
				std::unordered_map<BlobCipherDetails, Reference<BlobCipherKey>> getCipherKeysResult =
				    wait(getEncryptCipherKeys(data->db, cipherDetails, BlobCipherMetrics::TLOG));
				cipherKeys = getCipherKeysResult;
				collectingCipherKeys = false;
				eager = UpdateEagerReadInfo();
			} else {
				// Any fetchKeys which are ready to transition their shards to the adding,transferred state do so now.
				// If there is an epoch end we skip this step, to increase testability and to prevent inserting a
				// version in the middle of a rolled back version range.
				while (!hasPrivateData && !epochEnd && !data->readyFetchKeys.empty()) {
					auto fk = data->readyFetchKeys.back();
					data->readyFetchKeys.pop_back();
					fk.send(&fii);
					// fetchKeys() would put the data it fetched into the fii. The thread will not return back to this
					// actor until it was completed.
				}

				for (auto& c : fii.changes)
					eager.addMutations(c.mutations);

				wait(doEagerReads(data, &eager));
				if (data->shardChangeCounter == changeCounter)
					break;
				CODE_PROBE(
				    true,
				    "A fetchKeys completed while we were doing this, so eager might be outdated.  Read it again.");
				// SOMEDAY: Theoretically we could check the change counters of individual shards and retry the reads
				// only selectively
				eager = UpdateEagerReadInfo();
				cloneCursor2 = cursor->cloneNoMore();
			}
		}
		data->eagerReadsLatencyHistogram->sampleSeconds(now() - start);

		if (now() - start > 0.1)
			TraceEvent("SSSlowTakeLock2", data->thisServerID)
			    .detailf("From", "%016llx", debug_lastLoadBalanceResultEndpointToken)
			    .detail("Duration", now() - start)
			    .detail("Version", data->version.get());

		data->updateEagerReads = &eager;
		data->debug_inApplyUpdate = true;

		state StorageUpdater updater(data->lastVersionWithData, data->restoredVersion);

		if (EXPENSIVE_VALIDATION)
			data->data().atLatest().validate();
		validate(data);

		state bool injectedChanges = false;
		state int changeNum = 0;
		state int mutationBytes = 0;
		state double beforeFetchKeysUpdates = now();
		for (; changeNum < fii.changes.size(); changeNum++) {
			state int mutationNum = 0;
			state VerUpdateRef* pUpdate = &fii.changes[changeNum];
			for (; mutationNum < pUpdate->mutations.size(); mutationNum++) {
				updater.applyMutation(data, pUpdate->mutations[mutationNum], pUpdate->version, true);
				mutationBytes += pUpdate->mutations[mutationNum].totalSize();
				// data->counters.mutationBytes or data->counters.mutations should not be updated because they
				// should have counted when the mutations arrive from cursor initially.
				injectedChanges = true;
				if (mutationBytes > SERVER_KNOBS->DESIRED_UPDATE_BYTES) {
					mutationBytes = 0;
					wait(delay(SERVER_KNOBS->UPDATE_DELAY));
				}
			}
		}
		data->fetchKeysPTreeUpdatesLatencyHistogram->sampleSeconds(now() - beforeFetchKeysUpdates);

		state Version ver = invalidVersion;
		cloneCursor2->setProtocolVersion(data->logProtocol);
		state SpanContext spanContext = SpanContext();
		state double beforeTLogMsgsUpdates = now();
		state std::set<Key> updatedChangeFeeds;
		for (; cloneCursor2->hasMessage(); cloneCursor2->nextMessage()) {
			if (mutationBytes > SERVER_KNOBS->DESIRED_UPDATE_BYTES) {
				mutationBytes = 0;
				// Instead of just yielding, leave time for the storage server to respond to reads
				wait(delay(SERVER_KNOBS->UPDATE_DELAY));
			}

			if (cloneCursor2->version().version > ver) {
				ASSERT(cloneCursor2->version().version > data->version.get());
			}

			auto& rd = *cloneCursor2->reader();

			if (cloneCursor2->version().version > ver && cloneCursor2->version().version > data->version.get()) {
				++data->counters.updateVersions;
				if (data->currentChangeFeeds.size()) {
					data->changeFeedVersions.emplace_back(
					    std::vector<Key>(data->currentChangeFeeds.begin(), data->currentChangeFeeds.end()), ver);
					updatedChangeFeeds.insert(data->currentChangeFeeds.begin(), data->currentChangeFeeds.end());
					data->currentChangeFeeds.clear();
				}
				ver = cloneCursor2->version().version;
			}

			if (LogProtocolMessage::isNextIn(rd)) {
				LogProtocolMessage lpm;
				rd >> lpm;

				data->logProtocol = rd.protocolVersion();
				data->storage.changeLogProtocol(ver, data->logProtocol);
				cloneCursor2->setProtocolVersion(rd.protocolVersion());
				spanContext.traceID = UID();
			} else if (rd.protocolVersion().hasSpanContext() && SpanContextMessage::isNextIn(rd)) {
				SpanContextMessage scm;
				rd >> scm;
				CODE_PROBE(true, "storageserveractor converting SpanContextMessage into OTEL SpanContext");
				spanContext =
				    SpanContext(UID(scm.spanContext.first(), scm.spanContext.second()),
				                0,
				                scm.spanContext.first() != 0 && scm.spanContext.second() != 0 ? TraceFlags::sampled
				                                                                              : TraceFlags::unsampled);
			} else if (rd.protocolVersion().hasOTELSpanContext() && OTELSpanContextMessage::isNextIn(rd)) {
				CODE_PROBE(true, "storageserveractor reading OTELSpanContextMessage");
				OTELSpanContextMessage scm;
				rd >> scm;
				spanContext = scm.spanContext;
			} else {
				MutationRef msg;
				rd >> msg;
				if (msg.isEncrypted()) {
					ASSERT(cipherKeys.present());
					msg = msg.decrypt(cipherKeys.get(), rd.arena(), BlobCipherMetrics::TLOG);
				}

				Span span("SS:update"_loc, spanContext);
				span.addAttribute("key"_sr, msg.param1);

				// Drop non-private mutations if TSS fault injection is enabled in simulation, or if this is a TSS in
				// quarantine.
				if (g_network->isSimulated() && data->isTss() && !g_simulator->speedUpSimulation &&
				    g_simulator->tssMode == ISimulator::TSSMode::EnabledDropMutations &&
				    data->tssFaultInjectTime.present() && data->tssFaultInjectTime.get() < now() &&
				    (msg.type == MutationRef::SetValue || msg.type == MutationRef::ClearRange) &&
				    (msg.param1.size() < 2 || msg.param1[0] != 0xff || msg.param1[1] != 0xff) &&
				    deterministicRandom()->random01() < 0.05) {
					TraceEvent(SevWarnAlways, "TSSInjectDropMutation", data->thisServerID)
					    .detail("Mutation", msg)
					    .detail("Version", cloneCursor2->version().toString());
				} else if (data->isTSSInQuarantine() &&
				           (msg.param1.size() < 2 || msg.param1[0] != 0xff || msg.param1[1] != 0xff)) {
					TraceEvent("TSSQuarantineDropMutation", data->thisServerID)
					    .suppressFor(10.0)
					    .detail("Version", cloneCursor2->version().toString());
				} else if (ver != invalidVersion) { // This change belongs to a version < minVersion
					DEBUG_MUTATION("SSPeek", ver, msg, data->thisServerID);
					if (ver == data->initialClusterVersion) {
						//TraceEvent("SSPeekMutation", data->thisServerID).log();
						// The following trace event may produce a value with special characters
						TraceEvent("SSPeekMutation", data->thisServerID)
						    .detail("Mutation", msg)
						    .detail("Version", cloneCursor2->version().toString());
					}

					updater.applyMutation(data, msg, ver, false);
					mutationBytes += msg.totalSize();
					data->counters.mutationBytes += msg.totalSize();
					data->counters.logicalBytesInput += msg.expectedSize();
					++data->counters.mutations;
					switch (msg.type) {
					case MutationRef::SetValue:
						++data->counters.setMutations;
						break;
					case MutationRef::ClearRange:
						++data->counters.clearRangeMutations;
						break;
					case MutationRef::AddValue:
					case MutationRef::And:
					case MutationRef::AndV2:
					case MutationRef::AppendIfFits:
					case MutationRef::ByteMax:
					case MutationRef::ByteMin:
					case MutationRef::Max:
					case MutationRef::Min:
					case MutationRef::MinV2:
					case MutationRef::Or:
					case MutationRef::Xor:
					case MutationRef::CompareAndClear:
						++data->counters.atomicMutations;
						break;
					}
				} else
					TraceEvent(SevError, "DiscardingPeekedData", data->thisServerID)
					    .detail("Mutation", msg)
					    .detail("Version", cloneCursor2->version().toString());
			}
		}
		data->tLogMsgsPTreeUpdatesLatencyHistogram->sampleSeconds(now() - beforeTLogMsgsUpdates);
		if (data->currentChangeFeeds.size()) {
			data->changeFeedVersions.emplace_back(
			    std::vector<Key>(data->currentChangeFeeds.begin(), data->currentChangeFeeds.end()), ver);
			updatedChangeFeeds.insert(data->currentChangeFeeds.begin(), data->currentChangeFeeds.end());
			data->currentChangeFeeds.clear();
		}

		if (ver != invalidVersion) {
			data->lastVersionWithData = ver;
		}
		ver = cloneCursor2->version().version - 1;

		if (injectedChanges)
			data->lastVersionWithData = ver;

		data->updateEagerReads = nullptr;
		data->debug_inApplyUpdate = false;

		if (ver == invalidVersion && !fii.changes.empty()) {
			ver = updater.currentVersion;
		}

		if (ver != invalidVersion && ver > data->version.get()) {
			// TODO(alexmiller): Update to version tracking.
			// DEBUG_KEY_RANGE("SSUpdate", ver, KeyRangeRef());

			data->mutableData().createNewVersion(ver);
			if (data->otherError.getFuture().isReady())
				data->otherError.getFuture().get();

			data->counters.fetchedVersions += (ver - data->version.get());
			++data->counters.fetchesFromLogs;
			Optional<UID> curSourceTLogID = cursor->getCurrentPeekLocation();

			if (curSourceTLogID != data->sourceTLogID) {
				data->sourceTLogID = curSourceTLogID;

				TraceEvent("StorageServerSourceTLogID", data->thisServerID)
				    .detail("SourceTLogID",
				            data->sourceTLogID.present() ? data->sourceTLogID.get().toString() : "unknown")
				    .trackLatest(data->storageServerSourceTLogIDEventHolder->trackingKey);
			}

			data->noRecentUpdates.set(false);
			data->lastUpdate = now();

			data->prevVersion = data->version.get();
			data->version.set(ver); // Triggers replies to waiting gets for new version(s)

			for (auto& it : updatedChangeFeeds) {
				auto feed = data->uidChangeFeed.find(it);
				if (feed != data->uidChangeFeed.end()) {
					feed->second->newMutations.trigger();
				}
			}

			setDataVersion(data->thisServerID, data->version.get());
			if (data->otherError.getFuture().isReady())
				data->otherError.getFuture().get();

			Version maxVersionsInMemory =
			    (g_network->isSimulated() && g_simulator->speedUpSimulation)
			        ? std::max(5 * SERVER_KNOBS->VERSIONS_PER_SECOND, SERVER_KNOBS->MAX_READ_TRANSACTION_LIFE_VERSIONS)
			        : SERVER_KNOBS->MAX_READ_TRANSACTION_LIFE_VERSIONS;
			for (int i = 0; i < data->recoveryVersionSkips.size(); i++) {
				maxVersionsInMemory += data->recoveryVersionSkips[i].second;
			}

			// Trigger updateStorage if necessary
			Version proposedOldestVersion =
			    std::max(data->version.get(), cursor->getMinKnownCommittedVersion()) - maxVersionsInMemory;
			if (data->primaryLocality == tagLocalitySpecial || data->tag.locality == data->primaryLocality) {
				proposedOldestVersion = std::max(proposedOldestVersion, data->lastTLogVersion - maxVersionsInMemory);
			}
			proposedOldestVersion = std::min(proposedOldestVersion, data->version.get() - 1);
			proposedOldestVersion = std::max(proposedOldestVersion, data->oldestVersion.get());
			proposedOldestVersion = std::max(proposedOldestVersion, data->desiredOldestVersion.get());
			proposedOldestVersion = std::max(proposedOldestVersion, data->initialClusterVersion);

			//TraceEvent("StorageServerUpdated", data->thisServerID).detail("Ver", ver).detail("DataVersion", data->version.get())
			//	.detail("LastTLogVersion", data->lastTLogVersion).detail("NewOldest",
			// data->oldestVersion.get()).detail("DesiredOldest",data->desiredOldestVersion.get())
			//	.detail("MaxVersionInMemory", maxVersionsInMemory).detail("Proposed",
			// proposedOldestVersion).detail("PrimaryLocality", data->primaryLocality).detail("Tag",
			// data->tag.toString());

			while (!data->recoveryVersionSkips.empty() &&
			       proposedOldestVersion > data->recoveryVersionSkips.front().first) {
				data->recoveryVersionSkips.pop_front();
			}
			data->desiredOldestVersion.set(proposedOldestVersion);
		}

		validate(data);

		if ((data->lastTLogVersion - data->version.get()) < SERVER_KNOBS->STORAGE_RECOVERY_VERSION_LAG_LIMIT) {
			if (data->registerInterfaceAcceptingRequests.canBeSet()) {
				data->registerInterfaceAcceptingRequests.send(Void());
				ErrorOr<Void> e = wait(errorOr(data->interfaceRegistered));
				if (e.isError()) {
					TraceEvent(SevWarn, "StorageInterfaceRegistrationFailed", data->thisServerID).error(e.getError());
				}
			}
		}

		data->logCursor->advanceTo(cloneCursor2->version());
		if (cursor->version().version >= data->lastTLogVersion) {
			if (data->behind) {
				TraceEvent("StorageServerNoLongerBehind", data->thisServerID)
				    .detail("CursorVersion", cursor->version().version)
				    .detail("TLogVersion", data->lastTLogVersion);
			}
			data->behind = false;
		}
		const double duration = g_network->timer() - updateStart;
		data->counters.updateLatencySample.addMeasurement(duration);

		return Void(); // update will get called again ASAP
	} catch (Error& err) {
		state Error e = err;
		if (e.code() == error_code_encrypt_keys_fetch_failed) {
			TraceEvent(SevWarn, "SSUpdateError", data->thisServerID).error(e).backtrace();
		} else if (e.code() != error_code_worker_removed && e.code() != error_code_please_reboot) {
			TraceEvent(SevError, "SSUpdateError", data->thisServerID).error(e).backtrace();
		} else if (e.code() == error_code_please_reboot) {
			wait(data->durableInProgress);
		}
		throw e;
	}
}

ACTOR Future<Void> createCheckpoint(StorageServer* data, CheckpointMetaData metaData) {
	ASSERT(metaData.ssID == data->thisServerID);
	const CheckpointRequest req(metaData.version,
	                            metaData.range,
	                            static_cast<CheckpointFormat>(metaData.format),
	                            metaData.checkpointID,
	                            data->folder + rocksdbCheckpointDirPrefix + metaData.checkpointID.toString());
	state CheckpointMetaData checkpointResult;
	try {
		state CheckpointMetaData res = wait(data->storage.checkpoint(req));
		checkpointResult = res;
		checkpointResult.ssID = data->thisServerID;
		ASSERT(checkpointResult.getState() == CheckpointMetaData::Complete);
		data->checkpoints[checkpointResult.checkpointID] = checkpointResult;
		TraceEvent("StorageCreatedCheckpoint", data->thisServerID).detail("Checkpoint", checkpointResult.toString());
	} catch (Error& e) {
		// If checkpoint creation fails, the failure is persisted.
		checkpointResult = metaData;
		checkpointResult.setState(CheckpointMetaData::Fail);
		TraceEvent("StorageCreatedCheckpointFailure", data->thisServerID)
		    .detail("PendingCheckpoint", checkpointResult.toString());
	}

	// Persist the checkpoint meta data.
	try {
		Key pendingCheckpointKey(persistPendingCheckpointKeys.begin.toString() +
		                         checkpointResult.checkpointID.toString());
		Key persistCheckpointKey(persistCheckpointKeys.begin.toString() + checkpointResult.checkpointID.toString());
		data->storage.clearRange(singleKeyRange(pendingCheckpointKey));
		data->storage.writeKeyValue(KeyValueRef(persistCheckpointKey, checkpointValue(checkpointResult)));
		wait(data->storage.commit());
		TraceEvent("StorageCreateCheckpointPersisted", data->thisServerID)
		    .detail("Checkpoint", checkpointResult.toString());
	} catch (Error& e) {
		// If the checkpoint meta data is not persisted successfully, remove the checkpoint.
		TraceEvent(SevWarn, "StorageCreateCheckpointPersistFailure", data->thisServerID)
		    .errorUnsuppressed(e)
		    .detail("Checkpoint", checkpointResult.toString());
		data->checkpoints[checkpointResult.checkpointID].setState(CheckpointMetaData::Deleting);
		data->actors.add(deleteCheckpointQ(data, metaData.version, checkpointResult));
	}

	return Void();
}

ACTOR Future<Void> updateStorage(StorageServer* data) {
	state UnlimitedCommitBytes unlimitedCommitBytes = UnlimitedCommitBytes::False;
	loop {
		unlimitedCommitBytes = UnlimitedCommitBytes::False;
		ASSERT(data->durableVersion.get() == data->storageVersion());
		if (g_network->isSimulated()) {
			double endTime =
			    g_simulator->checkDisabled(format("%s/updateStorage", data->thisServerID.toString().c_str()));
			if (endTime > now()) {
				wait(delay(endTime - now(), TaskPriority::UpdateStorage));
			}
		}
		wait(data->desiredOldestVersion.whenAtLeast(data->storageVersion() + 1));
		wait(delay(0, TaskPriority::UpdateStorage));

		state Promise<Void> durableInProgress;
		data->durableInProgress = durableInProgress.getFuture();

		state Version startOldestVersion = data->storageVersion();
		state Version newOldestVersion = data->storageVersion();
		state Version desiredVersion = data->desiredOldestVersion.get();
		state int64_t bytesLeft = SERVER_KNOBS->STORAGE_COMMIT_BYTES;

		// Clean up stale checkpoint requests, this is not supposed to happen, since checkpoints are cleaned up on
		// failures. This is kept as a safeguard.
		while (!data->pendingCheckpoints.empty() && data->pendingCheckpoints.begin()->first <= startOldestVersion) {
			for (int idx = 0; idx < data->pendingCheckpoints.begin()->second.size(); ++idx) {
				auto& metaData = data->pendingCheckpoints.begin()->second[idx];
				data->actors.add(deleteCheckpointQ(data, startOldestVersion, metaData));
				TraceEvent(SevWarnAlways, "StorageStaleCheckpointRequest", data->thisServerID)
				    .detail("PendingCheckpoint", metaData.toString())
				    .detail("DurableVersion", startOldestVersion);
			}
			data->pendingCheckpoints.erase(data->pendingCheckpoints.begin());
		}

		// Create checkpoint if the pending request version is within (startOldestVersion, desiredVersion].
		// Versions newer than the checkpoint version won't be committed before the checkpoint is created.
		state bool requireCheckpoint = false;
		if (!data->pendingCheckpoints.empty()) {
			const Version cVer = data->pendingCheckpoints.begin()->first;
			if (cVer <= desiredVersion) {
				TraceEvent(SevDebug, "CheckpointVersionSatisfied", data->thisServerID)
				    .detail("DesiredVersion", desiredVersion)
				    .detail("DurableVersion", data->durableVersion.get())
				    .detail("CheckPointVersion", cVer);
				desiredVersion = cVer;
				requireCheckpoint = true;
			}
		}

		state bool removeKVSRanges = false;
		if (!data->pendingRemoveRanges.empty()) {
			const Version aVer = data->pendingRemoveRanges.begin()->first;
			if (aVer <= desiredVersion) {
				TraceEvent(SevDebug, "RemoveRangeVersionSatisfied", data->thisServerID)
				    .detail("DesiredVersion", desiredVersion)
				    .detail("DurableVersion", data->durableVersion.get())
				    .detail("RemoveRangeVersion", aVer);
				desiredVersion = aVer;
				removeKVSRanges = true;
			}
		}

		state bool addedRanges = false;
		if (!data->pendingAddRanges.empty()) {
			const Version aVer = data->pendingAddRanges.begin()->first;
			if (aVer <= desiredVersion) {
				TraceEvent(SevDebug, "AddRangeVersionSatisfied", data->thisServerID)
				    .detail("DesiredVersion", desiredVersion)
				    .detail("DurableVersion", data->durableVersion.get())
				    .detail("AddRangeVersion", aVer);
				desiredVersion = aVer;
				ASSERT(!data->pendingAddRanges.begin()->second.empty());
				TraceEvent(SevVerbose, "SSAddKVSRangeBegin", data->thisServerID)
				    .detail("Version", data->pendingAddRanges.begin()->first)
				    .detail("DurableVersion", data->durableVersion.get())
				    .detail("NewRanges", describe(data->pendingAddRanges.begin()->second));
				state std::vector<Future<Void>> fAddRanges;
				for (const auto& shard : data->pendingAddRanges.begin()->second) {
					TraceEvent(SevInfo, "SSAddKVSRange", data->thisServerID)
					    .detail("Range", shard.range)
					    .detail("PhysicalShardID", shard.shardId);
					fAddRanges.push_back(data->storage.addRange(shard.range, shard.shardId));
				}
				wait(waitForAll(fAddRanges));
				TraceEvent(SevVerbose, "SSAddKVSRangeEnd", data->thisServerID)
				    .detail("Version", data->pendingAddRanges.begin()->first)
				    .detail("DurableVersion", data->durableVersion.get());
				addedRanges = true;
				// Remove commit byte limit to make sure the private mutaiton(s) associated with the
				// `addRange` are committed.
				unlimitedCommitBytes = UnlimitedCommitBytes::True;
			}
		}

		// Write mutations to storage until we reach the desiredVersion or have written too much (bytesleft)
		state double beforeStorageUpdates = now();
		loop {
			state bool done = data->storage.makeVersionMutationsDurable(
			    newOldestVersion, desiredVersion, bytesLeft, unlimitedCommitBytes);
			if (data->tenantMap.getLatestVersion() < newOldestVersion) {
				data->tenantMap.createNewVersion(newOldestVersion);
				data->tenantPrefixIndex->createNewVersion(newOldestVersion);
			}
			// We want to forget things from these data structures atomically with changing oldestVersion (and "before",
			// since oldestVersion.set() may trigger waiting actors) forgetVersionsBeforeAsync visibly forgets
			// immediately (without waiting) but asynchronously frees memory.
			Future<Void> finishedForgetting =
			    data->mutableData().forgetVersionsBeforeAsync(newOldestVersion, TaskPriority::UpdateStorage) &&
			    data->tenantMap.forgetVersionsBeforeAsync(newOldestVersion, TaskPriority::UpdateStorage) &&
			    data->tenantPrefixIndex->forgetVersionsBeforeAsync(newOldestVersion, TaskPriority::UpdateStorage);
			data->oldestVersion.set(newOldestVersion);
			wait(finishedForgetting);
			wait(yield(TaskPriority::UpdateStorage));
			if (done)
				break;
		}

		if (addedRanges) {
			TraceEvent(SevVerbose, "SSAddKVSRangeMetaData", data->thisServerID)
			    .detail("NewDurableVersion", newOldestVersion)
			    .detail("DesiredVersion", desiredVersion)
			    .detail("OldestRemoveKVSRangesVersion", data->pendingAddRanges.begin()->first);
			ASSERT(newOldestVersion == data->pendingAddRanges.begin()->first);
			ASSERT(newOldestVersion == desiredVersion);
			for (const auto& shard : data->pendingAddRanges.begin()->second) {
				data->storage.persistRangeMapping(shard.range, true);
			}
			data->pendingAddRanges.erase(data->pendingAddRanges.begin());
		}

		if (removeKVSRanges) {
			TraceEvent(SevDebug, "RemoveKVSRangesVersionDurable", data->thisServerID)
			    .detail("NewDurableVersion", newOldestVersion)
			    .detail("DesiredVersion", desiredVersion)
			    .detail("OldestRemoveKVSRangesVersion", data->pendingRemoveRanges.begin()->first);
			ASSERT(newOldestVersion <= data->pendingRemoveRanges.begin()->first);
			if (newOldestVersion == data->pendingRemoveRanges.begin()->first) {
				for (const auto& range : data->pendingRemoveRanges.begin()->second) {
					data->storage.persistRangeMapping(range, false);
				}
			}
		}

		std::set<Key> modifiedChangeFeeds = data->fetchingChangeFeeds;
		data->fetchingChangeFeeds.clear();
		while (!data->changeFeedVersions.empty() && data->changeFeedVersions.front().second <= newOldestVersion) {
			modifiedChangeFeeds.insert(data->changeFeedVersions.front().first.begin(),
			                           data->changeFeedVersions.front().first.end());
			data->changeFeedVersions.pop_front();
		}

		state std::vector<std::pair<Key, Version>> feedFetchVersions;

		state std::vector<Key> updatedChangeFeeds(modifiedChangeFeeds.begin(), modifiedChangeFeeds.end());
		state int curFeed = 0;
		state int64_t durableChangeFeedMutations = 0;
		while (curFeed < updatedChangeFeeds.size()) {
			auto info = data->uidChangeFeed.find(updatedChangeFeeds[curFeed]);
			if (info != data->uidChangeFeed.end()) {
				// Cannot yield in mutation updating loop because of race with fetchVersion
				Version alreadyFetched = std::max(info->second->fetchVersion, info->second->durableFetchVersion.get());
				if (info->second->removing) {
					auto cleanupPending = data->changeFeedCleanupDurable.find(info->second->id);
					if (cleanupPending != data->changeFeedCleanupDurable.end() &&
					    cleanupPending->second <= newOldestVersion) {
						// due to a race, we just applied a cleanup mutation, but feed updates happen just after. Don't
						// write any mutations for this feed.
						curFeed++;
						continue;
					}
				}
				for (auto& it : info->second->mutations) {
					if (it.version <= alreadyFetched) {
						continue;
					} else if (it.version > newOldestVersion) {
						break;
					}
					data->storage.writeKeyValue(
					    KeyValueRef(changeFeedDurableKey(info->second->id, it.version),
					                changeFeedDurableValue(it.mutations, it.knownCommittedVersion)));
					// FIXME: there appears to be a bug somewhere where the exact same mutation appears twice in a row
					// in the stream. We should fix this assert to be strictly > and re-enable it
					ASSERT(it.version >= info->second->storageVersion);
					info->second->storageVersion = it.version;
					durableChangeFeedMutations++;
				}

				if (info->second->fetchVersion != invalidVersion && !info->second->removing) {
					feedFetchVersions.push_back(std::pair(info->second->id, info->second->fetchVersion));
				}
				// handle case where fetch had version ahead of last in-memory mutation
				if (alreadyFetched > info->second->storageVersion) {
					info->second->storageVersion = std::min(alreadyFetched, newOldestVersion);
					if (alreadyFetched > info->second->storageVersion) {
						// This change feed still has pending mutations fetched and written to storage that are higher
						// than the new durableVersion. To ensure its storage and durable version get updated, we need
						// to add it back to fetchingChangeFeeds
						data->fetchingChangeFeeds.insert(info->first);
					}
				}
				wait(yield(TaskPriority::UpdateStorage));
			}
			curFeed++;
		}

		// Set the new durable version as part of the outstanding change set, before commit
		if (startOldestVersion != newOldestVersion)
			data->storage.makeVersionDurable(newOldestVersion);
		data->storageUpdatesDurableLatencyHistogram->sampleSeconds(now() - beforeStorageUpdates);

		debug_advanceMaxCommittedVersion(data->thisServerID, newOldestVersion);
		state double beforeStorageCommit = now();
		wait(data->storage.canCommit());
		state Future<Void> durable = data->storage.commit();
		++data->counters.kvCommits;
		state Future<Void> durableDelay = Void();

		if (bytesLeft > 0) {
			durableDelay = delay(SERVER_KNOBS->STORAGE_COMMIT_INTERVAL, TaskPriority::UpdateStorage);
		}

		wait(ioTimeoutError(durable, SERVER_KNOBS->MAX_STORAGE_COMMIT_TIME));
		data->storageCommitLatencyHistogram->sampleSeconds(now() - beforeStorageCommit);

		debug_advanceMinCommittedVersion(data->thisServerID, newOldestVersion);

		if (removeKVSRanges) {
			TraceEvent(SevDebug, "RemoveKVSRangesComitted", data->thisServerID)
			    .detail("NewDurableVersion", newOldestVersion)
			    .detail("DesiredVersion", desiredVersion)
			    .detail("OldestRemoveKVSRangesVersion", data->pendingRemoveRanges.begin()->first);
			ASSERT(newOldestVersion <= data->pendingRemoveRanges.begin()->first);
			if (newOldestVersion == data->pendingRemoveRanges.begin()->first) {
				state std::vector<std::string> emptyShardIds;
				for (const auto& range : data->pendingRemoveRanges.begin()->second) {
					auto ids = data->storage.removeRange(range);
					emptyShardIds.insert(emptyShardIds.end(), ids.begin(), ids.end());
					TraceEvent(SevVerbose, "RemoveKVSRange", data->thisServerID).detail("Range", range);
				}
				if (emptyShardIds.size() > 0) {
					state double start = now();
					wait(data->storage.cleanUpShardsIfNeeded(emptyShardIds));
					TraceEvent(SevInfo, "RemoveEmptyPhysicalShards", data->thisServerID)
					    .detail("NumShards", emptyShardIds.size())
					    .detail("TimeSpent", now() - start);
				}
				data->pendingRemoveRanges.erase(data->pendingRemoveRanges.begin());
			}
			removeKVSRanges = false;
		}

		if (requireCheckpoint) {
			// `pendingCheckpoints` is a queue of checkpoint requests ordered by their versoins, and
			// `newOldestVersion` is chosen such that it is no larger than the smallest pending checkpoing
			// version. When the exact desired checkpoint version is committed, updateStorage() is blocked
			// and a checkpoint will be created at that version from the underlying storage engine.
			// Note a pending checkpoint is only dequeued after the corresponding checkpoint is created
			// successfully.
			TraceEvent(SevDebug, "CheckpointVersionDurable", data->thisServerID)
			    .detail("NewDurableVersion", newOldestVersion)
			    .detail("DesiredVersion", desiredVersion)
			    .detail("SmallestCheckPointVersion", data->pendingCheckpoints.begin()->first);
			// newOldestVersion could be smaller than the desired version due to byte limit.
			ASSERT(newOldestVersion <= data->pendingCheckpoints.begin()->first);
			if (newOldestVersion == data->pendingCheckpoints.begin()->first) {
				std::vector<Future<Void>> createCheckpoints;
				// TODO: Combine these checkpoints if necessary.
				for (int idx = 0; idx < data->pendingCheckpoints.begin()->second.size(); ++idx) {
					createCheckpoints.push_back(createCheckpoint(data, data->pendingCheckpoints.begin()->second[idx]));
				}
				wait(waitForAll(createCheckpoints));
				// Erase the pending checkpoint after the checkpoint has been created successfully.
				ASSERT(newOldestVersion == data->pendingCheckpoints.begin()->first);
				data->pendingCheckpoints.erase(data->pendingCheckpoints.begin());
			}
			requireCheckpoint = false;
		}

		if (newOldestVersion > data->rebootAfterDurableVersion) {
			TraceEvent("RebootWhenDurableTriggered", data->thisServerID)
			    .detail("NewOldestVersion", newOldestVersion)
			    .detail("RebootAfterDurableVersion", data->rebootAfterDurableVersion);
			CODE_PROBE(true, "SS rebooting after durable");
			// To avoid brokenPromise error, which is caused by the sender of the durableInProgress (i.e., this
			// process) never sets durableInProgress, we should set durableInProgress before send the
			// please_reboot() error. Otherwise, in the race situation when storage server receives both reboot and
			// brokenPromise of durableInProgress, the worker of the storage server will die.
			// We will eventually end up with no worker for storage server role.
			// The data distributor's buildTeam() will get stuck in building a team
			durableInProgress.sendError(please_reboot());
			throw please_reboot();
		}

		curFeed = 0;
		while (curFeed < updatedChangeFeeds.size()) {
			auto info = data->uidChangeFeed.find(updatedChangeFeeds[curFeed]);
			if (info != data->uidChangeFeed.end()) {
				while (!info->second->mutations.empty() && info->second->mutations.front().version < newOldestVersion) {
					info->second->mutations.pop_front();
				}
				ASSERT(info->second->storageVersion >= info->second->durableVersion);
				info->second->durableVersion = info->second->storageVersion;
				wait(yield(TaskPriority::UpdateStorage));
			}
			curFeed++;
		}

		// if commit included fetched data from this change feed, update the fetched durable version
		curFeed = 0;
		while (curFeed < feedFetchVersions.size()) {
			auto info = data->uidChangeFeed.find(feedFetchVersions[curFeed].first);
			// Don't update if the feed is pending cleanup. Either it will get cleaned up and destroyed, or it will get
			// fetched again, where the fetch version will get reset.
			if (info != data->uidChangeFeed.end() && !data->changeFeedCleanupDurable.count(info->second->id)) {
				if (feedFetchVersions[curFeed].second > info->second->durableFetchVersion.get()) {
					info->second->durableFetchVersion.set(feedFetchVersions[curFeed].second);
				}
				if (feedFetchVersions[curFeed].second == info->second->fetchVersion) {
					// haven't fetched anything else since commit started, reset fetch version
					info->second->fetchVersion = invalidVersion;
				}
			}
			curFeed++;
		}

		// remove any entries from changeFeedCleanupPending that were persisted
		auto cfCleanup = data->changeFeedCleanupDurable.begin();
		while (cfCleanup != data->changeFeedCleanupDurable.end()) {
			if (cfCleanup->second <= newOldestVersion) {
				// remove from the data structure here, if it wasn't added back by another fetch or something
				auto feed = data->uidChangeFeed.find(cfCleanup->first);
				ASSERT(feed != data->uidChangeFeed.end());
				if (feed->second->removing) {
					auto rs = data->keyChangeFeed.modify(feed->second->range);
					for (auto r = rs.begin(); r != rs.end(); ++r) {
						auto& feedList = r->value();
						for (int i = 0; i < feedList.size(); i++) {
							if (feedList[i]->id == cfCleanup->first) {
								swapAndPop(&feedList, i--);
							}
						}
					}
					data->keyChangeFeed.coalesce(feed->second->range.contents());

					data->uidChangeFeed.erase(feed);
				} else {
					CODE_PROBE(true, "Feed re-fetched after remove");
				}
				cfCleanup = data->changeFeedCleanupDurable.erase(cfCleanup);
			} else {
				cfCleanup++;
			}
		}

		data->counters.changeFeedMutationsDurable += durableChangeFeedMutations;

		durableInProgress.send(Void());
		wait(delay(0, TaskPriority::UpdateStorage)); // Setting durableInProgess could cause the storage server to
		                                             // shut down, so delay to check for cancellation

		// Taking and releasing the durableVersionLock ensures that no eager reads both begin before the commit was
		// effective and are applied after we change the durable version. Also ensure that we have to lock while
		// calling changeDurableVersion, because otherwise the latest version of mutableData might be partially
		// loaded.
		state double beforeSSDurableVersionUpdate = now();
		wait(data->durableVersionLock.take());
		data->popVersion(data->durableVersion.get() + 1);

		while (!changeDurableVersion(data, newOldestVersion)) {
			if (g_network->check_yield(TaskPriority::UpdateStorage)) {
				data->durableVersionLock.release();
				wait(delay(0, TaskPriority::UpdateStorage));
				wait(data->durableVersionLock.take());
			}
		}

		data->durableVersionLock.release();
		data->ssDurableVersionUpdateLatencyHistogram->sampleSeconds(now() - beforeSSDurableVersionUpdate);

		//TraceEvent("StorageServerDurable", data->thisServerID).detail("Version", newOldestVersion);
		data->fetchKeysBytesBudget = SERVER_KNOBS->STORAGE_FETCH_BYTES;

		data->fetchKeysBudgetUsed.set(false);
		if (!data->fetchKeysBudgetUsed.get()) {
			wait(durableDelay || data->fetchKeysBudgetUsed.onChange());
		}
	}
}

#ifndef __INTEL_COMPILER
#pragma endregion
#endif

////////////////////////////////// StorageServerDisk ///////////////////////////////////////
#ifndef __INTEL_COMPILER
#pragma region StorageServerDisk
#endif

void StorageServerDisk::makeNewStorageServerDurable(const bool shardAware) {
	if (shardAware) {
		storage->set(persistShardAwareFormat);
	} else {
		storage->set(persistFormat);
	}
	storage->set(KeyValueRef(persistID, BinaryWriter::toValue(data->thisServerID, Unversioned())));
	if (data->tssPairID.present()) {
		storage->set(KeyValueRef(persistTssPairID, BinaryWriter::toValue(data->tssPairID.get(), Unversioned())));
	}
	ASSERT(data->clusterId.getFuture().isReady() && data->clusterId.getFuture().get().isValid());
	storage->set(
	    KeyValueRef(persistClusterIdKey, BinaryWriter::toValue(data->clusterId.getFuture().get(), Unversioned())));
	storage->set(KeyValueRef(persistVersion, BinaryWriter::toValue(data->version.get(), Unversioned())));

	if (shardAware) {
		storage->set(KeyValueRef(persistStorageServerShardKeys.begin.toString(),
		                         ObjectWriter::toValue(StorageServerShard::notAssigned(allKeys, 0), IncludeVersion())));
	} else {
		storage->set(KeyValueRef(persistShardAssignedKeys.begin.toString(), "0"_sr));
		storage->set(KeyValueRef(persistShardAvailableKeys.begin.toString(), "0"_sr));
	}

	auto view = data->tenantMap.atLatest();
	for (auto itr = view.begin(); itr != view.end(); ++itr) {
		storage->set(KeyValueRef(itr.key().withPrefix(persistTenantMapKeys.begin), itr->encode()));
	}
}

void setAvailableStatus(StorageServer* self, KeyRangeRef keys, bool available) {
	// ASSERT( self->debug_inApplyUpdate );
	ASSERT(!keys.empty());

	Version logV = self->data().getLatestVersion();
	auto& mLV = self->addVersionToMutationLog(logV);

	KeyRange availableKeys = KeyRangeRef(persistShardAvailableKeys.begin.toString() + keys.begin.toString(),
	                                     persistShardAvailableKeys.begin.toString() + keys.end.toString());
	//TraceEvent("SetAvailableStatus", self->thisServerID).detail("Version", mLV.version).detail("RangeBegin", availableKeys.begin).detail("RangeEnd", availableKeys.end);

	self->addMutationToMutationLog(mLV, MutationRef(MutationRef::ClearRange, availableKeys.begin, availableKeys.end));
	++self->counters.kvSystemClearRanges;
	self->addMutationToMutationLog(
	    mLV, MutationRef(MutationRef::SetValue, availableKeys.begin, available ? "1"_sr : "0"_sr));
	if (keys.end != allKeys.end) {
		bool endAvailable = self->shards.rangeContaining(keys.end)->value()->isCFInVersionedData();
		self->addMutationToMutationLog(
		    mLV, MutationRef(MutationRef::SetValue, availableKeys.end, endAvailable ? "1"_sr : "0"_sr));
	}

	// When a shard is moved out, delete all related checkpoints created for data move.
	if (!available) {
		for (auto& [id, checkpoint] : self->checkpoints) {
			if (checkpoint.range.intersects(keys)) {
				Key persistCheckpointKey(persistCheckpointKeys.begin.toString() + checkpoint.checkpointID.toString());
				checkpoint.setState(CheckpointMetaData::Deleting);
				self->addMutationToMutationLog(
				    mLV, MutationRef(MutationRef::SetValue, persistCheckpointKey, checkpointValue(checkpoint)));
			}
			self->actors.add(deleteCheckpointQ(self, mLV.version + 1, checkpoint));
			TraceEvent("SSDeleteCheckpointScheduled", self->thisServerID)
			    .detail("MovedOutRange", keys.toString())
			    .detail("Checkpoint", checkpoint.toString())
			    .detail("DeleteVersion", mLV.version + 1);
		}
	}

	if (BUGGIFY) {
		self->maybeInjectTargetedRestart(logV);
	}
}

void updateStorageShard(StorageServer* data, StorageServerShard shard) {
	if (shard.getShardState() == StorageServerShard::ReadWritePending) {
		shard.setShardState(StorageServerShard::ReadWrite);
	}

	auto& mLV = data->addVersionToMutationLog(data->data().getLatestVersion());

	KeyRange shardKeys = KeyRangeRef(persistStorageServerShardKeys.begin.toString() + shard.range.begin.toString(),
	                                 persistStorageServerShardKeys.begin.toString() + shard.range.end.toString());
	TraceEvent(SevVerbose, "UpdateStorageServerShard", data->thisServerID)
	    .detail("Version", mLV.version)
	    .detail("Shard", shard.toString())
	    .detail("ShardKey", shardKeys.begin);

	data->addMutationToMutationLog(mLV, MutationRef(MutationRef::ClearRange, shardKeys.begin, shardKeys.end));
	++data->counters.kvSystemClearRanges;
	data->addMutationToMutationLog(
	    mLV, MutationRef(MutationRef::SetValue, shardKeys.begin, ObjectWriter::toValue(shard, IncludeVersion())));
	if (shard.range.end != allKeys.end) {
		StorageServerShard endShard = data->shards.rangeContaining(shard.range.end)->value()->toStorageServerShard();
		if (endShard.getShardState() == StorageServerShard::ReadWritePending) {
			endShard.setShardState(StorageServerShard::ReadWrite);
		}
		TraceEvent(SevVerbose, "UpdateStorageServerShardEndShard", data->thisServerID)
		    .detail("Version", mLV.version)
		    .detail("Shard", endShard.toString())
		    .detail("ShardKey", shardKeys.end);
		data->addMutationToMutationLog(
		    mLV, MutationRef(MutationRef::SetValue, shardKeys.end, ObjectWriter::toValue(endShard, IncludeVersion())));
	}
}

void setAssignedStatus(StorageServer* self, KeyRangeRef keys, bool nowAssigned) {
	ASSERT(!keys.empty());
	Version logV = self->data().getLatestVersion();
	auto& mLV = self->addVersionToMutationLog(logV);
	KeyRange assignedKeys = KeyRangeRef(persistShardAssignedKeys.begin.toString() + keys.begin.toString(),
	                                    persistShardAssignedKeys.begin.toString() + keys.end.toString());
	//TraceEvent("SetAssignedStatus", self->thisServerID).detail("Version", mLV.version).detail("RangeBegin", assignedKeys.begin).detail("RangeEnd", assignedKeys.end);
	self->addMutationToMutationLog(mLV, MutationRef(MutationRef::ClearRange, assignedKeys.begin, assignedKeys.end));
	++self->counters.kvSystemClearRanges;
	self->addMutationToMutationLog(
	    mLV, MutationRef(MutationRef::SetValue, assignedKeys.begin, nowAssigned ? "1"_sr : "0"_sr));
	if (keys.end != allKeys.end) {
		bool endAssigned = self->shards.rangeContaining(keys.end)->value()->assigned();
		self->addMutationToMutationLog(
		    mLV, MutationRef(MutationRef::SetValue, assignedKeys.end, endAssigned ? "1"_sr : "0"_sr));
	}

	if (BUGGIFY) {
		self->maybeInjectTargetedRestart(logV);
	}
}

void StorageServerDisk::clearRange(KeyRangeRef keys) {
	storage->clear(keys, &data->metrics);
	++(*kvClearRanges);
}

void StorageServerDisk::writeKeyValue(KeyValueRef kv) {
	storage->set(kv);
	*kvCommitLogicalBytes += kv.expectedSize();
}

void StorageServerDisk::writeMutation(MutationRef mutation) {
	if (mutation.type == MutationRef::SetValue) {
		storage->set(KeyValueRef(mutation.param1, mutation.param2));
		*kvCommitLogicalBytes += mutation.expectedSize();
	} else if (mutation.type == MutationRef::ClearRange) {
		storage->clear(KeyRangeRef(mutation.param1, mutation.param2), &data->metrics);
		++(*kvClearRanges);
	} else
		ASSERT(false);
}

void StorageServerDisk::writeMutations(const VectorRef<MutationRef>& mutations,
                                       Version debugVersion,
                                       const char* debugContext) {
	for (const auto& m : mutations) {
		DEBUG_MUTATION(debugContext, debugVersion, m, data->thisServerID);
		if (m.type == MutationRef::SetValue) {
			storage->set(KeyValueRef(m.param1, m.param2));
			*kvCommitLogicalBytes += m.expectedSize();
		} else if (m.type == MutationRef::ClearRange) {
			storage->clear(KeyRangeRef(m.param1, m.param2), &data->metrics);
			++(*kvClearRanges);
		}
	}
}

bool StorageServerDisk::makeVersionMutationsDurable(Version& prevStorageVersion,
                                                    Version newStorageVersion,
                                                    int64_t& bytesLeft,
                                                    UnlimitedCommitBytes unlimitedCommitBytes) {
	if (!unlimitedCommitBytes && bytesLeft <= 0)
		return true;

	// Apply mutations from the mutationLog
	auto u = data->getMutationLog().upper_bound(prevStorageVersion);
	if (u != data->getMutationLog().end() && u->first <= newStorageVersion) {
		VerUpdateRef const& v = u->second;
		ASSERT(v.version > prevStorageVersion && v.version <= newStorageVersion);
		// TODO(alexmiller): Update to version tracking.
		// DEBUG_KEY_RANGE("makeVersionMutationsDurable", v.version, KeyRangeRef());
		writeMutations(v.mutations, v.version, "makeVersionDurable");
		for (const auto& m : v.mutations)
			bytesLeft -= mvccStorageBytes(m);
		prevStorageVersion = v.version;
		return false;
	} else {
		prevStorageVersion = newStorageVersion;
		return true;
	}
}

// Update data->storage to persist the changes from (data->storageVersion(),version]
void StorageServerDisk::makeVersionDurable(Version version) {
	storage->set(KeyValueRef(persistVersion, BinaryWriter::toValue(version, Unversioned())));
	*kvCommitLogicalBytes += persistVersion.expectedSize() + sizeof(Version);

	// TraceEvent("MakeDurable", data->thisServerID)
	//     .detail("FromVersion", prevStorageVersion)
	//     .detail("ToVersion", version);
}

// Update data->storage to persist tss quarantine state
void StorageServerDisk::makeTssQuarantineDurable() {
	storage->set(KeyValueRef(persistTssQuarantine, "1"_sr));
}

void StorageServerDisk::changeLogProtocol(Version version, ProtocolVersion protocol) {
	data->addMutationToMutationLogOrStorage(
	    version,
	    MutationRef(MutationRef::SetValue, persistLogProtocol, BinaryWriter::toValue(protocol, Unversioned())));
}

ACTOR Future<Void> applyByteSampleResult(StorageServer* data,
                                         IKeyValueStore* storage,
                                         Key begin,
                                         Key end,
                                         std::vector<Standalone<VectorRef<KeyValueRef>>>* results = nullptr) {
	state int totalFetches = 0;
	state int totalKeys = 0;
	state int totalBytes = 0;
	loop {
		RangeResult bs = wait(storage->readRange(
		    KeyRangeRef(begin, end), SERVER_KNOBS->STORAGE_LIMIT_BYTES, SERVER_KNOBS->STORAGE_LIMIT_BYTES));
		if (results) {
			results->push_back(bs.castTo<VectorRef<KeyValueRef>>());
			data->bytesRestored += bs.logicalSize();
			data->counters.kvScanBytes += bs.logicalSize();
		}
		int rangeSize = bs.expectedSize();
		totalFetches++;
		totalKeys += bs.size();
		totalBytes += rangeSize;
		for (int j = 0; j < bs.size(); j++) {
			KeyRef key = bs[j].key.removePrefix(persistByteSampleKeys.begin);
			if (!data->byteSampleClears.rangeContaining(key).value()) {
				data->metrics.byteSample.sample.insert(
				    key, BinaryReader::fromStringRef<int32_t>(bs[j].value, Unversioned()), false);
			}
		}
		if (rangeSize >= SERVER_KNOBS->STORAGE_LIMIT_BYTES) {
			Key nextBegin = keyAfter(bs.back().key);
			data->byteSampleClears.insert(KeyRangeRef(begin, nextBegin).removePrefix(persistByteSampleKeys.begin),
			                              true);
			data->byteSampleClearsTooLarge.set(data->byteSampleClears.size() >
			                                   SERVER_KNOBS->MAX_BYTE_SAMPLE_CLEAR_MAP_SIZE);
			begin = nextBegin;
			if (begin == end) {
				break;
			}
		} else {
			data->byteSampleClears.insert(KeyRangeRef(begin.removePrefix(persistByteSampleKeys.begin),
			                                          end == persistByteSampleKeys.end
			                                              ? "\xff\xff\xff"_sr
			                                              : end.removePrefix(persistByteSampleKeys.begin)),
			                              true);
			data->byteSampleClearsTooLarge.set(data->byteSampleClears.size() >
			                                   SERVER_KNOBS->MAX_BYTE_SAMPLE_CLEAR_MAP_SIZE);
			break;
		}

		if (!results) {
			wait(delay(SERVER_KNOBS->BYTE_SAMPLE_LOAD_DELAY));
		}
	}
	TraceEvent("RecoveredByteSampleRange", data->thisServerID)
	    .detail("Begin", begin)
	    .detail("End", end)
	    .detail("Fetches", totalFetches)
	    .detail("Keys", totalKeys)
	    .detail("ReadBytes", totalBytes);
	return Void();
}

ACTOR Future<Void> restoreByteSample(StorageServer* data,
                                     IKeyValueStore* storage,
                                     Promise<Void> byteSampleSampleRecovered,
                                     Future<Void> startRestore) {
	state std::vector<Standalone<VectorRef<KeyValueRef>>> byteSampleSample;
	wait(applyByteSampleResult(
	    data, storage, persistByteSampleSampleKeys.begin, persistByteSampleSampleKeys.end, &byteSampleSample));
	byteSampleSampleRecovered.send(Void());
	wait(startRestore);
	wait(delay(SERVER_KNOBS->BYTE_SAMPLE_START_DELAY));

	size_t bytes_per_fetch = 0;
	// Since the expected size also includes (as of now) the space overhead of the container, we calculate our own
	// number here
	for (auto& it : byteSampleSample) {
		for (auto& kv : it) {
			bytes_per_fetch += BinaryReader::fromStringRef<int32_t>(kv.value, Unversioned());
		}
	}
	bytes_per_fetch = (bytes_per_fetch / SERVER_KNOBS->BYTE_SAMPLE_LOAD_PARALLELISM) + 1;

	state std::vector<Future<Void>> sampleRanges;
	int accumulatedSize = 0;
	Key lastStart =
	    persistByteSampleKeys.begin; // make sure the first range starts at the absolute beginning of the byte sample
	for (auto& it : byteSampleSample) {
		for (auto& kv : it) {
			if (accumulatedSize >= bytes_per_fetch) {
				accumulatedSize = 0;
				Key realKey = kv.key.removePrefix(persistByteSampleKeys.begin);
				sampleRanges.push_back(applyByteSampleResult(data, storage, lastStart, realKey));
				lastStart = realKey;
			}
			accumulatedSize += BinaryReader::fromStringRef<int32_t>(kv.value, Unversioned());
		}
	}
	// make sure that the last range goes all the way to the end of the byte sample
	sampleRanges.push_back(applyByteSampleResult(data, storage, lastStart, persistByteSampleKeys.end));

	wait(waitForAll(sampleRanges));
	TraceEvent("RecoveredByteSampleChunkedRead", data->thisServerID).detail("Ranges", sampleRanges.size());

	if (BUGGIFY)
		wait(delay(deterministicRandom()->random01() * 10.0));

	return Void();
}

// Reads the cluster ID from the transaction state store.
ACTOR Future<UID> getClusterId(StorageServer* self) {
	state ReadYourWritesTransaction tr(self->cx);
	loop {
		try {
			self->cx->invalidateCache(Key(), systemKeys);
			tr.setOption(FDBTransactionOptions::ACCESS_SYSTEM_KEYS);
			tr.setOption(FDBTransactionOptions::PRIORITY_SYSTEM_IMMEDIATE);
			tr.setOption(FDBTransactionOptions::LOCK_AWARE);
			Optional<Value> clusterId = wait(tr.get(clusterIdKey));
			ASSERT(clusterId.present());
			return BinaryReader::fromStringRef<UID>(clusterId.get(), Unversioned());
		} catch (Error& e) {
			wait(tr.onError(e));
		}
	}
}

// Read the cluster ID from the transaction state store and persist it to local
// storage. This function should only be necessary during an upgrade when the
// prior FDB version did not support cluster IDs. The normal path for storage
// server recruitment will include the cluster ID in the initial recruitment
// message.
ACTOR Future<Void> persistClusterId(StorageServer* self) {
	state Transaction tr(self->cx);
	loop {
		try {
			Optional<Value> clusterId = wait(tr.get(clusterIdKey));
			if (clusterId.present()) {
				auto uid = BinaryReader::fromStringRef<UID>(clusterId.get(), Unversioned());
				self->storage.writeKeyValue(
				    KeyValueRef(persistClusterIdKey, BinaryWriter::toValue(uid, Unversioned())));
				// Purposely not calling commit here, and letting the recurring
				// commit handle save this value to disk
				self->clusterId.send(uid);
			}
			break;
		} catch (Error& e) {
			wait(tr.onError(e));
		}
	}
	return Void();
}

ACTOR Future<bool> restoreDurableState(StorageServer* data, IKeyValueStore* storage) {
	state Future<Optional<Value>> fFormat = storage->readValue(persistFormat.key);
	state Future<Optional<Value>> fID = storage->readValue(persistID);
	state Future<Optional<Value>> fClusterID = storage->readValue(persistClusterIdKey);
	state Future<Optional<Value>> ftssPairID = storage->readValue(persistTssPairID);
	state Future<Optional<Value>> fssPairID = storage->readValue(persistSSPairID);
	state Future<Optional<Value>> fTssQuarantine = storage->readValue(persistTssQuarantine);
	state Future<Optional<Value>> fVersion = storage->readValue(persistVersion);
	state Future<Optional<Value>> fLogProtocol = storage->readValue(persistLogProtocol);
	state Future<Optional<Value>> fPrimaryLocality = storage->readValue(persistPrimaryLocality);
	state Future<RangeResult> fShardAssigned = storage->readRange(persistShardAssignedKeys);
	state Future<RangeResult> fShardAvailable = storage->readRange(persistShardAvailableKeys);
	state Future<RangeResult> fChangeFeeds = storage->readRange(persistChangeFeedKeys);
	state Future<RangeResult> fPendingCheckpoints = storage->readRange(persistPendingCheckpointKeys);
	state Future<RangeResult> fCheckpoints = storage->readRange(persistCheckpointKeys);
	state Future<RangeResult> fTenantMap = storage->readRange(persistTenantMapKeys);
	state Future<RangeResult> fStorageShards = storage->readRange(persistStorageServerShardKeys);

	state Promise<Void> byteSampleSampleRecovered;
	state Promise<Void> startByteSampleRestore;
	data->byteSampleRecovery =
	    restoreByteSample(data, storage, byteSampleSampleRecovered, startByteSampleRestore.getFuture());

	TraceEvent("ReadingDurableState", data->thisServerID).log();
	wait(waitForAll(std::vector{
	    fFormat, fID, fClusterID, ftssPairID, fssPairID, fTssQuarantine, fVersion, fLogProtocol, fPrimaryLocality }));
	wait(waitForAll(std::vector{ fShardAssigned,
	                             fShardAvailable,
	                             fChangeFeeds,
	                             fPendingCheckpoints,
	                             fCheckpoints,
	                             fTenantMap,
	                             fStorageShards }));
	wait(byteSampleSampleRecovered.getFuture());
	TraceEvent("RestoringDurableState", data->thisServerID).log();

	if (!fFormat.get().present()) {
		// The DB was never initialized
		TraceEvent("DBNeverInitialized", data->thisServerID).log();
		storage->dispose();
		data->thisServerID = UID();
		data->sk = Key();
		return false;
	} else {
		TraceEvent(SevVerbose, "RestoringStorageServerWithPhysicalShards", data->thisServerID).log();
		data->shardAware = fFormat.get().get() == persistShardAwareFormat.value;
	}
	data->bytesRestored += fFormat.get().expectedSize();
	if (!persistFormatReadableRange.contains(fFormat.get().get())) {
		TraceEvent(SevError, "UnsupportedDBFormat")
		    .detail("Format", fFormat.get().get().toString())
		    .detail("Expected", persistFormat.value.toString());
		throw worker_recovery_failed();
	}
	data->thisServerID = BinaryReader::fromStringRef<UID>(fID.get().get(), Unversioned());
	data->bytesRestored += fID.get().expectedSize();
	if (ftssPairID.get().present()) {
		data->setTssPair(BinaryReader::fromStringRef<UID>(ftssPairID.get().get(), Unversioned()));
		data->bytesRestored += ftssPairID.get().expectedSize();
	}

	if (fssPairID.get().present()) {
		data->setSSWithTssPair(BinaryReader::fromStringRef<UID>(fssPairID.get().get(), Unversioned()));
		data->bytesRestored += fssPairID.get().expectedSize();
	}

	if (fClusterID.get().present()) {
		data->clusterId.send(BinaryReader::fromStringRef<UID>(fClusterID.get().get(), Unversioned()));
		data->bytesRestored += fClusterID.get().expectedSize();
	} else {
		CODE_PROBE(true, "storage server upgraded to version supporting cluster IDs");
		data->actors.add(persistClusterId(data));
	}

	// It's a bit sketchy to rely on an untrusted storage engine to persist its quarantine state when the quarantine
	// state means the storage engine already had a durability or correctness error, but it should get
	// re-quarantined very quickly because of a mismatch if it starts trying to do things again
	if (fTssQuarantine.get().present()) {
		CODE_PROBE(true, "TSS restarted while quarantined");
		data->tssInQuarantine = true;
		data->bytesRestored += fTssQuarantine.get().expectedSize();
	}

	data->sk = serverKeysPrefixFor((data->tssPairID.present()) ? data->tssPairID.get() : data->thisServerID)
	               .withPrefix(systemKeys.begin); // FFFF/serverKeys/[this server]/

	if (fLogProtocol.get().present()) {
		data->logProtocol = BinaryReader::fromStringRef<ProtocolVersion>(fLogProtocol.get().get(), Unversioned());
		data->bytesRestored += fLogProtocol.get().expectedSize();
	}

	if (fPrimaryLocality.get().present()) {
		data->primaryLocality = BinaryReader::fromStringRef<int8_t>(fPrimaryLocality.get().get(), Unversioned());
		data->bytesRestored += fPrimaryLocality.get().expectedSize();
	}

	state Version version = BinaryReader::fromStringRef<Version>(fVersion.get().get(), Unversioned());
	debug_checkRestoredVersion(data->thisServerID, version, "StorageServer");
	data->setInitialVersion(version);
	data->bytesRestored += fVersion.get().expectedSize();

	state RangeResult pendingCheckpoints = fPendingCheckpoints.get();
	state int pCLoc;
	for (pCLoc = 0; pCLoc < pendingCheckpoints.size(); ++pCLoc) {
		CheckpointMetaData metaData = decodeCheckpointValue(pendingCheckpoints[pCLoc].value);
		data->pendingCheckpoints[metaData.version].push_back(metaData);
		wait(yield());
	}

	state RangeResult checkpoints = fCheckpoints.get();
	state int cLoc;
	for (cLoc = 0; cLoc < checkpoints.size(); ++cLoc) {
		CheckpointMetaData metaData = decodeCheckpointValue(checkpoints[cLoc].value);
		data->checkpoints[metaData.checkpointID] = metaData;
		if (metaData.getState() == CheckpointMetaData::Deleting) {
			data->actors.add(deleteCheckpointQ(data, version, metaData));
		}
		wait(yield());
	}

	state RangeResult available = fShardAvailable.get();
	data->bytesRestored += available.logicalSize();
	state int availableLoc;
	for (availableLoc = 0; availableLoc < available.size(); availableLoc++) {
		KeyRangeRef keys(available[availableLoc].key.removePrefix(persistShardAvailableKeys.begin),
		                 availableLoc + 1 == available.size()
		                     ? allKeys.end
		                     : available[availableLoc + 1].key.removePrefix(persistShardAvailableKeys.begin));
		ASSERT(!keys.empty());

		bool nowAvailable = available[availableLoc].value != "0"_sr;
		/*if(nowAvailable)
		  TraceEvent("AvailableShard", data->thisServerID).detail("RangeBegin", keys.begin).detail("RangeEnd", keys.end);*/
		data->newestAvailableVersion.insert(keys, nowAvailable ? latestVersion : invalidVersion);
		wait(yield());
	}

	state RangeResult assigned = fShardAssigned.get();
	data->bytesRestored += assigned.logicalSize();
	state int assignedLoc;
	if (data->shardAware) {
		// TODO(psm): Avoid copying RangeResult around.
		wait(restoreShards(data, version, fStorageShards.get(), assigned, available));
	} else {
		for (assignedLoc = 0; assignedLoc < assigned.size(); assignedLoc++) {
			KeyRangeRef keys(assigned[assignedLoc].key.removePrefix(persistShardAssignedKeys.begin),
			                 assignedLoc + 1 == assigned.size()
			                     ? allKeys.end
			                     : assigned[assignedLoc + 1].key.removePrefix(persistShardAssignedKeys.begin));
			ASSERT(!keys.empty());
			bool nowAssigned = assigned[assignedLoc].value != "0"_sr;
			/*if(nowAssigned)
			  TraceEvent("AssignedShard", data->thisServerID).detail("RangeBegin", keys.begin).detail("RangeEnd", keys.end);*/
			changeServerKeys(data, keys, nowAssigned, version, CSK_RESTORE);

			if (!nowAssigned)
				ASSERT(data->newestAvailableVersion.allEqual(keys, invalidVersion));
			wait(yield());
		}
	}

	state RangeResult changeFeeds = fChangeFeeds.get();
	data->bytesRestored += changeFeeds.logicalSize();
	state int feedLoc;
	for (feedLoc = 0; feedLoc < changeFeeds.size(); feedLoc++) {
		Key changeFeedId = changeFeeds[feedLoc].key.removePrefix(persistChangeFeedKeys.begin);
		KeyRange changeFeedRange;
		Version popVersion, stopVersion, metadataVersion;
		std::tie(changeFeedRange, popVersion, stopVersion, metadataVersion) =
		    decodeChangeFeedSSValue(changeFeeds[feedLoc].value);
		TraceEvent(SevDebug, "RestoringChangeFeed", data->thisServerID)
		    .detail("FeedID", changeFeedId)
		    .detail("Range", changeFeedRange)
		    .detail("StopVersion", stopVersion)
		    .detail("PopVer", popVersion)
		    .detail("MetadataVersion", metadataVersion);
		Reference<ChangeFeedInfo> changeFeedInfo(new ChangeFeedInfo());
		changeFeedInfo->range = changeFeedRange;
		changeFeedInfo->id = changeFeedId;
		changeFeedInfo->durableVersion = version;
		changeFeedInfo->storageVersion = version;
		changeFeedInfo->emptyVersion = popVersion - 1;
		changeFeedInfo->stopVersion = stopVersion;
		changeFeedInfo->metadataVersion = metadataVersion;
		data->uidChangeFeed[changeFeedId] = changeFeedInfo;
		auto rs = data->keyChangeFeed.modify(changeFeedRange);
		for (auto r = rs.begin(); r != rs.end(); ++r) {
			r->value().push_back(changeFeedInfo);
		}
		wait(yield());
	}
	data->keyChangeFeed.coalesce(allKeys);

	state RangeResult tenantMap = fTenantMap.get();
	state int tenantMapLoc;
	for (tenantMapLoc = 0; tenantMapLoc < tenantMap.size(); tenantMapLoc++) {
		auto const& result = tenantMap[tenantMapLoc];
		TenantName tenantName = result.key.substr(persistTenantMapKeys.begin.size());
		TenantMapEntry tenantEntry = TenantMapEntry::decode(result.value);

		data->tenantMap.insert(tenantName, tenantEntry);
		data->tenantPrefixIndex->insert(tenantEntry.prefix, tenantName);

		TraceEvent("RestoringTenant", data->thisServerID)
		    .detail("Key", tenantMap[tenantMapLoc].key)
		    .detail("TenantName", tenantName)
		    .detail("Prefix", tenantEntry.prefix);

		wait(yield());
	}

	// TODO: why is this seemingly random delay here?
	wait(delay(0.0001));

	{
		// Erase data which isn't available (it is from some fetch at a later version)
		// SOMEDAY: Keep track of keys that might be fetching, make sure we don't have any data elsewhere?
		for (auto it = data->newestAvailableVersion.ranges().begin(); it != data->newestAvailableVersion.ranges().end();
		     ++it) {
			if (it->value() == invalidVersion) {
				KeyRangeRef clearRange(it->begin(), it->end());
				++data->counters.kvSystemClearRanges;
				// TODO(alexmiller): Figure out how to selectively enable spammy data distribution events.
				// DEBUG_KEY_RANGE("clearInvalidVersion", invalidVersion, clearRange);
				storage->clear(clearRange, &data->metrics);
				++data->counters.kvSystemClearRanges;
				data->byteSampleApplyClear(clearRange, invalidVersion);
			}
		}
	}

	validate(data, true);
	startByteSampleRestore.send(Void());

	return true;
}

Future<bool> StorageServerDisk::restoreDurableState() {
	return ::restoreDurableState(data, storage);
}

// Determines whether a key-value pair should be included in a byte sample
// Also returns size information about the sample
ByteSampleInfo isKeyValueInSample(KeyValueRef keyValue) {
	ByteSampleInfo info;

	const KeyRef key = keyValue.key;
	info.size = key.size() + keyValue.value.size();

	uint32_t a = 0;
	uint32_t b = 0;
	hashlittle2(key.begin(), key.size(), &a, &b);

	double probability =
	    (double)info.size / (key.size() + SERVER_KNOBS->BYTE_SAMPLING_OVERHEAD) / SERVER_KNOBS->BYTE_SAMPLING_FACTOR;
	info.inSample = a / ((1 << 30) * 4.0) < probability;
	info.sampledSize = info.size / std::min(1.0, probability);

	return info;
}

void StorageServer::addMutationToMutationLogOrStorage(Version ver, MutationRef m) {
	if (ver != invalidVersion) {
		addMutationToMutationLog(addVersionToMutationLog(ver), m);
	} else {
		storage.writeMutation(m);
		byteSampleApplyMutation(m, ver);
	}
}

void StorageServer::byteSampleApplySet(KeyValueRef kv, Version ver) {
	// Update byteSample in memory and (eventually) on disk and notify waiting metrics

	ByteSampleInfo sampleInfo = isKeyValueInSample(kv);
	auto& byteSample = metrics.byteSample.sample;

	int64_t delta = 0;
	const KeyRef key = kv.key;

	auto old = byteSample.find(key);
	if (old != byteSample.end())
		delta = -byteSample.getMetric(old);
	if (sampleInfo.inSample) {
		delta += sampleInfo.sampledSize;
		byteSample.insert(key, sampleInfo.sampledSize);
		addMutationToMutationLogOrStorage(ver,
		                                  MutationRef(MutationRef::SetValue,
		                                              key.withPrefix(persistByteSampleKeys.begin),
		                                              BinaryWriter::toValue(sampleInfo.sampledSize, Unversioned())));
	} else {
		bool any = old != byteSample.end();
		if (!byteSampleRecovery.isReady()) {
			if (!byteSampleClears.rangeContaining(key).value()) {
				byteSampleClears.insert(key, true);
				byteSampleClearsTooLarge.set(byteSampleClears.size() > SERVER_KNOBS->MAX_BYTE_SAMPLE_CLEAR_MAP_SIZE);
				any = true;
			}
		}
		if (any) {
			byteSample.erase(old);
			auto diskRange = singleKeyRange(key.withPrefix(persistByteSampleKeys.begin));
			addMutationToMutationLogOrStorage(ver,
			                                  MutationRef(MutationRef::ClearRange, diskRange.begin, diskRange.end));
			++counters.kvSystemClearRanges;
		}
	}

	if (delta)
		metrics.notifyBytes(key, delta);
}

void StorageServer::byteSampleApplyClear(KeyRangeRef range, Version ver) {
	// Update byteSample in memory and (eventually) on disk via the mutationLog and notify waiting metrics

	auto& byteSample = metrics.byteSample.sample;
	bool any = false;

	if (range.begin < allKeys.end) {
		// NotifyBytes should not be called for keys past allKeys.end
		KeyRangeRef searchRange = KeyRangeRef(range.begin, std::min(range.end, allKeys.end));
		counters.sampledBytesCleared += byteSample.sumRange(searchRange.begin, searchRange.end);

		auto r = metrics.waitMetricsMap.intersectingRanges(searchRange);
		for (auto shard = r.begin(); shard != r.end(); ++shard) {
			KeyRangeRef intersectingRange = shard.range() & range;
			int64_t bytes = byteSample.sumRange(intersectingRange.begin, intersectingRange.end);
			metrics.notifyBytes(shard, -bytes);
			any = any || bytes > 0;
		}
	}

	if (range.end > allKeys.end && byteSample.sumRange(std::max(allKeys.end, range.begin), range.end) > 0)
		any = true;

	if (!byteSampleRecovery.isReady()) {
		auto clearRanges = byteSampleClears.intersectingRanges(range);
		for (auto it : clearRanges) {
			if (!it.value()) {
				byteSampleClears.insert(range, true);
				byteSampleClearsTooLarge.set(byteSampleClears.size() > SERVER_KNOBS->MAX_BYTE_SAMPLE_CLEAR_MAP_SIZE);
				any = true;
				break;
			}
		}
	}

	if (any) {
		byteSample.eraseAsync(range.begin, range.end);
		auto diskRange = range.withPrefix(persistByteSampleKeys.begin);
		addMutationToMutationLogOrStorage(ver, MutationRef(MutationRef::ClearRange, diskRange.begin, diskRange.end));
		++counters.kvSystemClearRanges;
	}
}

ACTOR Future<Void> waitMetrics(StorageServerMetrics* self, WaitMetricsRequest req, Future<Void> timeout) {
	state PromiseStream<StorageMetrics> change;
	state StorageMetrics metrics = self->getMetrics(req.keys);
	state Error error = success();
	state bool timedout = false;

	if (!req.min.allLessOrEqual(metrics) || !metrics.allLessOrEqual(req.max)) {
		CODE_PROBE(true, "ShardWaitMetrics return case 1 (quickly)");
		req.reply.send(metrics);
		return Void();
	}

	{
		auto rs = self->waitMetricsMap.modify(req.keys);
		for (auto r = rs.begin(); r != rs.end(); ++r)
			r->value().push_back(change);
		loop {
			try {
				choose {
					when(StorageMetrics c = waitNext(change.getFuture())) {
						metrics += c;

						// SOMEDAY: validation! The changes here are possibly partial changes (we receive multiple
						// messages per
						//  update to our requested range). This means that the validation would have to occur after
						//  all the messages for one clear or set have been dispatched.

						/*StorageMetrics m = getMetrics( data, req.keys );
						  bool b = ( m.bytes != metrics.bytes || m.bytesPerKSecond != metrics.bytesPerKSecond ||
						  m.iosPerKSecond != metrics.iosPerKSecond ); if (b) { printf("keys: '%s' - '%s' @%p\n",
						  printable(req.keys.begin).c_str(), printable(req.keys.end).c_str(), this);
						  printf("waitMetrics: desync %d (%lld %lld %lld) != (%lld %lld %lld); +(%lld %lld %lld)\n",
						  b, m.bytes, m.bytesPerKSecond, m.iosPerKSecond, metrics.bytes, metrics.bytesPerKSecond,
						  metrics.iosPerKSecond, c.bytes, c.bytesPerKSecond, c.iosPerKSecond);

						  }*/
					}
					when(wait(timeout)) { timedout = true; }
				}
			} catch (Error& e) {
				if (e.code() == error_code_actor_cancelled)
					throw; // This is only cancelled when the main loop had exited...no need in this case to clean
					       // up self
				error = e;
				break;
			}

			if (timedout) {
				CODE_PROBE(true, "ShardWaitMetrics return on timeout");
				// FIXME: instead of using random chance, send wrong_shard_server when the call in from
				// waitMetricsMultiple (requires additional information in the request)
				if (deterministicRandom()->random01() < SERVER_KNOBS->WAIT_METRICS_WRONG_SHARD_CHANCE) {
					req.reply.sendError(wrong_shard_server());
				} else {
					req.reply.send(metrics);
				}
				break;
			}

			if (!req.min.allLessOrEqual(metrics) || !metrics.allLessOrEqual(req.max)) {
				CODE_PROBE(true, "ShardWaitMetrics return case 2 (delayed)");
				req.reply.send(metrics);
				break;
			}
		}

		wait(delay(0)); // prevent iterator invalidation of functions sending changes
	}

	auto rs = self->waitMetricsMap.modify(req.keys);
	for (auto i = rs.begin(); i != rs.end(); ++i) {
		auto& x = i->value();
		for (int j = 0; j < x.size(); j++) {
			if (x[j] == change) {
				swapAndPop(&x, j);
				break;
			}
		}
	}
	self->waitMetricsMap.coalesce(req.keys);

	if (error.code() != error_code_success) {
		if (error.code() != error_code_wrong_shard_server)
			throw error;
		CODE_PROBE(true, "ShardWaitMetrics delayed wrong_shard_server()");
		req.reply.sendError(error);
	}

	return Void();
}

Future<Void> StorageServerMetrics::waitMetrics(WaitMetricsRequest req, Future<Void> delay) {
	return ::waitMetrics(this, req, delay);
}

#ifndef __INTEL_COMPILER
#pragma endregion
#endif

/////////////////////////////// Core //////////////////////////////////////
#ifndef __INTEL_COMPILER
#pragma region Core
#endif

ACTOR Future<Void> waitMetricsTenantAware(StorageServer* self, WaitMetricsRequest req) {
	if (req.tenantInfo.present() && req.tenantInfo.get().tenantId != TenantInfo::INVALID_TENANT) {
		wait(success(waitForVersionNoTooOld(self, latestVersion)));
		Optional<TenantMapEntry> entry = self->getTenantEntry(latestVersion, req.tenantInfo.get());
		Optional<Key> tenantPrefix = entry.map<Key>([](TenantMapEntry e) { return e.prefix; });
		if (tenantPrefix.present()) {
			req.keys = req.keys.withPrefix(tenantPrefix.get(), req.arena);
		}
	}

	if (!self->isReadable(req.keys)) {
		self->sendErrorWithPenalty(req.reply, wrong_shard_server(), self->getPenalty());
	} else {
		wait(self->metrics.waitMetrics(req, delayJittered(SERVER_KNOBS->STORAGE_METRIC_TIMEOUT)));
	}
	return Void();
}

ACTOR Future<Void> metricsCore(StorageServer* self, StorageServerInterface ssi) {
	state Future<Void> doPollMetrics = Void();

	wait(self->byteSampleRecovery);
	TraceEvent("StorageServerRestoreDurableState", self->thisServerID).detail("RestoredBytes", self->bytesRestored);

	// Logs all counters in `counters.cc` and reset the interval.
<<<<<<< HEAD
	self->actors.add(traceCounters("StorageMetrics",
	                               self->thisServerID,
	                               SERVER_KNOBS->STORAGE_LOGGING_DELAY,
	                               &self->counters.cc,
	                               self->thisServerID.toString() + "/StorageMetrics",
	                               [self = self](TraceEvent& te) {
		                               te.detail("StorageEngine", self->storage.getKeyValueStoreType().toString());
		                               te.detail("Tag", self->tag.toString());
		                               std::vector<int> rpr = self->readPriorityRanks;
		                               te.detail("ReadsActive", self->ssLock.totalRunners());
		                               te.detail("ReadsWaiting", self->ssLock.totalWaiters());
		                               int type = (int)ReadType::FETCH;
		                               te.detail("ReadFetchActive", self->ssLock.numRunners(rpr[type]));
		                               te.detail("ReadFetchWaiting", self->ssLock.numWaiters(rpr[type]));
		                               type = (int)ReadType::LOW;
		                               te.detail("ReadLowActive", self->ssLock.numRunners(rpr[type]));
		                               te.detail("ReadLowWaiting", self->ssLock.numWaiters(rpr[type]));
		                               type = (int)ReadType::NORMAL;
		                               te.detail("ReadNormalActive", self->ssLock.numRunners(rpr[type]));
		                               te.detail("ReadNormalWaiting", self->ssLock.numWaiters(rpr[type]));
		                               type = (int)ReadType::HIGH;
		                               te.detail("ReadHighActive", self->ssLock.numRunners(rpr[type]));
		                               te.detail("ReadHighWaiting", self->ssLock.numWaiters(rpr[type]));
		                               StorageBytes sb = self->storage.getStorageBytes();
		                               te.detail("KvstoreBytesUsed", sb.used);
		                               te.detail("KvstoreBytesFree", sb.free);
		                               te.detail("KvstoreBytesAvailable", sb.available);
		                               te.detail("KvstoreBytesTotal", sb.total);
		                               te.detail("KvstoreBytesTemp", sb.temp);
		                               if (self->isTss()) {
			                               te.detail("TSSPairID", self->tssPairID);
			                               te.detail("TSSJointID",
			                                         UID(self->thisServerID.first() ^ self->tssPairID.get().first(),
			                                             self->thisServerID.second() ^ self->tssPairID.get().second()));
		                               } else if (self->isSSWithTSSPair()) {
			                               te.detail("SSPairID", self->ssPairID);
			                               te.detail("TSSJointID",
			                                         UID(self->thisServerID.first() ^ self->ssPairID.get().first(),
			                                             self->thisServerID.second() ^ self->ssPairID.get().second()));
		                               }
	                               }));
=======
	self->actors.add(self->counters.cc.traceCounters(
	    "StorageMetrics",
	    self->thisServerID,
	    SERVER_KNOBS->STORAGE_LOGGING_DELAY,
	    self->thisServerID.toString() + "/StorageMetrics",
	    [self = self](TraceEvent& te) {
		    te.detail("StorageEngine", self->storage.getKeyValueStoreType().toString());
		    te.detail("Tag", self->tag.toString());
		    StorageBytes sb = self->storage.getStorageBytes();
		    te.detail("KvstoreBytesUsed", sb.used);
		    te.detail("KvstoreBytesFree", sb.free);
		    te.detail("KvstoreBytesAvailable", sb.available);
		    te.detail("KvstoreBytesTotal", sb.total);
		    te.detail("KvstoreBytesTemp", sb.temp);
		    if (self->isTss()) {
			    te.detail("TSSPairID", self->tssPairID);
			    te.detail("TSSJointID",
			              UID(self->thisServerID.first() ^ self->tssPairID.get().first(),
			                  self->thisServerID.second() ^ self->tssPairID.get().second()));
		    } else if (self->isSSWithTSSPair()) {
			    te.detail("SSPairID", self->ssPairID);
			    te.detail("TSSJointID",
			              UID(self->thisServerID.first() ^ self->ssPairID.get().first(),
			                  self->thisServerID.second() ^ self->ssPairID.get().second()));
		    }
	    }));
>>>>>>> 6a3ccda5

	loop {
		choose {
			when(state WaitMetricsRequest req = waitNext(ssi.waitMetrics.getFuture())) {
				if (!req.tenantInfo.present() && !self->isReadable(req.keys)) {
					CODE_PROBE(true, "waitMetrics immediate wrong_shard_server()");
					self->sendErrorWithPenalty(req.reply, wrong_shard_server(), self->getPenalty());
				} else {
					self->actors.add(waitMetricsTenantAware(self, req));
				}
			}
			when(SplitMetricsRequest req = waitNext(ssi.splitMetrics.getFuture())) {
				if (!self->isReadable(req.keys)) {
					CODE_PROBE(true, "splitMetrics immediate wrong_shard_server()");
					self->sendErrorWithPenalty(req.reply, wrong_shard_server(), self->getPenalty());
				} else {
					self->metrics.splitMetrics(req);
				}
			}
			when(GetStorageMetricsRequest req = waitNext(ssi.getStorageMetrics.getFuture())) {
				StorageBytes sb = self->storage.getStorageBytes();
				self->metrics.getStorageMetrics(
				    req, sb, self->counters.bytesInput.getRate(), self->versionLag, self->lastUpdate);
			}
			when(ReadHotSubRangeRequest req = waitNext(ssi.getReadHotRanges.getFuture())) {
				if (!self->isReadable(req.keys)) {
					CODE_PROBE(true, "readHotSubRanges immediate wrong_shard_server()", probe::decoration::rare);
					self->sendErrorWithPenalty(req.reply, wrong_shard_server(), self->getPenalty());
				} else {
					self->metrics.getReadHotRanges(req);
				}
			}
			when(SplitRangeRequest req = waitNext(ssi.getRangeSplitPoints.getFuture())) {
				if (!self->isReadable(req.keys)) {
					CODE_PROBE(true, "getSplitPoints immediate wrong_shard_server()");
					self->sendErrorWithPenalty(req.reply, wrong_shard_server(), self->getPenalty());
				} else {
					self->getSplitPoints(req);
				}
			}
			when(wait(doPollMetrics)) {
				self->metrics.poll();
				doPollMetrics = delay(SERVER_KNOBS->STORAGE_SERVER_POLL_METRICS_DELAY);
			}
		}
	}
}

ACTOR Future<Void> logLongByteSampleRecovery(Future<Void> recovery) {
	choose {
		when(wait(recovery)) {}
		when(wait(delay(SERVER_KNOBS->LONG_BYTE_SAMPLE_RECOVERY_DELAY))) {
			TraceEvent(g_network->isSimulated() ? SevWarn : SevWarnAlways, "LongByteSampleRecovery");
		}
	}

	return Void();
}

ACTOR Future<Void> checkBehind(StorageServer* self) {
	state int behindCount = 0;
	loop {
		wait(delay(SERVER_KNOBS->BEHIND_CHECK_DELAY));
		state Transaction tr(self->cx);
		loop {
			try {
				tr.setOption(FDBTransactionOptions::PRIORITY_SYSTEM_IMMEDIATE);
				tr.setOption(FDBTransactionOptions::LOCK_AWARE);
				Version readVersion = wait(tr.getRawReadVersion());
				if (readVersion > self->version.get() + SERVER_KNOBS->BEHIND_CHECK_VERSIONS) {
					behindCount++;
				} else {
					behindCount = 0;
				}
				self->versionBehind = behindCount >= SERVER_KNOBS->BEHIND_CHECK_COUNT;
				break;
			} catch (Error& e) {
				wait(tr.onError(e));
			}
		}
	}
}

ACTOR Future<Void> serveGetValueRequests(StorageServer* self, FutureStream<GetValueRequest> getValue) {
	getCurrentLineage()->modify(&TransactionLineage::operation) = TransactionLineage::Operation::GetValue;
	loop {
		GetValueRequest req = waitNext(getValue);
		// Warning: This code is executed at extremely high priority (TaskPriority::LoadBalancedEndpoint), so
		// downgrade before doing real work
		if (req.options.present() && req.options.get().debugID.present())
			g_traceBatch.addEvent("GetValueDebug",
			                      req.options.get().debugID.get().first(),
			                      "storageServer.received"); //.detail("TaskID", g_network->getCurrentTask());

		if (SHORT_CIRCUT_ACTUAL_STORAGE && normalKeys.contains(req.key))
			req.reply.send(GetValueReply());
		else
			self->actors.add(self->readGuard(req, getValueQ));
	}
}

ACTOR Future<Void> serveGetKeyValuesRequests(StorageServer* self, FutureStream<GetKeyValuesRequest> getKeyValues) {
	getCurrentLineage()->modify(&TransactionLineage::operation) = TransactionLineage::Operation::GetKeyValues;
	loop {
		GetKeyValuesRequest req = waitNext(getKeyValues);

		// Warning: This code is executed at extremely high priority (TaskPriority::LoadBalancedEndpoint), so
		// downgrade before doing real work
		self->actors.add(self->readGuard(req, getKeyValuesQ));
	}
}

ACTOR Future<Void> serveGetMappedKeyValuesRequests(StorageServer* self,
                                                   FutureStream<GetMappedKeyValuesRequest> getMappedKeyValues) {
	// TODO: Is it fine to keep TransactionLineage::Operation::GetKeyValues here?
	getCurrentLineage()->modify(&TransactionLineage::operation) = TransactionLineage::Operation::GetKeyValues;
	loop {
		GetMappedKeyValuesRequest req = waitNext(getMappedKeyValues);

		// Warning: This code is executed at extremely high priority (TaskPriority::LoadBalancedEndpoint), so downgrade
		// before doing real work
		self->actors.add(self->readGuard(req, getMappedKeyValuesQ));
	}
}

ACTOR Future<Void> serveGetKeyValuesStreamRequests(StorageServer* self,
                                                   FutureStream<GetKeyValuesStreamRequest> getKeyValuesStream) {
	loop {
		GetKeyValuesStreamRequest req = waitNext(getKeyValuesStream);
		// Warning: This code is executed at extremely high priority (TaskPriority::LoadBalancedEndpoint), so
		// downgrade before doing real work
		// FIXME: add readGuard again
		self->actors.add(getKeyValuesStreamQ(self, req));
	}
}

ACTOR Future<Void> serveGetKeyRequests(StorageServer* self, FutureStream<GetKeyRequest> getKey) {
	getCurrentLineage()->modify(&TransactionLineage::operation) = TransactionLineage::Operation::GetKey;
	loop {
		GetKeyRequest req = waitNext(getKey);
		// Warning: This code is executed at extremely high priority (TaskPriority::LoadBalancedEndpoint), so
		// downgrade before doing real work
		self->actors.add(self->readGuard(req, getKeyQ));
	}
}

ACTOR Future<Void> watchValueWaitForVersion(StorageServer* self,
                                            WatchValueRequest req,
                                            PromiseStream<WatchValueRequest> stream) {
	state Span span("SS:watchValueWaitForVersion"_loc, req.spanContext);
	if (req.tenantInfo.name.present()) {
		span.addAttribute("tenant"_sr, req.tenantInfo.name.get());
	}
	getCurrentLineage()->modify(&TransactionLineage::txID) = req.spanContext.traceID;
	try {
		wait(success(waitForVersionNoTooOld(self, req.version)));
		Optional<TenantMapEntry> entry = self->getTenantEntry(latestVersion, req.tenantInfo);
		if (entry.present()) {
			req.key = req.key.withPrefix(entry.get().prefix);
		}
		stream.send(req);
	} catch (Error& e) {
		if (!canReplyWith(e))
			throw e;
		self->sendErrorWithPenalty(req.reply, e, self->getPenalty());
	}
	return Void();
}

ACTOR Future<Void> serveWatchValueRequestsImpl(StorageServer* self, FutureStream<WatchValueRequest> stream) {
	loop {
		getCurrentLineage()->modify(&TransactionLineage::txID) = UID();
		state WatchValueRequest req = waitNext(stream);
		state Reference<ServerWatchMetadata> metadata = self->getWatchMetadata(req.key.contents());
		state Span span("SS:serveWatchValueRequestsImpl"_loc, req.spanContext);
		getCurrentLineage()->modify(&TransactionLineage::txID) = req.spanContext.traceID;
		state ReadOptions options;

		// case 1: no watch set for the current key
		if (!metadata.isValid()) {
			metadata = makeReference<ServerWatchMetadata>(req.key, req.value, req.version, req.tags, req.debugID);
			KeyRef key = self->setWatchMetadata(metadata);
			metadata->watch_impl = forward(watchWaitForValueChange(self, span.context, key), metadata->versionPromise);
			self->actors.add(watchValueSendReply(self, req, metadata->versionPromise.getFuture(), span.context));
		}
		// case 2: there is a watch in the map and it has the same value so just update version
		else if (metadata->value == req.value) {
			if (req.version > metadata->version) {
				metadata->version = req.version;
				metadata->tags = req.tags;
				metadata->debugID = req.debugID;
			}
			self->actors.add(watchValueSendReply(self, req, metadata->versionPromise.getFuture(), span.context));
		}
		// case 3: version in map has a lower version so trigger watch and create a new entry in map
		else if (req.version > metadata->version) {
			self->deleteWatchMetadata(req.key.contents());
			metadata->versionPromise.send(req.version);
			metadata->watch_impl.cancel();

			metadata = makeReference<ServerWatchMetadata>(req.key, req.value, req.version, req.tags, req.debugID);
			KeyRef key = self->setWatchMetadata(metadata);
			metadata->watch_impl = forward(watchWaitForValueChange(self, span.context, key), metadata->versionPromise);

			self->actors.add(watchValueSendReply(self, req, metadata->versionPromise.getFuture(), span.context));
		}
		// case 4: version in the map is higher so immediately trigger watch
		else if (req.version < metadata->version) {
			CODE_PROBE(true, "watch version in map is higher so trigger watch (case 4)");
			req.reply.send(WatchValueReply{ metadata->version });
		}
		// case 5: watch value differs but their versions are the same (rare case) so check with the SS
		else {
			CODE_PROBE(true, "watch version in the map is the same but value is different (case 5)");
			loop {
				try {
					state Version latest = self->version.get();
					options.debugID = metadata->debugID;

					GetValueRequest getReq(
					    span.context, TenantInfo(), metadata->key, latest, metadata->tags, options, VersionVector());
					state Future<Void> getValue = getValueQ(self, getReq);
					GetValueReply reply = wait(getReq.reply.getFuture());
					metadata = self->getWatchMetadata(req.key.contents());

					if (metadata.isValid() && reply.value != metadata->value) { // valSS != valMap
						self->deleteWatchMetadata(req.key.contents());
						metadata->versionPromise.send(req.version);
						metadata->watch_impl.cancel();
					}

					if (reply.value == req.value) { // valSS == valreq
						metadata =
						    makeReference<ServerWatchMetadata>(req.key, req.value, req.version, req.tags, req.debugID);
						KeyRef key = self->setWatchMetadata(metadata);
						metadata->watch_impl =
						    forward(watchWaitForValueChange(self, span.context, key), metadata->versionPromise);
						self->actors.add(
						    watchValueSendReply(self, req, metadata->versionPromise.getFuture(), span.context));
					} else {
						req.reply.send(WatchValueReply{ latest });
					}
					break;
				} catch (Error& e) {
					if (e.code() != error_code_transaction_too_old) {
						if (!canReplyWith(e))
							throw e;
						self->sendErrorWithPenalty(req.reply, e, self->getPenalty());
						break;
					}
					CODE_PROBE(
					    true, "Reading a watched key failed with transaction_too_old case 5", probe::decoration::rare);
				}
			}
		}
	}
}

ACTOR Future<Void> serveWatchValueRequests(StorageServer* self, FutureStream<WatchValueRequest> watchValue) {
	state PromiseStream<WatchValueRequest> stream;
	getCurrentLineage()->modify(&TransactionLineage::operation) = TransactionLineage::Operation::WatchValue;
	self->actors.add(serveWatchValueRequestsImpl(self, stream.getFuture()));

	loop {
		WatchValueRequest req = waitNext(watchValue);
		// TODO: fast load balancing?
		if (self->shouldRead(req)) {
			self->actors.add(watchValueWaitForVersion(self, req, stream));
		}
	}
}

ACTOR Future<Void> serveChangeFeedStreamRequests(StorageServer* self,
                                                 FutureStream<ChangeFeedStreamRequest> changeFeedStream) {
	loop {
		ChangeFeedStreamRequest req = waitNext(changeFeedStream);
		// must notify change feed that its shard is moved away ASAP
		self->actors.add(changeFeedStreamQ(self, req, req.debugUID) || stopChangeFeedOnMove(self, req, req.debugUID));
	}
}

ACTOR Future<Void> serveOverlappingChangeFeedsRequests(
    StorageServer* self,
    FutureStream<OverlappingChangeFeedsRequest> overlappingChangeFeeds) {
	loop {
		OverlappingChangeFeedsRequest req = waitNext(overlappingChangeFeeds);
		self->actors.add(self->readGuard(req, overlappingChangeFeedsQ));
	}
}

ACTOR Future<Void> serveChangeFeedPopRequests(StorageServer* self, FutureStream<ChangeFeedPopRequest> changeFeedPops) {
	loop {
		ChangeFeedPopRequest req = waitNext(changeFeedPops);
		self->actors.add(self->readGuard(req, changeFeedPopQ));
	}
}

ACTOR Future<Void> serveChangeFeedVersionUpdateRequests(
    StorageServer* self,
    FutureStream<ChangeFeedVersionUpdateRequest> changeFeedVersionUpdate) {
	loop {
		ChangeFeedVersionUpdateRequest req = waitNext(changeFeedVersionUpdate);
		self->actors.add(self->readGuard(req, changeFeedVersionUpdateQ));
	}
}

ACTOR Future<Void> reportStorageServerState(StorageServer* self) {
	if (!SERVER_KNOBS->REPORT_DD_METRICS) {
		return Void();
	}

	loop {
		wait(delay(SERVER_KNOBS->DD_METRICS_REPORT_INTERVAL));

		const auto numRunningFetchKeys = self->currentRunningFetchKeys.numRunning();
		if (numRunningFetchKeys == 0) {
			continue;
		}

		const auto longestRunningFetchKeys = self->currentRunningFetchKeys.longestTime();

		auto level = SevInfo;
		if (longestRunningFetchKeys.first >= SERVER_KNOBS->FETCH_KEYS_TOO_LONG_TIME_CRITERIA) {
			level = SevWarnAlways;
		}

		TraceEvent(level, "FetchKeysCurrentStatus", self->thisServerID)
		    .detail("Timestamp", now())
		    .detail("LongestRunningTime", longestRunningFetchKeys.first)
		    .detail("StartKey", longestRunningFetchKeys.second.begin)
		    .detail("EndKey", longestRunningFetchKeys.second.end)
		    .detail("NumRunning", numRunningFetchKeys);
	}
}

ACTOR Future<Void> storageServerCore(StorageServer* self, StorageServerInterface ssi) {
	state Future<Void> doUpdate = Void();
	state bool updateReceived = false; // true iff the current update() actor assigned to doUpdate has already
	                                   // received an update from the tlog
	state double lastLoopTopTime = now();
	state Future<Void> dbInfoChange = Void();
	state Future<Void> checkLastUpdate = Void();
	state Future<Void> updateProcessStatsTimer = delay(SERVER_KNOBS->FASTRESTORE_UPDATE_PROCESS_STATS_INTERVAL);

	self->actors.add(updateStorage(self));
	self->actors.add(waitFailureServer(ssi.waitFailure.getFuture()));
	self->actors.add(self->otherError.getFuture());
	self->actors.add(metricsCore(self, ssi));
	self->actors.add(logLongByteSampleRecovery(self->byteSampleRecovery));
	self->actors.add(checkBehind(self));
	self->actors.add(serveGetValueRequests(self, ssi.getValue.getFuture()));
	self->actors.add(serveGetKeyValuesRequests(self, ssi.getKeyValues.getFuture()));
	self->actors.add(serveGetMappedKeyValuesRequests(self, ssi.getMappedKeyValues.getFuture()));
	self->actors.add(serveGetKeyValuesStreamRequests(self, ssi.getKeyValuesStream.getFuture()));
	self->actors.add(serveGetKeyRequests(self, ssi.getKey.getFuture()));
	self->actors.add(serveWatchValueRequests(self, ssi.watchValue.getFuture()));
	self->actors.add(serveChangeFeedStreamRequests(self, ssi.changeFeedStream.getFuture()));
	self->actors.add(serveOverlappingChangeFeedsRequests(self, ssi.overlappingChangeFeeds.getFuture()));
	self->actors.add(serveChangeFeedPopRequests(self, ssi.changeFeedPop.getFuture()));
	self->actors.add(serveChangeFeedVersionUpdateRequests(self, ssi.changeFeedVersionUpdate.getFuture()));
	self->actors.add(traceRole(Role::STORAGE_SERVER, ssi.id()));
	self->actors.add(reportStorageServerState(self));

	self->transactionTagCounter.startNewInterval();
	self->actors.add(
	    recurring([&]() { self->transactionTagCounter.startNewInterval(); }, SERVER_KNOBS->TAG_MEASUREMENT_INTERVAL));

	self->coreStarted.send(Void());

	loop {
		++self->counters.loops;

		double loopTopTime = now();
		double elapsedTime = loopTopTime - lastLoopTopTime;
		if (elapsedTime > 0.050) {
			if (deterministicRandom()->random01() < 0.01)
				TraceEvent(SevWarn, "SlowSSLoopx100", self->thisServerID).detail("Elapsed", elapsedTime);
		}
		lastLoopTopTime = loopTopTime;

		choose {
			when(wait(checkLastUpdate)) {
				if (now() - self->lastUpdate >= CLIENT_KNOBS->NO_RECENT_UPDATES_DURATION) {
					self->noRecentUpdates.set(true);
					checkLastUpdate = delay(CLIENT_KNOBS->NO_RECENT_UPDATES_DURATION);
				} else {
					checkLastUpdate =
					    delay(std::max(CLIENT_KNOBS->NO_RECENT_UPDATES_DURATION - (now() - self->lastUpdate), 0.1));
				}
			}
			when(wait(dbInfoChange)) {
				CODE_PROBE(self->logSystem, "shardServer dbInfo changed");
				dbInfoChange = self->db->onChange();
				if (self->db->get().recoveryState >= RecoveryState::ACCEPTING_COMMITS) {
					self->logSystem = ILogSystem::fromServerDBInfo(self->thisServerID, self->db->get());
					if (self->logSystem) {
						if (self->db->get().logSystemConfig.recoveredAt.present()) {
							self->poppedAllAfter = self->db->get().logSystemConfig.recoveredAt.get();
						}
						self->logCursor = self->logSystem->peekSingle(
						    self->thisServerID, self->version.get() + 1, self->tag, self->history);
						self->popVersion(self->durableVersion.get() + 1, true);
					}
					// If update() is waiting for results from the tlog, it might never get them, so needs to be
					// cancelled.  But if it is waiting later, cancelling it could cause problems (e.g. fetchKeys
					// that already committed to transitioning to waiting state)
					if (!updateReceived) {
						doUpdate = Void();
					}
				}

				Optional<LatencyBandConfig> newLatencyBandConfig = self->db->get().latencyBandConfig;
				if (newLatencyBandConfig.present() != self->latencyBandConfig.present() ||
				    (newLatencyBandConfig.present() &&
				     newLatencyBandConfig.get().readConfig != self->latencyBandConfig.get().readConfig)) {
					self->latencyBandConfig = newLatencyBandConfig;
					self->counters.readLatencyBands.clearBands();
					TraceEvent("LatencyBandReadUpdatingConfig").detail("Present", newLatencyBandConfig.present());
					if (self->latencyBandConfig.present()) {
						for (auto band : self->latencyBandConfig.get().readConfig.bands) {
							self->counters.readLatencyBands.addThreshold(band);
						}
					}
				}
			}
			when(GetShardStateRequest req = waitNext(ssi.getShardState.getFuture())) {
				if (req.mode == GetShardStateRequest::NO_WAIT) {
					if (self->isReadable(req.keys))
						req.reply.send(GetShardStateReply{ self->version.get(), self->durableVersion.get() });
					else
						req.reply.sendError(wrong_shard_server());
				} else {
					self->actors.add(getShardStateQ(self, req));
				}
			}
			when(StorageQueuingMetricsRequest req = waitNext(ssi.getQueuingMetrics.getFuture())) {
				getQueuingMetrics(self, req);
			}
			when(ReplyPromise<KeyValueStoreType> reply = waitNext(ssi.getKeyValueStoreType.getFuture())) {
				reply.send(self->storage.getKeyValueStoreType());
			}
			when(wait(doUpdate)) {
				updateReceived = false;
				if (!self->logSystem)
					doUpdate = Never();
				else
					doUpdate = update(self, &updateReceived);
			}
			when(GetCheckpointRequest req = waitNext(ssi.checkpoint.getFuture())) {
				if (!self->isReadable(req.range)) {
					req.reply.sendError(wrong_shard_server());
					continue;
				} else {
					self->actors.add(getCheckpointQ(self, req));
				}
			}
			when(FetchCheckpointRequest req = waitNext(ssi.fetchCheckpoint.getFuture())) {
				self->actors.add(fetchCheckpointQ(self, req));
			}
			when(UpdateCommitCostRequest req = waitNext(ssi.updateCommitCostRequest.getFuture())) {
				// Ratekeeper might change with a new ID. In this case, always accept the data.
				if (req.ratekeeperID != self->busiestWriteTagContext.ratekeeperID) {
					TraceEvent("RatekeeperIDChange")
					    .detail("OldID", self->busiestWriteTagContext.ratekeeperID)
					    .detail("OldLastUpdateTime", self->busiestWriteTagContext.lastUpdateTime)
					    .detail("NewID", req.ratekeeperID)
					    .detail("LastUpdateTime", req.postTime);
					self->busiestWriteTagContext.ratekeeperID = req.ratekeeperID;
					self->busiestWriteTagContext.lastUpdateTime = -1;
				}
				// In case we received an old request/duplicate request, due to, e.g. network problem
				ASSERT(req.postTime > 0);
				if (req.postTime < self->busiestWriteTagContext.lastUpdateTime) {
					continue;
				}

				self->busiestWriteTagContext.lastUpdateTime = req.postTime;
				TraceEvent("BusiestWriteTag", self->thisServerID)
				    .detail("Elapsed", req.elapsed)
				    .detail("Tag", printable(req.busiestTag))
				    .detail("TagOps", req.opsSum)
				    .detail("TagCost", req.costSum)
				    .detail("TotalCost", req.totalWriteCosts)
				    .detail("Reported", req.reported)
				    .trackLatest(self->busiestWriteTagContext.busiestWriteTagTrackingKey);

				req.reply.send(Void());
			}
			when(FetchCheckpointKeyValuesRequest req = waitNext(ssi.fetchCheckpointKeyValues.getFuture())) {
				self->actors.add(fetchCheckpointKeyValuesQ(self, req));
			}
			when(AuditStorageRequest req = waitNext(ssi.auditStorage.getFuture())) {
				self->actors.add(auditStorageQ(self, req));
			}
			when(wait(updateProcessStatsTimer)) {
				updateProcessStats(self);
				updateProcessStatsTimer = delay(SERVER_KNOBS->FASTRESTORE_UPDATE_PROCESS_STATS_INTERVAL);
			}
			when(wait(self->actors.getResult())) {}
		}
	}
}

bool storageServerTerminated(StorageServer& self, IKeyValueStore* persistentData, Error const& e) {
	self.shuttingDown = true;

	// Clearing shards shuts down any fetchKeys actors; these may do things on cancellation that are best done with
	// self still valid
	self.shards.insert(allKeys, Reference<ShardInfo>());

	// Dispose the IKVS (destroying its data permanently) only if this shutdown is definitely permanent.  Otherwise
	// just close it.
	if (e.code() == error_code_please_reboot) {
		// do nothing.
	} else if (e.code() == error_code_worker_removed || e.code() == error_code_recruitment_failed) {
		// SOMEDAY: could close instead of dispose if tss in quarantine gets removed so it could still be
		// investigated?
		persistentData->dispose();
	} else {
		persistentData->close();
	}

	if (e.code() == error_code_worker_removed || e.code() == error_code_recruitment_failed ||
	    e.code() == error_code_file_not_found || e.code() == error_code_actor_cancelled ||
	    e.code() == error_code_remote_kvs_cancelled) {
		TraceEvent("StorageServerTerminated", self.thisServerID).errorUnsuppressed(e);
		return true;
	} else
		return false;
}

ACTOR Future<Void> memoryStoreRecover(IKeyValueStore* store, Reference<IClusterConnectionRecord> connRecord, UID id) {
	if (store->getType() != KeyValueStoreType::MEMORY || connRecord.getPtr() == nullptr) {
		return Never();
	}

	// create a temp client connect to DB
	Database cx = Database::createDatabase(connRecord, ApiVersion::LATEST_VERSION);

	state Reference<ReadYourWritesTransaction> tr = makeReference<ReadYourWritesTransaction>(cx);
	state int noCanRemoveCount = 0;
	loop {
		try {
			tr->setOption(FDBTransactionOptions::PRIORITY_SYSTEM_IMMEDIATE);
			tr->setOption(FDBTransactionOptions::ACCESS_SYSTEM_KEYS);

			state bool canRemove = wait(canRemoveStorageServer(tr, id));
			if (!canRemove) {
				CODE_PROBE(true,
				           "it's possible that the caller had a transaction in flight that assigned keys to the "
				           "server. Wait for it to reverse its mistake.");
				wait(delayJittered(SERVER_KNOBS->REMOVE_RETRY_DELAY, TaskPriority::UpdateStorage));
				tr->reset();
				TraceEvent("RemoveStorageServerRetrying")
				    .detail("Count", noCanRemoveCount++)
				    .detail("ServerID", id)
				    .detail("CanRemove", canRemove);
			} else {
				return Void();
			}
		} catch (Error& e) {
			state Error err = e;
			wait(tr->onError(e));
			TraceEvent("RemoveStorageServerRetrying").error(err);
		}
	}
}

ACTOR Future<Void> initTenantMap(StorageServer* self) {
	state Reference<ReadYourWritesTransaction> tr = makeReference<ReadYourWritesTransaction>(self->cx);

	loop {
		try {
			tr->setOption(FDBTransactionOptions::ACCESS_SYSTEM_KEYS);
			tr->setOption(FDBTransactionOptions::PRIORITY_SYSTEM_IMMEDIATE);
			tr->setOption(FDBTransactionOptions::LOCK_AWARE);
			state Version version = wait(tr->getReadVersion());
			// This limits the number of tenants, but eventually we shouldn't need to do this at all
			// when SSs store only the local tenants
			KeyBackedRangeResult<std::pair<TenantName, TenantMapEntry>> entries =
			    wait(TenantMetadata::tenantMap().getRange(
			        tr, Optional<TenantName>(), Optional<TenantName>(), CLIENT_KNOBS->MAX_TENANTS_PER_CLUSTER + 1));
			ASSERT(entries.results.size() <= CLIENT_KNOBS->MAX_TENANTS_PER_CLUSTER && !entries.more);

			TraceEvent("InitTenantMap", self->thisServerID)
			    .detail("Version", version)
			    .detail("NumTenants", entries.results.size());

			for (auto entry : entries.results) {
				self->insertTenant(entry.first, entry.second, version);
			}
			break;
		} catch (Error& e) {
			wait(tr->onError(e));
		}
	}

	return Void();
}

ACTOR Future<Void> replaceInterface(StorageServer* self, StorageServerInterface ssi) {
	ASSERT(!ssi.isTss());
	state Transaction tr(self->cx);

	loop {
		state Future<Void> infoChanged = self->db->onChange();
		state Reference<CommitProxyInfo> commitProxies(new CommitProxyInfo(self->db->get().client.commitProxies));
		choose {
			when(GetStorageServerRejoinInfoReply _rep =
			         wait(commitProxies->size()
			                  ? basicLoadBalance(commitProxies,
			                                     &CommitProxyInterface::getStorageServerRejoinInfo,
			                                     GetStorageServerRejoinInfoRequest(ssi.id(), ssi.locality.dcId()))
			                  : Never())) {
				state GetStorageServerRejoinInfoReply rep = _rep;

				try {
					tr.reset();
					tr.setOption(FDBTransactionOptions::PRIORITY_SYSTEM_IMMEDIATE);
					tr.setOption(FDBTransactionOptions::LOCK_AWARE);
					tr.setVersion(rep.version);

					tr.addReadConflictRange(singleKeyRange(serverListKeyFor(ssi.id())));
					tr.addReadConflictRange(singleKeyRange(serverTagKeyFor(ssi.id())));
					tr.addReadConflictRange(serverTagHistoryRangeFor(ssi.id()));
					tr.addReadConflictRange(singleKeyRange(tagLocalityListKeyFor(ssi.locality.dcId())));

					tr.set(serverListKeyFor(ssi.id()), serverListValue(ssi));

					if (rep.newLocality) {
						tr.addReadConflictRange(tagLocalityListKeys);
						tr.set(tagLocalityListKeyFor(ssi.locality.dcId()),
						       tagLocalityListValue(rep.newTag.get().locality));
					}

					// this only should happen if SS moved datacenters
					if (rep.newTag.present()) {
						KeyRange conflictRange = singleKeyRange(serverTagConflictKeyFor(rep.newTag.get()));
						tr.addReadConflictRange(conflictRange);
						tr.addWriteConflictRange(conflictRange);
						tr.setOption(FDBTransactionOptions::FIRST_IN_BATCH);
						tr.set(serverTagKeyFor(ssi.id()), serverTagValue(rep.newTag.get()));
						tr.atomicOp(serverTagHistoryKeyFor(ssi.id()),
						            serverTagValue(rep.tag),
						            MutationRef::SetVersionstampedKey);
					}

					if (rep.history.size() && rep.history.back().first < self->version.get()) {
						tr.clear(serverTagHistoryRangeBefore(ssi.id(), self->version.get()));
					}

					choose {
						when(wait(tr.commit())) {
							self->history = rep.history;

							if (rep.newTag.present()) {
								self->tag = rep.newTag.get();
								self->history.insert(self->history.begin(),
								                     std::make_pair(tr.getCommittedVersion(), rep.tag));
							} else {
								self->tag = rep.tag;
							}
							self->allHistory = self->history;

							TraceEvent("SSTag", self->thisServerID).detail("MyTag", self->tag.toString());
							for (auto it : self->history) {
								TraceEvent("SSHistory", self->thisServerID)
								    .detail("Ver", it.first)
								    .detail("Tag", it.second.toString());
							}

							if (self->history.size() && BUGGIFY) {
								TraceEvent("SSHistoryReboot", self->thisServerID).log();
								throw please_reboot();
							}

							break;
						}
						when(wait(infoChanged)) {}
					}
				} catch (Error& e) {
					wait(tr.onError(e));
				}
			}
			when(wait(infoChanged)) {}
		}
	}

	return Void();
}

ACTOR Future<Void> replaceTSSInterface(StorageServer* self, StorageServerInterface ssi) {
	// RYW for KeyBackedMap
	state Reference<ReadYourWritesTransaction> tr = makeReference<ReadYourWritesTransaction>(self->cx);
	state KeyBackedMap<UID, UID> tssMapDB = KeyBackedMap<UID, UID>(tssMappingKeys.begin);

	ASSERT(ssi.isTss());

	loop {
		try {
			state Tag myTag;

			tr->reset();
			tr->setOption(FDBTransactionOptions::ACCESS_SYSTEM_KEYS);
			tr->setOption(FDBTransactionOptions::PRIORITY_SYSTEM_IMMEDIATE);
			tr->setOption(FDBTransactionOptions::LOCK_AWARE);

			Optional<Value> pairTagValue = wait(tr->get(serverTagKeyFor(self->tssPairID.get())));

			if (!pairTagValue.present()) {
				CODE_PROBE(true, "Race where tss was down, pair was removed, tss starts back up");
				TraceEvent("StorageServerWorkerRemoved", self->thisServerID).detail("Reason", "TssPairMissing");
				throw worker_removed();
			}

			myTag = decodeServerTagValue(pairTagValue.get());

			tr->addReadConflictRange(singleKeyRange(serverListKeyFor(ssi.id())));
			tr->set(serverListKeyFor(ssi.id()), serverListValue(ssi));

			// add itself back to tss mapping
			if (!self->isTSSInQuarantine()) {
				tssMapDB.set(tr, self->tssPairID.get(), ssi.id());
			}

			wait(tr->commit());
			self->tag = myTag;

			break;
		} catch (Error& e) {
			wait(tr->onError(e));
		}
	}

	return Void();
}

ACTOR Future<Void> storageInterfaceRegistration(StorageServer* self,
                                                StorageServerInterface ssi,
                                                Optional<Future<Void>> readyToAcceptRequests) {

	if (readyToAcceptRequests.present()) {
		wait(readyToAcceptRequests.get());
		ssi.startAcceptingRequests();
	} else {
		ssi.stopAcceptingRequests();
	}

	try {
		if (self->isTss()) {
			wait(replaceTSSInterface(self, ssi));
		} else {
			wait(replaceInterface(self, ssi));
		}
	} catch (Error& e) {
		throw;
	}

	return Void();
}

// for creating a new storage server
ACTOR Future<Void> storageServer(IKeyValueStore* persistentData,
                                 StorageServerInterface ssi,
                                 Tag seedTag,
                                 UID clusterId,
                                 Version startVersion,
                                 Version tssSeedVersion,
                                 ReplyPromise<InitializeStorageReply> recruitReply,
                                 Reference<AsyncVar<ServerDBInfo> const> db,
                                 std::string folder,
                                 Reference<IPageEncryptionKeyProvider> encryptionKeyProvider) {
	state StorageServer self(persistentData, db, ssi, encryptionKeyProvider);
	self.shardAware = SERVER_KNOBS->SHARD_ENCODE_LOCATION_METADATA && persistentData->shardAware();
	state Future<Void> ssCore;
	self.clusterId.send(clusterId);
	self.initialClusterVersion = startVersion;
	if (ssi.isTss()) {
		self.setTssPair(ssi.tssPairID.get());
		ASSERT(self.isTss());
	}

	self.sk = serverKeysPrefixFor(self.tssPairID.present() ? self.tssPairID.get() : self.thisServerID)
	              .withPrefix(systemKeys.begin); // FFFF/serverKeys/[this server]/
	self.folder = folder;

	try {
		wait(self.storage.init());
		wait(self.storage.commit());
		++self.counters.kvCommits;

		if (seedTag == invalidTag) {
			ssi.startAcceptingRequests();
			self.registerInterfaceAcceptingRequests.send(Void());

			// Might throw recruitment_failed in case of simultaneous master failure
			std::pair<Version, Tag> verAndTag = wait(addStorageServer(self.cx, ssi));

			self.tag = verAndTag.second;
			if (ssi.isTss()) {
				self.setInitialVersion(tssSeedVersion);
			} else {
				self.setInitialVersion(verAndTag.first - 1);
			}

			wait(initTenantMap(&self));
		} else {
			self.tag = seedTag;
		}

		self.encryptionKeyProvider->setTenantPrefixIndex(self.tenantPrefixIndex);
		self.storage.makeNewStorageServerDurable(self.shardAware);
		wait(self.storage.commit());
		++self.counters.kvCommits;

		self.interfaceRegistered =
		    storageInterfaceRegistration(&self, ssi, self.registerInterfaceAcceptingRequests.getFuture());
		wait(delay(0));

		TraceEvent("StorageServerInit", ssi.id())
		    .detail("Version", self.version.get())
		    .detail("SeedTag", seedTag.toString())
		    .detail("TssPair", ssi.isTss() ? ssi.tssPairID.get().toString() : "");
		InitializeStorageReply rep;
		rep.interf = ssi;
		rep.addedVersion = self.version.get();
		recruitReply.send(rep);
		self.byteSampleRecovery = Void();

		ssCore = storageServerCore(&self, ssi);
		wait(ssCore);

		throw internal_error();
	} catch (Error& e) {
		// If we die with an error before replying to the recruitment request, send the error to the recruiter
		// (ClusterController, and from there to the DataDistributionTeamCollection)
		if (!recruitReply.isSet())
			recruitReply.sendError(recruitment_failed());

		// If the storage server dies while something that uses self is still on the stack,
		// we want that actor to complete before we terminate and that memory goes out of scope

		self.ssLock.kill();

		state Error err = e;
		if (storageServerTerminated(self, persistentData, err)) {
			ssCore.cancel();
			self.actors.clear(true);
			wait(delay(0));
			return Void();
		}
		ssCore.cancel();
		self.actors.clear(true);
		wait(delay(0));
		throw err;
	}
}

// for recovering an existing storage server
ACTOR Future<Void> storageServer(IKeyValueStore* persistentData,
                                 StorageServerInterface ssi,
                                 Reference<AsyncVar<ServerDBInfo> const> db,
                                 std::string folder,
                                 Promise<Void> recovered,
                                 Reference<IClusterConnectionRecord> connRecord,
                                 Reference<IPageEncryptionKeyProvider> encryptionKeyProvider) {
	state StorageServer self(persistentData, db, ssi, encryptionKeyProvider);
	state Future<Void> ssCore;
	self.folder = folder;

	try {
		state double start = now();
		TraceEvent("StorageServerRebootStart", self.thisServerID).log();

		wait(self.storage.init());
		choose {
			// after a rollback there might be uncommitted changes.
			// for memory storage engine type, wait until recovery is done before commit
			when(wait(self.storage.commit())) {}

			when(wait(memoryStoreRecover(persistentData, connRecord, self.thisServerID))) {
				TraceEvent("DisposeStorageServer", self.thisServerID).log();
				throw worker_removed();
			}
		}
		++self.counters.kvCommits;

		bool ok = wait(self.storage.restoreDurableState());
		if (!ok) {
			if (recovered.canBeSet())
				recovered.send(Void());
			return Void();
		}
		// Pass a reference of tenantPrefixIndex to the storage engine to support per-tenant data encryption,
		// after the tenant map is recovered in restoreDurableState. In case of a storage server reboot,
		// it is possible that the storage engine is still holding a pre-reboot tenantPrefixIndex, and use that
		// for its own recovery, before we set the tenantPrefixIndex here.
		if (self.encryptionKeyProvider.isValid()) {
			self.encryptionKeyProvider->setTenantPrefixIndex(self.tenantPrefixIndex);
		}
		TraceEvent("SSTimeRestoreDurableState", self.thisServerID).detail("TimeTaken", now() - start);

		// if this is a tss storage file, use that as source of truth for this server being a tss instead of the
		// presence of the tss pair key in the storage engine
		if (ssi.isTss()) {
			ASSERT(self.isTss());
			ssi.tssPairID = self.tssPairID.get();
		} else {
			ASSERT(!self.isTss());
		}

		ASSERT(self.thisServerID == ssi.id());

		self.sk = serverKeysPrefixFor(self.tssPairID.present() ? self.tssPairID.get() : self.thisServerID)
		              .withPrefix(systemKeys.begin); // FFFF/serverKeys/[this server]/

		TraceEvent("StorageServerReboot", self.thisServerID).detail("Version", self.version.get());

		if (recovered.canBeSet())
			recovered.send(Void());

		state Future<Void> f = storageInterfaceRegistration(&self, ssi, {});
		wait(delay(0));
		ErrorOr<Void> e = wait(errorOr(f));
		if (e.isError()) {
			Error e = f.getError();

			throw e;
			// TODO: #5375
			/*
			            if (e.code() != error_code_worker_removed) {
			                throw e;
			            }
			            state UID clusterId = wait(getClusterId(&self));
			            ASSERT(self.clusterId.isValid());
			            UID durableClusterId = wait(self.clusterId.getFuture());
			            ASSERT(durableClusterId.isValid());
			            if (clusterId == durableClusterId) {
			                throw worker_removed();
			            }
			            // When a storage server connects to a new cluster, it deletes its
			            // old data and creates a new, empty data file for the new cluster.
			            // We want to avoid this and force a manual removal of the storage
			            // servers' old data when being assigned to a new cluster to avoid
			            // accidental data loss.
			            TraceEvent(SevWarn, "StorageServerBelongsToExistingCluster")
			                .detail("ServerID", ssi.id())
			                .detail("ClusterID", durableClusterId)
			                .detail("NewClusterID", clusterId);
			            wait(Future<Void>(Never()));
			*/
		}

		self.interfaceRegistered =
		    storageInterfaceRegistration(&self, ssi, self.registerInterfaceAcceptingRequests.getFuture());
		wait(delay(0));

		TraceEvent("StorageServerStartingCore", self.thisServerID).detail("TimeTaken", now() - start);

		ssCore = storageServerCore(&self, ssi);
		wait(ssCore);

		throw internal_error();
	} catch (Error& e) {

		self.ssLock.kill();

		if (self.byteSampleRecovery.isValid()) {
			self.byteSampleRecovery.cancel();
		}

		if (recovered.canBeSet())
			recovered.send(Void());

		// If the storage server dies while something that uses self is still on the stack,
		// we want that actor to complete before we terminate and that memory goes out of scope
		state Error err = e;
		if (storageServerTerminated(self, persistentData, err)) {
			ssCore.cancel();
			self.actors.clear(true);
			wait(delay(0));
			return Void();
		}
		ssCore.cancel();
		self.actors.clear(true);
		wait(delay(0));
		throw err;
	}
}

#ifndef __INTEL_COMPILER
#pragma endregion
#endif

/*
4 Reference count
4 priority
24 pointers
8 lastUpdateVersion
2 updated, replacedPointer
--
42 PTree overhead

8 Version insertVersion
--
50 VersionedMap overhead

12 KeyRef
12 ValueRef
1  isClear
--
25 payload


50 overhead
25 payload
21 structure padding
32 allocator rounds up
---
128 allocated

To reach 64, need to save: 11 bytes + all padding

Possibilities:
  -8 Combine lastUpdateVersion, insertVersion?
  -2 Fold together updated, replacedPointer, isClear bits
  -3 Fold away updated, replacedPointer, isClear
  -8 Move value lengths into arena
  -4 Replace priority with H(pointer)
  -12 Compress pointers (using special allocator)
  -4 Modular lastUpdateVersion (make sure no node survives 4 billion updates)
*/

void versionedMapTest() {
	VersionedMap<int, int> vm;

	printf("SS Ptree node is %zu bytes\n", sizeof(StorageServer::VersionedData::PTreeT));

	const int NSIZE = sizeof(VersionedMap<int, int>::PTreeT);
	const int ASIZE = NSIZE <= 64 ? 64 : nextFastAllocatedSize(NSIZE);

	auto before = FastAllocator<ASIZE>::getTotalMemory();

	for (int v = 1; v <= 1000; ++v) {
		vm.createNewVersion(v);
		for (int i = 0; i < 1000; i++) {
			int k = deterministicRandom()->randomInt(0, 2000000);
			/*for(int k2=k-5; k2<k+5; k2++)
			    if (vm.atLatest().find(k2) != vm.atLatest().end())
			        vm.erase(k2);*/
			vm.erase(k - 5, k + 5);
			vm.insert(k, v);
		}
	}

	auto after = FastAllocator<ASIZE>::getTotalMemory();

	int count = 0;
	for (auto i = vm.atLatest().begin(); i != vm.atLatest().end(); ++i)
		++count;

	printf("PTree node is %d bytes, allocated as %d bytes\n", NSIZE, ASIZE);
	printf("%d distinct after %d insertions\n", count, 1000 * 1000);
	printf("Memory used: %f MB\n", (after - before) / 1e6);
}<|MERGE_RESOLUTION|>--- conflicted
+++ resolved
@@ -1312,20 +1312,12 @@
 	    busiestWriteTagContext(ssi.id()), counters(this),
 	    storageServerSourceTLogIDEventHolder(
 	        makeReference<EventCacheHolder>(ssi.id().toString() + "/StorageServerSourceTLogID")) {
-<<<<<<< HEAD
 		readPriorityRanks = parseStringToVector<int>(SERVER_KNOBS->STORAGESERVER_READ_RANKS, ',');
 		ASSERT(readPriorityRanks.size() > (int)ReadType::MAX);
-		version.initMetric("StorageServer.Version"_sr, counters.cc.id);
-		oldestVersion.initMetric("StorageServer.OldestVersion"_sr, counters.cc.id);
-		durableVersion.initMetric("StorageServer.DurableVersion"_sr, counters.cc.id);
-		desiredOldestVersion.initMetric("StorageServer.DesiredOldestVersion"_sr, counters.cc.id);
-=======
-
 		version.initMetric("StorageServer.Version"_sr, counters.cc.getId());
 		oldestVersion.initMetric("StorageServer.OldestVersion"_sr, counters.cc.getId());
 		durableVersion.initMetric("StorageServer.DurableVersion"_sr, counters.cc.getId());
 		desiredOldestVersion.initMetric("StorageServer.DesiredOldestVersion"_sr, counters.cc.getId());
->>>>>>> 6a3ccda5
 
 		newestAvailableVersion.insert(allKeys, invalidVersion);
 		newestDirtyVersion.insert(allKeys, invalidVersion);
@@ -10218,49 +10210,6 @@
 	TraceEvent("StorageServerRestoreDurableState", self->thisServerID).detail("RestoredBytes", self->bytesRestored);
 
 	// Logs all counters in `counters.cc` and reset the interval.
-<<<<<<< HEAD
-	self->actors.add(traceCounters("StorageMetrics",
-	                               self->thisServerID,
-	                               SERVER_KNOBS->STORAGE_LOGGING_DELAY,
-	                               &self->counters.cc,
-	                               self->thisServerID.toString() + "/StorageMetrics",
-	                               [self = self](TraceEvent& te) {
-		                               te.detail("StorageEngine", self->storage.getKeyValueStoreType().toString());
-		                               te.detail("Tag", self->tag.toString());
-		                               std::vector<int> rpr = self->readPriorityRanks;
-		                               te.detail("ReadsActive", self->ssLock.totalRunners());
-		                               te.detail("ReadsWaiting", self->ssLock.totalWaiters());
-		                               int type = (int)ReadType::FETCH;
-		                               te.detail("ReadFetchActive", self->ssLock.numRunners(rpr[type]));
-		                               te.detail("ReadFetchWaiting", self->ssLock.numWaiters(rpr[type]));
-		                               type = (int)ReadType::LOW;
-		                               te.detail("ReadLowActive", self->ssLock.numRunners(rpr[type]));
-		                               te.detail("ReadLowWaiting", self->ssLock.numWaiters(rpr[type]));
-		                               type = (int)ReadType::NORMAL;
-		                               te.detail("ReadNormalActive", self->ssLock.numRunners(rpr[type]));
-		                               te.detail("ReadNormalWaiting", self->ssLock.numWaiters(rpr[type]));
-		                               type = (int)ReadType::HIGH;
-		                               te.detail("ReadHighActive", self->ssLock.numRunners(rpr[type]));
-		                               te.detail("ReadHighWaiting", self->ssLock.numWaiters(rpr[type]));
-		                               StorageBytes sb = self->storage.getStorageBytes();
-		                               te.detail("KvstoreBytesUsed", sb.used);
-		                               te.detail("KvstoreBytesFree", sb.free);
-		                               te.detail("KvstoreBytesAvailable", sb.available);
-		                               te.detail("KvstoreBytesTotal", sb.total);
-		                               te.detail("KvstoreBytesTemp", sb.temp);
-		                               if (self->isTss()) {
-			                               te.detail("TSSPairID", self->tssPairID);
-			                               te.detail("TSSJointID",
-			                                         UID(self->thisServerID.first() ^ self->tssPairID.get().first(),
-			                                             self->thisServerID.second() ^ self->tssPairID.get().second()));
-		                               } else if (self->isSSWithTSSPair()) {
-			                               te.detail("SSPairID", self->ssPairID);
-			                               te.detail("TSSJointID",
-			                                         UID(self->thisServerID.first() ^ self->ssPairID.get().first(),
-			                                             self->thisServerID.second() ^ self->ssPairID.get().second()));
-		                               }
-	                               }));
-=======
 	self->actors.add(self->counters.cc.traceCounters(
 	    "StorageMetrics",
 	    self->thisServerID,
@@ -10269,6 +10218,21 @@
 	    [self = self](TraceEvent& te) {
 		    te.detail("StorageEngine", self->storage.getKeyValueStoreType().toString());
 		    te.detail("Tag", self->tag.toString());
+		    std::vector<int> rpr = self->readPriorityRanks;
+		    te.detail("ReadsActive", self->ssLock.totalRunners());
+		    te.detail("ReadsWaiting", self->ssLock.totalWaiters());
+		    int type = (int)ReadType::FETCH;
+		    te.detail("ReadFetchActive", self->ssLock.numRunners(rpr[type]));
+		    te.detail("ReadFetchWaiting", self->ssLock.numWaiters(rpr[type]));
+		    type = (int)ReadType::LOW;
+		    te.detail("ReadLowActive", self->ssLock.numRunners(rpr[type]));
+		    te.detail("ReadLowWaiting", self->ssLock.numWaiters(rpr[type]));
+		    type = (int)ReadType::NORMAL;
+		    te.detail("ReadNormalActive", self->ssLock.numRunners(rpr[type]));
+		    te.detail("ReadNormalWaiting", self->ssLock.numWaiters(rpr[type]));
+		    type = (int)ReadType::HIGH;
+		    te.detail("ReadHighActive", self->ssLock.numRunners(rpr[type]));
+		    te.detail("ReadHighWaiting", self->ssLock.numWaiters(rpr[type]));
 		    StorageBytes sb = self->storage.getStorageBytes();
 		    te.detail("KvstoreBytesUsed", sb.used);
 		    te.detail("KvstoreBytesFree", sb.free);
@@ -10287,7 +10251,6 @@
 			                  self->thisServerID.second() ^ self->ssPairID.get().second()));
 		    }
 	    }));
->>>>>>> 6a3ccda5
 
 	loop {
 		choose {
