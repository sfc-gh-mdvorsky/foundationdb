/*
 * TesterTestSpec.h
 *
 * This source file is part of the FoundationDB open source project
 *
 * Copyright 2013-2022 Apple Inc. and the FoundationDB project authors
 *
 * Licensed under the Apache License, Version 2.0 (the "License");
 * you may not use this file except in compliance with the License.
 * You may obtain a copy of the License at
 *
 *     http://www.apache.org/licenses/LICENSE-2.0
 *
 * Unless required by applicable law or agreed to in writing, software
 * distributed under the License is distributed on an "AS IS" BASIS,
 * WITHOUT WARRANTIES OR CONDITIONS OF ANY KIND, either express or implied.
 * See the License for the specific language governing permissions and
 * limitations under the License.
 */

#pragma once

#ifndef APITESTER_CONFIG_READER_H
#define APITESTER_CONFIG_READER_H

#include <string>
#include <unordered_map>
#include <vector>

#define FDB_API_VERSION 720

namespace FdbApiTester {

/// Workload specification
struct WorkloadSpec {
	std::string name;
	std::unordered_map<std::string, std::string> options;
};

// Test speficification loaded from a *.toml file
struct TestSpec {
	// Title of the test
	std::string title;

	// Use blocking waits on futures instead of scheduling callbacks
	bool blockOnFutures = false;

	// Use multi-threaded FDB client
	bool multiThreaded = false;

	// Enable injection of errors in FDB client
	bool buggify = false;

	// Execute future callbacks on the threads of the external FDB library
	// rather than on the main thread of the local FDB client library
	bool fdbCallbacksOnExternalThreads = false;

	// Execute each transaction in a separate database instance
	bool databasePerTransaction = false;

	// Test tampering the cluster file
	bool tamperClusterFile = false;

	// Size of the FDB client thread pool (a random number in the [min,max] range)
	int minFdbThreads = 1;
	int maxFdbThreads = 1;

	// Size of the thread pool for test workloads (a random number in the [min,max] range)
	int minClientThreads = 1;
	int maxClientThreads = 1;

	// Size of the database instance pool (a random number in the [min,max] range)
	// Each transaction is assigned randomly to one of the databases in the pool
	int minDatabases = 1;
	int maxDatabases = 1;

	// Number of workload clients (a random number in the [min,max] range)
	int minClients = 1;
	int maxClients = 10;

<<<<<<< HEAD
	// Disable the ability to bypass the MVC API, for
	// cases when there are no external clients
	bool disableClientBypass = false;
=======
	// Number of tenants (a random number in the [min,max] range)
	int minTenants = 0;
	int maxTenants = 0;
>>>>>>> 887c6ab2

	// List of workloads with their options
	std::vector<WorkloadSpec> workloads;
};

// Read the test specfication from a *.toml file
TestSpec readTomlTestSpec(std::string fileName);

} // namespace FdbApiTester

#endif<|MERGE_RESOLUTION|>--- conflicted
+++ resolved
@@ -78,15 +78,12 @@
 	int minClients = 1;
 	int maxClients = 10;
 
-<<<<<<< HEAD
 	// Disable the ability to bypass the MVC API, for
 	// cases when there are no external clients
 	bool disableClientBypass = false;
-=======
 	// Number of tenants (a random number in the [min,max] range)
 	int minTenants = 0;
 	int maxTenants = 0;
->>>>>>> 887c6ab2
 
 	// List of workloads with their options
 	std::vector<WorkloadSpec> workloads;
