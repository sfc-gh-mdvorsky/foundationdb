/*
 * error_definitions.h
 *
 * This source file is part of the FoundationDB open source project
 *
 * Copyright 2013-2018 Apple Inc. and the FoundationDB project authors
 *
 * Licensed under the Apache License, Version 2.0 (the "License");
 * you may not use this file except in compliance with the License.
 * You may obtain a copy of the License at
 *
 *     http://www.apache.org/licenses/LICENSE-2.0
 *
 * Unless required by applicable law or agreed to in writing, software
 * distributed under the License is distributed on an "AS IS" BASIS,
 * WITHOUT WARRANTIES OR CONDITIONS OF ANY KIND, either express or implied.
 * See the License for the specific language governing permissions and
 * limitations under the License.
 */

#ifdef ERROR

// SOMEDAY: Split this into flow, fdbclient, fdbserver error headers?

// Error codes defined here are primarily for programmatic use, not debugging: a separate
// error should be defined if and only if there is a sensible situation in which code could
// catch and react specifically to that error.  So for example there is only one
// internal_error code even though there are a huge number of internal errors; extra
// information is logged in the trace file.

// 1xxx Normal failure (plausibly these should not even be "errors", but they are failures of
//   the way operations are currently defined)
// clang-format off
ERROR( success, 0, "Success" )
ERROR( end_of_stream, 1, "End of stream" )
ERROR( operation_failed, 1000, "Operation failed")
ERROR( wrong_shard_server, 1001, "Shard is not available from this server")
ERROR( operation_obsolete, 1002, "Operation result no longer necessary")
ERROR( cold_cache_server, 1003, "Cache server is not warm for this range")
ERROR( timed_out, 1004, "Operation timed out" )
ERROR( coordinated_state_conflict, 1005, "Conflict occurred while changing coordination information" )
ERROR( all_alternatives_failed, 1006, "All alternatives failed" )
ERROR( transaction_too_old, 1007, "Transaction is too old to perform reads or be committed" )
ERROR( no_more_servers, 1008, "Not enough physical servers available" )
ERROR( future_version, 1009, "Request for future version" )
ERROR( movekeys_conflict, 1010, "Conflicting attempts to change data distribution" )
ERROR( tlog_stopped, 1011, "TLog stopped" )
ERROR( server_request_queue_full, 1012, "Server request queue is full" )
ERROR( not_committed, 1020, "Transaction not committed due to conflict with another transaction" )
ERROR( commit_unknown_result, 1021, "Transaction may or may not have committed" )
ERROR( transaction_cancelled, 1025, "Operation aborted because the transaction was cancelled" )
ERROR( connection_failed, 1026, "Network connection failed" )
ERROR( coordinators_changed, 1027, "Coordination servers have changed" )
ERROR( new_coordinators_timed_out, 1028, "New coordination servers did not respond in a timely way" )
ERROR( watch_cancelled, 1029, "Watch cancelled because storage server watch limit exceeded" )
ERROR( request_maybe_delivered, 1030, "Request may or may not have been delivered" )
ERROR( transaction_timed_out, 1031, "Operation aborted because the transaction timed out" )
ERROR( too_many_watches, 1032, "Too many watches currently set" )
ERROR( locality_information_unavailable, 1033, "Locality information not available" )
ERROR( watches_disabled, 1034, "Watches cannot be set if read your writes is disabled" )
ERROR( default_error_or, 1035, "Default error for an ErrorOr object" )
ERROR( accessed_unreadable, 1036, "Read or wrote an unreadable key" )
ERROR( process_behind, 1037, "Storage process does not have recent mutations" )
ERROR( database_locked, 1038, "Database is locked" )
ERROR( cluster_version_changed, 1039, "The protocol version of the cluster has changed" )
ERROR( external_client_already_loaded, 1040, "External client has already been loaded" )
ERROR( lookup_failed, 1041, "DNS lookup failed" )
ERROR( proxy_memory_limit_exceeded, 1042, "CommitProxy commit memory limit exceeded" )
ERROR( shutdown_in_progress, 1043, "Operation no longer supported due to shutdown" )
ERROR( serialization_failed, 1044, "Failed to deserialize an object" )
ERROR( connection_unreferenced, 1048, "No peer references for connection" )
ERROR( connection_idle, 1049, "Connection closed after idle timeout" )
ERROR( disk_adapter_reset, 1050, "The disk queue adpater reset" )
ERROR( batch_transaction_throttled, 1051, "Batch GRV request rate limit exceeded")
ERROR( dd_cancelled, 1052, "Data distribution components cancelled")
ERROR( dd_not_found, 1053, "Data distributor not found")
ERROR( wrong_connection_file, 1054, "Connection file mismatch")
ERROR( version_already_compacted, 1055, "The requested changes have been compacted away")
ERROR( local_config_changed, 1056, "Local configuration file has changed. Restart and apply these changes" )
ERROR( failed_to_reach_quorum, 1057, "Failed to reach quorum from configuration database nodes. Retry sending these requests" )
ERROR( unsupported_format_version, 1058, "Format version not supported" )
ERROR( unknown_change_feed, 1059, "Change feed not found" )
ERROR( change_feed_not_registered, 1060, "Change feed not registered" )
ERROR( granule_assignment_conflict, 1061, "Conflicting attempts to assign blob granules" )
ERROR( change_feed_cancelled, 1062, "Change feed was cancelled" )
ERROR( blob_granule_file_load_error, 1063, "Error loading a blob file during granule materialization" )

ERROR( broken_promise, 1100, "Broken promise" )
ERROR( operation_cancelled, 1101, "Asynchronous operation cancelled" )
ERROR( future_released, 1102, "Future has been released" )
ERROR( connection_leaked, 1103, "Connection object leaked" )
ERROR( never_reply, 1104, "Never reply to the request" )

ERROR( recruitment_failed, 1200, "Recruitment of a server failed" )   // Be careful, catching this will delete the data of a storage server or tlog permanently
ERROR( move_to_removed_server, 1201, "Attempt to move keys to a storage server that was removed" )
ERROR( worker_removed, 1202, "Normal worker shut down" )   // Be careful, catching this will delete the data of a storage server or tlog permanently
ERROR( cluster_recovery_failed, 1203, "Cluster recovery failed")
ERROR( master_max_versions_in_flight, 1204, "Master hit maximum number of versions in flight" )
ERROR( tlog_failed, 1205, "Cluster recovery terminating because a TLog failed" )   // similar to tlog_stopped, but the tlog has actually died
ERROR( worker_recovery_failed, 1206, "Recovery of a worker process failed" )
ERROR( please_reboot, 1207, "Reboot of server process requested" )
ERROR( please_reboot_delete, 1208, "Reboot of server process requested, with deletion of state" )
ERROR( commit_proxy_failed, 1209, "Master terminating because a CommitProxy failed" )
ERROR( resolver_failed, 1210, "Cluster recovery terminating because a Resolver failed" )
ERROR( server_overloaded, 1211, "Server is under too much load and cannot respond" )
ERROR( backup_worker_failed, 1212, "Cluster recovery terminating because a backup worker failed")
ERROR( tag_throttled, 1213, "Transaction tag is being throttled" )
ERROR( grv_proxy_failed, 1214, "Cluster recovery terminating because a GRVProxy failed" )
ERROR( dd_tracker_cancelled, 1215, "The data distribution tracker has been cancelled" )
ERROR( failed_to_progress, 1216, "Process has failed to make sufficient progress" )
ERROR( invalid_cluster_id, 1217, "Attempted to join cluster with a different cluster ID" )
ERROR( restart_cluster_controller, 1218, "Restart cluster controller process" )

// 15xx Platform errors
ERROR( platform_error, 1500, "Platform error" )
ERROR( large_alloc_failed, 1501, "Large block allocation failed" )
ERROR( performance_counter_error, 1502, "QueryPerformanceCounter error" )

ERROR( io_error, 1510, "Disk i/o operation failed" )
ERROR( file_not_found, 1511, "File not found" )
ERROR( bind_failed, 1512, "Unable to bind to network" )
ERROR( file_not_readable, 1513, "File could not be read" )
ERROR( file_not_writable, 1514, "File could not be written" )
ERROR( no_cluster_file_found, 1515, "No cluster file found in current directory or default location" )
ERROR( file_too_large, 1516, "File too large to be read" )
ERROR( non_sequential_op, 1517, "Non sequential file operation not allowed" )
ERROR( http_bad_response, 1518, "HTTP response was badly formed" )
ERROR( http_not_accepted, 1519, "HTTP request not accepted" )
ERROR( checksum_failed, 1520, "A data checksum failed" )
ERROR( io_timeout, 1521, "A disk IO operation failed to complete in a timely manner" )
ERROR( file_corrupt, 1522, "A structurally corrupt data file was detected" )
ERROR( http_request_failed, 1523, "HTTP response code not received or indicated failure" )
ERROR( http_auth_failed, 1524, "HTTP request failed due to bad credentials" )
ERROR( http_bad_request_id, 1525, "HTTP response contained an unexpected X-Request-ID header" )

// 2xxx Attempt (presumably by a _client_) to do something illegal.  If an error is known to
// be internally caused, it should be 41xx
ERROR( client_invalid_operation, 2000, "Invalid API call" )
ERROR( commit_read_incomplete, 2002, "Commit with incomplete read" )
ERROR( test_specification_invalid, 2003, "Invalid test specification" )
ERROR( key_outside_legal_range, 2004, "Key outside legal range" )
ERROR( inverted_range, 2005, "Range begin key larger than end key" )
ERROR( invalid_option_value, 2006, "Option set with an invalid value" )
ERROR( invalid_option, 2007, "Option not valid in this context" )
ERROR( network_not_setup, 2008, "Action not possible before the network is configured" )
ERROR( network_already_setup, 2009, "Network can be configured only once" )
ERROR( read_version_already_set, 2010, "Transaction already has a read version set" )
ERROR( version_invalid, 2011, "Version not valid" )
ERROR( range_limits_invalid, 2012, "Range limits not valid" )
ERROR( invalid_database_name, 2013, "Database name must be 'DB'" )
ERROR( attribute_not_found, 2014, "Attribute not found" )
ERROR( future_not_set, 2015, "Future not ready" )
ERROR( future_not_error, 2016, "Future not an error" )
ERROR( used_during_commit, 2017, "Operation issued while a commit was outstanding" )
ERROR( invalid_mutation_type, 2018, "Unrecognized atomic mutation type" )
ERROR( attribute_too_large, 2019, "Attribute too large for type int" )
ERROR( transaction_invalid_version, 2020, "Transaction does not have a valid commit version" )
ERROR( no_commit_version, 2021, "Transaction is read-only and therefore does not have a commit version" )
ERROR( environment_variable_network_option_failed, 2022, "Environment variable network option could not be set" )
ERROR( transaction_read_only, 2023, "Attempted to commit a transaction specified as read-only" )
ERROR( invalid_cache_eviction_policy, 2024, "Invalid cache eviction policy, only random and lru are supported" )
ERROR( network_cannot_be_restarted, 2025, "Network can only be started once" )
ERROR( blocked_from_network_thread, 2026, "Detected a deadlock in a callback called from the network thread" )
ERROR( invalid_config_db_range_read, 2027, "Invalid configuration database range read" )
ERROR( invalid_config_db_key, 2028, "Invalid configuration database key provided" )
ERROR( invalid_config_path, 2029, "Invalid configuration path" )
ERROR( mapper_bad_index, 2030, "The index in K[] or V[] is not a valid number or out of range" )
ERROR( mapper_no_such_key, 2031, "A mapped key is not set in database" )
ERROR( mapper_bad_range_decriptor, 2032, "\"{...}\" must be the last element of the mapper tuple" )
ERROR( quick_get_key_values_has_more, 2033, "One of the mapped range queries is too large" )
ERROR( quick_get_value_miss, 2034, "Found a mapped key that is not served in the same SS" )
ERROR( quick_get_key_values_miss, 2035, "Found a mapped range that is not served in the same SS" )
ERROR( blob_granule_no_ryw, 2036, "Blob Granule Read Transactions must be specified as ryw-disabled" )
ERROR( blob_granule_not_materialized, 2037, "Blob Granule Read Transactions must be specified as ryw-disabled" )
ERROR( get_mapped_key_values_has_more, 2038, "getMappedRange does not support continuation for now" )
ERROR( get_mapped_range_reads_your_writes, 2039, "getMappedRange tries to read data that were previously written in the transaction" )
ERROR( checkpoint_not_found, 2040, "Checkpoint not found" )

ERROR( incompatible_protocol_version, 2100, "Incompatible protocol version" )
ERROR( transaction_too_large, 2101, "Transaction exceeds byte limit" )
ERROR( key_too_large, 2102, "Key length exceeds limit" )
ERROR( value_too_large, 2103, "Value length exceeds limit" )
ERROR( connection_string_invalid, 2104, "Connection string invalid" )
ERROR( address_in_use, 2105, "Local address in use" )
ERROR( invalid_local_address, 2106, "Invalid local address" )
ERROR( tls_error, 2107, "TLS error" )
ERROR( unsupported_operation, 2108, "Operation is not supported" )
ERROR( too_many_tags, 2109, "Too many tags set on transaction" )
ERROR( tag_too_long, 2110, "Tag set on transaction is too long" )
ERROR( too_many_tag_throttles, 2111, "Too many tag throttles have been created" )
ERROR( special_keys_cross_module_read, 2112, "Special key space range read crosses modules. Refer to the `special_key_space_relaxed' transaction option for more details." )
ERROR( special_keys_no_module_found, 2113, "Special key space range read does not intersect a module. Refer to the `special_key_space_relaxed' transaction option for more details." )
ERROR( special_keys_write_disabled, 2114, "Special Key space is not allowed to write by default. Refer to the `special_key_space_enable_writes` transaction option for more details." )
ERROR( special_keys_no_write_module_found, 2115, "Special key space key or keyrange in set or clear does not intersect a module" )
ERROR( special_keys_cross_module_clear, 2116, "Special key space clear crosses modules" )
ERROR( special_keys_api_failure, 2117, "Api call through special keys failed. For more information, call get on special key 0xff0xff/error_message to get a json string of the error message." )
ERROR( client_lib_invalid_metadata, 2118, "Invalid client library metadata." )
ERROR( client_lib_already_exists, 2119, "Client library with same identifier already exists on the cluster." )
ERROR( client_lib_not_found, 2120, "Client library for the given identifier not found." )
ERROR( client_lib_not_available, 2121, "Client library exists, but is not available for download." )
ERROR( client_lib_invalid_binary, 2122, "Invalid client library binary." )

ERROR( tenant_name_required, 2130, "Tenant name must be specified to access data in the cluster" )
ERROR( tenant_not_found, 2131, "Tenant does not exist" )
ERROR( tenant_already_exists, 2132, "A tenant with the given name already exists" )
ERROR( tenant_not_empty, 2133, "Cannot delete a non-empty tenant" )
ERROR( invalid_tenant_name, 2134, "Tenant name cannot begin with \\xff");
ERROR( tenant_prefix_allocator_conflict, 2135, "The database already has keys stored at the prefix allocated for the tenant");
ERROR( tenants_disabled, 2136, "Tenants have been disabled in the cluster");
ERROR( unknown_tenant, 2137, "Tenant is not available from this server")

// 2200 - errors from bindings and official APIs
ERROR( api_version_unset, 2200, "API version is not set" )
ERROR( api_version_already_set, 2201, "API version may be set only once" )
ERROR( api_version_invalid, 2202, "API version not valid" )
ERROR( api_version_not_supported, 2203, "API version not supported" )
ERROR( exact_mode_without_limits, 2210, "EXACT streaming mode requires limits, but none were given" )

ERROR( invalid_tuple_data_type, 2250, "Unrecognized data type in packed tuple")
ERROR( invalid_tuple_index, 2251, "Tuple does not have element at specified index")
ERROR( key_not_in_subspace, 2252, "Cannot unpack key that is not in subspace" )
ERROR( manual_prefixes_not_enabled, 2253, "Cannot specify a prefix unless manual prefixes are enabled" )
ERROR( prefix_in_partition, 2254, "Cannot specify a prefix in a partition" )
ERROR( cannot_open_root_directory, 2255, "Root directory cannot be opened" )
ERROR( directory_already_exists, 2256, "Directory already exists" )
ERROR( directory_does_not_exist, 2257, "Directory does not exist" )
ERROR( parent_directory_does_not_exist, 2258, "Directory's parent does not exist" )
ERROR( mismatched_layer, 2259, "Directory has already been created with a different layer string" )
ERROR( invalid_directory_layer_metadata, 2260, "Invalid directory layer metadata" )
ERROR( cannot_move_directory_between_partitions, 2261, "Directory cannot be moved between partitions" )
ERROR( cannot_use_partition_as_subspace, 2262, "Directory partition cannot be used as subspace" )
ERROR( incompatible_directory_version, 2263, "Directory layer was created with an incompatible version" )
ERROR( directory_prefix_not_empty, 2264, "Database has keys stored at the prefix chosen by the automatic prefix allocator" )
ERROR( directory_prefix_in_use, 2265, "Directory layer already has a conflicting prefix" )
ERROR( invalid_destination_directory, 2266, "Target directory is invalid" )
ERROR( cannot_modify_root_directory, 2267, "Root directory cannot be modified" )
ERROR( invalid_uuid_size, 2268, "UUID is not sixteen bytes");

// 2300 - backup and restore errors
ERROR( backup_error, 2300, "Backup error")
ERROR( restore_error, 2301, "Restore error")
ERROR( backup_duplicate, 2311, "Backup duplicate request")
ERROR( backup_unneeded, 2312, "Backup unneeded request")
ERROR( backup_bad_block_size, 2313, "Backup file block size too small")
ERROR( backup_invalid_url, 2314, "Backup Container URL invalid")
ERROR( backup_invalid_info, 2315, "Backup Container info invalid")
ERROR( backup_cannot_expire, 2316, "Cannot expire requested data from backup without violating minimum restorability")
ERROR( backup_auth_missing, 2317, "Cannot find authentication details (such as a password or secret key) for the specified Backup Container URL")
ERROR( backup_auth_unreadable, 2318, "Cannot read or parse one or more sources of authentication information for Backup Container URLs")
ERROR( backup_does_not_exist, 2319, "Backup does not exist")
ERROR( backup_not_filterable_with_key_ranges, 2320, "Backup before 6.3 cannot be filtered with key ranges")
ERROR( backup_not_overlapped_with_keys_filter, 2321, "Backup key ranges doesn't overlap with key ranges filter")
ERROR( restore_invalid_version, 2361, "Invalid restore version")
ERROR( restore_corrupted_data, 2362, "Corrupted backup data")
ERROR( restore_missing_data, 2363, "Missing backup data")
ERROR( restore_duplicate_tag, 2364, "Restore duplicate request")
ERROR( restore_unknown_tag, 2365, "Restore tag does not exist")
ERROR( restore_unknown_file_type, 2366, "Unknown backup/restore file type")
ERROR( restore_unsupported_file_version, 2367, "Unsupported backup file version")
ERROR( restore_bad_read, 2368, "Unexpected number of bytes read")
ERROR( restore_corrupted_data_padding, 2369, "Backup file has unexpected padding bytes")
ERROR( restore_destination_not_empty, 2370, "Attempted to restore into a non-empty destination database")
ERROR( restore_duplicate_uid, 2371, "Attempted to restore using a UID that had been used for an aborted restore")
ERROR( task_invalid_version, 2381, "Invalid task version")
ERROR( task_interrupted, 2382, "Task execution stopped due to timeout, abort, or completion by another worker")
ERROR( invalid_encryption_key_file, 2383, "The provided encryption key file has invalid contents" )

ERROR( key_not_found, 2400, "Expected key is missing")
ERROR( json_malformed, 2401, "JSON string was malformed")
ERROR( json_eof_expected, 2402, "JSON string did not terminate where expected")

// 2500 - disk snapshot based backup errors
ERROR( snap_disable_tlog_pop_failed,  2500, "Failed to disable tlog pops")
ERROR( snap_storage_failed,  2501, "Failed to snapshot storage nodes")
ERROR( snap_tlog_failed,  2502, "Failed to snapshot TLog nodes")
ERROR( snap_coord_failed,  2503, "Failed to snapshot coordinator nodes")
ERROR( snap_enable_tlog_pop_failed,  2504, "Failed to enable tlog pops")
ERROR( snap_path_not_whitelisted, 2505, "Snapshot create binary path not whitelisted")
ERROR( snap_not_fully_recovered_unsupported, 2506, "Unsupported when the cluster is not fully recovered")
ERROR( snap_log_anti_quorum_unsupported, 2507, "Unsupported when log anti quorum is configured")
ERROR( snap_with_recovery_unsupported, 2508, "Cluster recovery during snapshot operation not supported")
ERROR( snap_invalid_uid_string, 2509, "The given uid string is not a 32-length hex string")

// 4xxx Internal errors (those that should be generated only by bugs) are decimal 4xxx
ERROR( unknown_error, 4000, "An unknown error occurred" )  // C++ exception not of type Error
ERROR( internal_error, 4100, "An internal error occurred" )
<<<<<<< HEAD

// 5xxx Authorization and authentication error codes
ERROR( permission_denied, 5000, "Client is not allowed to access endpoint" )
ERROR( unauthorized_attempt, 5001, "A untrusted client tried to send a message to a private endpoint" )
=======
ERROR( not_implemented, 4200, "Not implemented yet" )
>>>>>>> 34cd8081
// clang-format on

#undef ERROR
#endif<|MERGE_RESOLUTION|>--- conflicted
+++ resolved
@@ -284,14 +284,11 @@
 // 4xxx Internal errors (those that should be generated only by bugs) are decimal 4xxx
 ERROR( unknown_error, 4000, "An unknown error occurred" )  // C++ exception not of type Error
 ERROR( internal_error, 4100, "An internal error occurred" )
-<<<<<<< HEAD
+ERROR( not_implemented, 4200, "Not implemented yet" )
 
 // 5xxx Authorization and authentication error codes
 ERROR( permission_denied, 5000, "Client is not allowed to access endpoint" )
 ERROR( unauthorized_attempt, 5001, "A untrusted client tried to send a message to a private endpoint" )
-=======
-ERROR( not_implemented, 4200, "Not implemented yet" )
->>>>>>> 34cd8081
 // clang-format on
 
 #undef ERROR
