/*
 * Arena.h
 *
 * This source file is part of the FoundationDB open source project
 *
 * Copyright 2013-2018 Apple Inc. and the FoundationDB project authors
 *
 * Licensed under the Apache License, Version 2.0 (the "License");
 * you may not use this file except in compliance with the License.
 * You may obtain a copy of the License at
 *
 *     http://www.apache.org/licenses/LICENSE-2.0
 *
 * Unless required by applicable law or agreed to in writing, software
 * distributed under the License is distributed on an "AS IS" BASIS,
 * WITHOUT WARRANTIES OR CONDITIONS OF ANY KIND, either express or implied.
 * See the License for the specific language governing permissions and
 * limitations under the License.
 */

#ifndef FLOW_ARENA_H
#define FLOW_ARENA_H
#pragma once

#include "flow/FastAlloc.h"
#include "flow/FastRef.h"
#include "flow/Error.h"
#include "flow/Trace.h"
#include "flow/ObjectSerializerTraits.h"
#include "flow/FileIdentifier.h"
#include <algorithm>
#include <stdint.h>
#include <string>
#include <cstring>
#include <limits>
#include <optional>
#include <set>
#include <type_traits>
#include <sstream>

// TrackIt is a zero-size class for tracking constructions, destructions, and assignments of instances
// of a class.  Just inherit TrackIt<T> from T to enable tracking of construction and destruction of
// T, and use the TRACKIT_ASSIGN(rhs) macro in any operator= definitions to enable assignment tracking.
//
// TrackIt writes to standard output because the trace log isn't available early in execution
// so applying TrackIt to StringRef or VectorRef, for example, would a segfault using the trace log.
//
// The template parameter enables TrackIt to be inherited multiple times in the ancestry
// of a class without producing an "inaccessible due to ambiguity" error.
template<class T>
struct TrackIt {
	typedef TrackIt<T> TrackItType;
	// Put TRACKIT_ASSIGN into any operator= functions for which you want assignments tracked
	#define TRACKIT_ASSIGN(o) *(TrackItType *)this = *(TrackItType *)&(o)

	// The type name T is in the TrackIt output so that objects that inherit TrackIt multiple times
	// can be tracked propertly, otherwise the create and delete addresses appear duplicative.
	// This function returns just the string "T]" parsed from the __PRETTY_FUNCTION__ macro.  There
	// doesn't seem to be a better portable way to do this.
	static const char * __trackit__type() {
		const char *s = __PRETTY_FUNCTION__ + sizeof(__PRETTY_FUNCTION__);
		while(*--s != '=');
		return s + 2;
	}

	TrackIt() {
		printf("TrackItCreate\t%s\t%p\t%s\n", __trackit__type(), this, platform::get_backtrace().c_str());
	}
	TrackIt(const TrackIt &o) : TrackIt() {}
	TrackIt(const TrackIt &&o) : TrackIt() {}
	TrackIt & operator=(const TrackIt &o) {
		printf("TrackItAssigned\t%s\t%p<%p\t%s\n", __trackit__type(), this, &o, platform::get_backtrace().c_str());
		return *this;
	}
	TrackIt & operator=(const TrackIt &&o) {
		return *this = (const TrackIt &)o;
	}
	~TrackIt() {
		printf("TrackItDestroy\t%s\t%p\n", __trackit__type(), this);
	}
};

class NonCopyable
{
  protected:
	NonCopyable () {}
	~NonCopyable () {} /// Protected non-virtual destructor
  private:
	NonCopyable (const NonCopyable &);
	NonCopyable & operator = (const NonCopyable &);
};

// An Arena is a custom allocator that consists of a set of ArenaBlocks.  Allocation is performed by bumping a pointer
// on the most recent ArenaBlock until the block is unable to service the next allocation request.  When the current
// ArenaBlock is full, a new (larger) one is added to the Arena.  Deallocation is not directly supported.  Instead,
// memory is freed by deleting the entire Arena at once. See flow/README.md for details on using Arenas.
class Arena {
public:
	Arena();
	explicit Arena(size_t reservedSize);
	//~Arena();
	Arena(const Arena&);
	Arena(Arena && r) BOOST_NOEXCEPT;
	Arena& operator=(const Arena&);
	Arena& operator=(Arena&&) BOOST_NOEXCEPT;

	void dependsOn(const Arena& p);
	size_t getSize() const;

	bool hasFree(size_t size, const void* address);

	friend void* operator new ( size_t size, Arena& p );
	friend void* operator new[] ( size_t size, Arena& p );

	bool sameArena(const Arena& other) const {
		return impl.getPtr() == other.impl.getPtr();
	}

private:
	Reference<struct ArenaBlock> impl;
};

template<>
struct scalar_traits<Arena> : std::true_type {
	constexpr static size_t size = 0;
	template <class Context>
	static void save(uint8_t*, const Arena&, Context&) {}
	// Context is an arbitrary type that is plumbed by reference throughout
	// the load call tree.
	template <class Context>
	static void load(const uint8_t*, Arena& arena, Context& context) {
		context.addArena(arena);
	}
};

struct ArenaBlockRef {
	ArenaBlock* next;
	uint32_t nextBlockOffset;
};

struct ArenaBlock : NonCopyable, ThreadSafeReferenceCounted<ArenaBlock>
{
	enum {
		SMALL = 64,
		LARGE = 8193 // If size == used == LARGE, then use hugeSize, hugeUsed
	};

	enum { NOT_TINY = 255, TINY_HEADER = 6 };

	// int32_t referenceCount;	  // 4 bytes (in ThreadSafeReferenceCounted)
	uint8_t tinySize, tinyUsed;   // If these == NOT_TINY, use bigSize, bigUsed instead
	// if tinySize != NOT_TINY, following variables aren't used
	uint32_t bigSize, bigUsed;	  // include block header
	uint32_t nextBlockOffset;

	void addref();
	void delref();
	bool isTiny() const;
	int size() const;
	int used() const;
	int unused() const;
	const void* getData() const;
	const void* getNextData() const;
	size_t totalSize();
	// just for debugging:
	void getUniqueBlocks(std::set<ArenaBlock*>& a);
	int addUsed(int bytes);
	void makeReference(ArenaBlock* next);
	static void dependOn(Reference<ArenaBlock>& self, ArenaBlock* other);
	static void* allocate(Reference<ArenaBlock>& self, int bytes);
	// Return an appropriately-sized ArenaBlock to store the given data
	static ArenaBlock* create(int dataSize, Reference<ArenaBlock>& next);
	void destroy();
	void destroyLeaf();

private:
	static void* operator new(size_t s); // not implemented
};

inline void* operator new ( size_t size, Arena& p ) {
	UNSTOPPABLE_ASSERT( size < std::numeric_limits<int>::max() );
	return ArenaBlock::allocate( p.impl, (int)size );
}
inline void operator delete( void*, Arena& p ) {}
inline void* operator new[] ( size_t size, Arena& p ) {
	UNSTOPPABLE_ASSERT( size < std::numeric_limits<int>::max() );
	return ArenaBlock::allocate( p.impl, (int)size );
}
inline void operator delete[]( void*, Arena& p ) {}

template <class Archive>
inline void load( Archive& ar, Arena& p ) {
	p = ar.arena();
}
template <class Archive>
inline void save( Archive& ar, const Arena& p ) {
	// No action required
}

// Optional is a wrapper for std::optional. There
// are two primary reasons to use this wrapper instead
// of using std::optional directly:
//
// 1) Legacy: A lot of code was written using Optional before
//    std::optional was available.
// 2) When you call get but no value is present Optional gives an
//    assertion failure. std::optional, on the other hand, would
//    throw std::bad_optional_access. It is easier to debug assertion
//    failures, and FDB generally does not handle std exceptions, so
//    assertion failures are preferable. This is the main reason we
//    don't intend to use std::optional directly.
template <class T>
class Optional : public ComposedIdentifier<T, 0x10> {
public:
	Optional() = default;

	template <class U>
	Optional(const U& t) : impl(std::in_place, t) {}

	/* This conversion constructor was nice, but combined with the prior constructor it means that Optional<int> can be converted to Optional<Optional<int>> in the wrong way
	(a non-present Optional<int> converts to a non-present Optional<Optional<int>>).
	Use .castTo<>() instead.
	template <class S> Optional(const Optional<S>& o) : valid(o.present()) { if (valid) new (&value) T(o.get()); } */

	Optional(Arena& a, const Optional<T>& o) {
		if (o.present()) impl = std::make_optional<T>(a, o.get());
	}
	int expectedSize() const { return present() ? get().expectedSize() : 0; }

	template <class R> Optional<R> castTo() const {
		return map<R>([](const T& v){ return (R)v; });
	}

	template <class R> Optional<R> map(std::function<R(T)> f) const {
		if (present()) {
			return Optional<R>(f(get()));
		}
		else {
			return Optional<R>();
		}
	}

	bool present() const { return impl.has_value(); }
	T& get() {
		UNSTOPPABLE_ASSERT(impl.has_value());
		return impl.value();
	}
	T const& get() const {
		UNSTOPPABLE_ASSERT(impl.has_value());
		return impl.value();
	}
	T orDefault(T const& default_value) const { return impl.value_or(default_value); }

	// Spaceship operator.  Treats not-present as less-than present.
	int compare(Optional const & rhs) const {
		if(present() == rhs.present()) {
			return present() ? get().compare(rhs.get()) : 0;
		}
		return present() ? 1 : -1;
	}

	bool operator==(Optional const& o) const { return impl == o.impl; }
	bool operator != (Optional const& o) const {
		return !(*this == o);
	}
	// Ordering: If T is ordered, then Optional() < Optional(t) and (Optional(u)<Optional(v))==(u<v)
	bool operator<(Optional const& o) const { return impl < o.impl; }

	void reset() { impl.reset(); }

private:
	std::optional<T> impl;
};

template <class Archive, class T>
inline void load(Archive& ar, Optional<T>& value) {
	bool valid;
	ar >> valid;
	if (valid) {
		T t;
		ar >> t;
		value = Optional<T>(t);
	} else {
		value.reset();
	}
}

template <class Archive, class T>
inline void save(Archive& ar, const Optional<T>& value) {
	ar << value.present();
	if (value.present()) {
		ar << value.get();
	}
}

template<class T>
struct Traceable<Optional<T>> : std::conditional<Traceable<T>::value, std::true_type, std::false_type>::type {
	static std::string toString(const Optional<T>& value) {
		return value.present() ? Traceable<T>::toString(value.get()) : "[not set]";
	}
};

template<class T>
struct union_like_traits<Optional<T>> : std::true_type {
	using Member = Optional<T>;
	using alternatives = pack<T>;

	template <class Context>
	static uint8_t index(const Member& variant, Context&) { return 0; }
	template <class Context>
	static bool empty(const Member& variant, Context&) { return !variant.present(); }

	template <int i, class Context>
	static const T& get(const Member& variant, Context&) {
		static_assert(i == 0);
		return variant.get();
	}

	template <size_t i, class U, class Context>
	static void assign(Member& member, const U& t, Context&) {
		member = t;
	}
};

//#define STANDALONE_ALWAYS_COPY

template <class T>
class Standalone : private Arena, public T {
public:
	// T must have no destructor
	Arena& arena() { return *(Arena*)this; }
	const Arena& arena() const { return *(const Arena*)this; }

	T& contents() { return *(T*)this; }
	T const& contents() const { return *(T const*)this; }

	Standalone() {}
	Standalone( const T& t ) : Arena( t.expectedSize() ), T( arena(), t ) {}
	Standalone<T>& operator=( const T& t ) {
		Arena old = std::move( arena() );	// We want to defer the destruction of the arena until after we have copied t, in case it cross-references our previous value
		*(Arena*)this = Arena(t.expectedSize());
		*(T*)this = T( arena(), t );
		return *this;
	}

// Always-copy mode was meant to make alloc instrumentation more useful by making allocations occur at the final resting place of objects leaked
// It doesn't actually work because some uses of Standalone things assume the object's memory will not change on copy or assignment
#ifdef STANDALONE_ALWAYS_COPY
	// Treat Standalone<T>'s as T's in construction and assignment so the memory is copied
	Standalone( const T& t, const Arena& arena ) : Standalone(t) {}
	Standalone( const Standalone<T> & t ) : Standalone((T const&)t) {}
	Standalone( const Standalone<T> && t ) : Standalone((T const&)t) {}
	Standalone<T>& operator=( const Standalone<T> &&t ) {
		*this = (T const&)t;
		return *this;
	}
	Standalone<T>& operator=( const Standalone<T> &t ) {
		*this = (T const&)t;
		return *this;
	}
#else
	Standalone( const T& t, const Arena& arena ) : Arena( arena ), T( t ) {}
	Standalone( const Standalone<T> & t ) : Arena((Arena const&)t), T((T const&)t) {}
	Standalone<T>& operator=( const Standalone<T> & t ) {
		*(Arena*)this = (Arena const&)t;
		*(T*)this = (T const&)t;
		return *this;
	}
#endif

	template <class U> Standalone<U> castTo() const {
		return Standalone<U>(*this, arena());
	}

	template <class Archive>
	void serialize(Archive& ar) {
		// FIXME: something like BinaryReader(ar) >> arena >> *(T*)this; to guarantee standalone arena???
		//T tmp;
		//ar >> tmp;
		//*this = tmp;
		serializer(ar, (*(T*)this), arena());
	}

	/*static Standalone<T> fakeStandalone( const T& t ) {
		Standalone<T> x;
		*(T*)&x = t;
		return x;
	}*/
private:
	template <class U> Standalone( Standalone<U> const& );  // unimplemented
	template <class U> Standalone<T> const& operator=( Standalone<U> const& );  // unimplemented
};

extern std::string format(const char* form, ...);

#pragma pack( push, 4 )
class StringRef {
public:
	constexpr static FileIdentifier file_identifier = 13300811;
	StringRef() : data(0), length(0) {}
	StringRef( Arena& p, const StringRef& toCopy ) : data( new (p) uint8_t[toCopy.size()] ), length( toCopy.size() ) {
		if (length > 0) {
			memcpy((void*)data, toCopy.data, length);
		}
	}
	StringRef( Arena& p, const std::string& toCopy ) : length( (int)toCopy.size() ) {
		UNSTOPPABLE_ASSERT( toCopy.size() <= std::numeric_limits<int>::max());
		data = new (p) uint8_t[toCopy.size()];
		if (length) memcpy( (void*)data, &toCopy[0], length );
	}
	StringRef( Arena& p, const uint8_t* toCopy, int length ) : data( new (p) uint8_t[length] ), length(length) {
		if (length > 0) {
			memcpy((void*)data, toCopy, length);
		}
	}
	StringRef( const uint8_t* data, int length ) : data(data), length(length) {}
	StringRef( const std::string& s ) : data((const uint8_t*)s.c_str()), length((int)s.size()) {
		if (s.size() > std::numeric_limits<int>::max()) abort();
	}
	//StringRef( const StringRef& p );

	const uint8_t* begin() const { return data; }
	const uint8_t* end() const { return data + length; }
	int size() const { return length; }

	uint8_t operator[](int i) const { return data[i]; }

	StringRef substr(int start) const { return StringRef( data + start, length - start ); }
	StringRef substr(int start, int size) const { return StringRef( data + start, size ); }
	bool startsWith( const StringRef& s ) const { return size() >= s.size() && !memcmp(begin(), s.begin(), s.size()); }
	bool endsWith( const StringRef& s ) const { return size() >= s.size() && !memcmp(end()-s.size(), s.begin(), s.size()); }

	StringRef withPrefix(const StringRef& prefix, Arena& arena) const {
		uint8_t* s = new (arena) uint8_t[prefix.size() + size()];
		if (prefix.size() > 0) {
			memcpy(s, prefix.begin(), prefix.size());
		}
		if (size() > 0) {
			memcpy(s + prefix.size(), begin(), size());
		}
		return StringRef(s, prefix.size() + size());
	}

	StringRef withSuffix( const StringRef& suffix, Arena& arena ) const {
		uint8_t* s = new (arena) uint8_t[ suffix.size() + size() ];
		if (size() > 0) {
			memcpy(s, begin(), size());
		}
		if (suffix.size() > 0) {
			memcpy(s + size(), suffix.begin(), suffix.size());
		}
		return StringRef(s,suffix.size() + size());
	}

	Standalone<StringRef> withPrefix( const StringRef& prefix ) const {
		Standalone<StringRef> r;
		r.contents() = withPrefix(prefix, r.arena());
		return r;
	}

	Standalone<StringRef> withSuffix( const StringRef& suffix ) const {
		Standalone<StringRef> r;
		r.contents() = withSuffix(suffix, r.arena());
		return r;
	}

	StringRef removePrefix( const StringRef& s ) const {
		// pre: startsWith(s)
		UNSTOPPABLE_ASSERT( s.size() <= size() );  //< In debug mode, we could check startsWith()
		return substr( s.size() );
	}

	StringRef removeSuffix( const StringRef& s ) const {
		// pre: endsWith(s)
		UNSTOPPABLE_ASSERT( s.size() <= size() );  //< In debug mode, we could check endsWith()
		return substr( 0, size() - s.size() );
	}

	std::string toString() const { return std::string((const char*)data, length); }

	static bool isPrintable(char c) { return c > 32 && c < 127; }
	inline std::string printable() const;

	std::string toHexString(int limit = -1) const {
		if(limit < 0)
			limit = length;
		if(length > limit) {
			// If limit is high enough split it so that 2/3 of limit is used to show prefix bytes and the rest is used for suffix bytes
			if(limit >= 9) {
				int suffix = limit / 3;
				return substr(0, limit - suffix).toHexString() + "..." + substr(length - suffix, suffix).toHexString() + format(" [%d bytes]", length);
			}
			return substr(0, limit).toHexString() + format("...[%d]", length);
		}

		std::string s;
		s.reserve(length * 7);
		for (int i = 0; i<length; i++) {
			uint8_t b = (*this)[i];
			if(isalnum(b))
				s.append(format("%02x (%c) ", b, b));
			else
				s.append(format("%02x ", b));
		}
		if(s.size() > 0)
			s.resize(s.size() - 1);
		return s;
	}

	int expectedSize() const { return size(); }

	int compare(StringRef const& other) const {
		size_t minSize = std::min(size(), other.size());
		if (minSize != 0) {
			int c = memcmp(begin(), other.begin(), minSize);
			if (c != 0) return c;
		}
		return ::compare(size(), other.size());
	}

	// Removes bytes from begin up to and including the sep string, returns StringRef of the part before sep
	StringRef eat(StringRef sep) {
		for(int i = 0, iend = size() - sep.size(); i <= iend; ++i) {
			if(sep.compare(substr(i, sep.size())) == 0) {
				StringRef token = substr(0, i);
				*this = substr(i + sep.size());
				return token;
			}
		}
		return eat();
	}
	StringRef eat() {
		StringRef r = *this;
		*this = StringRef();
		return r;
	}
	StringRef eat(const char *sep) {
		return eat(StringRef((const uint8_t *)sep, (int)strlen(sep)));
	}
	// Return StringRef of bytes from begin() up to but not including the first byte matching any byte in sep,
	// and remove that sequence (including the sep byte) from *this
	// Returns and removes all bytes from *this if no bytes within sep were found
	StringRef eatAny(StringRef sep, uint8_t *foundSeparator) {
		auto iSep = std::find_first_of(begin(), end(), sep.begin(), sep.end());
		if(iSep != end()) {
			if(foundSeparator != nullptr) {
				*foundSeparator = *iSep;
			}
			const int i = iSep - begin();
			StringRef token = substr(0, i);
			*this = substr(i + 1);
			return token;
		}
		return eat();
	}
	StringRef eatAny(const char *sep, uint8_t *foundSeparator) {
		return eatAny(StringRef((const uint8_t *)sep, strlen(sep)), foundSeparator);
	}

<<<<<<< HEAD
	// Copies string contents to dst and returns a pointer to the next byte after
	uint8_t * copyTo(uint8_t *dst) const {
		memcpy(dst, data, length);
		return dst + length;
=======
	std::vector<StringRef> splitAny(StringRef sep) const {
		StringRef r = *this;
		std::vector<StringRef> tokens;
		while (r.size()) {
			tokens.push_back(r.eatAny(sep, nullptr));
		}
		return tokens;
>>>>>>> 1ff360c0
	}

private:
	// Unimplemented; blocks conversion through std::string
	StringRef( char* );

	const uint8_t* data;
	int length;
};
#pragma pack( pop )

namespace std {
	template <>
	struct hash<StringRef> {
		static constexpr std::hash<std::string_view> hashFunc{};
		std::size_t operator()(StringRef const& tag) const {
			return hashFunc(std::string_view((const char*)tag.begin(), tag.size()));
		}
	};
}

template <>
struct TraceableString<StringRef> {
	static const char* begin(StringRef value) {
		return reinterpret_cast<const char*>(value.begin());
	}

	static bool atEnd(const StringRef& value, const char* iter) {
		return iter == reinterpret_cast<const char*>(value.end());
	}

	static std::string toString(const StringRef& value) {
		return value.toString();
	}
};

template<>
struct Traceable<StringRef> : TraceableStringImpl<StringRef> {};

inline std::string StringRef::printable() const {
	return Traceable<StringRef>::toString(*this);
}

template<class T>
struct Traceable<Standalone<T>> : std::conditional<Traceable<T>::value, std::true_type, std::false_type>::type {
	static std::string toString(const Standalone<T>& value) {
		return Traceable<T>::toString(value);
	}
};

#define LiteralStringRef( str ) StringRef( (const uint8_t*)(str), sizeof((str))-1 )

// makeString is used to allocate a Standalone<StringRef> of a known length for later
// mutation (via mutateString).  If you need to append to a string of unknown length,
// consider factoring StringBuffer from DiskQueue.actor.cpp.
inline static Standalone<StringRef> makeString( int length ) {
	Standalone<StringRef> returnString;
	uint8_t *outData = new (returnString.arena()) uint8_t[length];
	((StringRef&)returnString) = StringRef(outData, length);
	return returnString;
}

inline static Standalone<StringRef> makeAlignedString( int alignment, int length ) {
	Standalone<StringRef> returnString;
	uint8_t *outData = new (returnString.arena()) uint8_t[alignment + length];
	outData = (uint8_t*)((((uintptr_t)outData + (alignment - 1)) / alignment) * alignment);
	((StringRef&)returnString) = StringRef(outData, length);
	return returnString;
}

inline static StringRef makeString( int length, Arena& arena ) {
	uint8_t *outData = new (arena) uint8_t[length];
	return StringRef(outData, length);
}

// mutateString() simply casts away const and returns a pointer that can be used to mutate the
// contents of the given StringRef (it will also accept Standalone<StringRef>).  Obviously this
// is only legitimate if you know where the StringRef's memory came from and that it is not shared!
inline static uint8_t* mutateString( StringRef& s ) { return const_cast<uint8_t*>(s.begin()); }

template <class Archive>
inline void load( Archive& ar, StringRef& value ) {
	uint32_t length;
	ar >> length;
	value = StringRef(ar.arenaRead(length), length);
}
template <class Archive>
inline void save( Archive& ar, const StringRef& value ) {
	ar << (uint32_t)value.size();
	ar.serializeBytes( value.begin(), value.size() );
}

template <>
struct dynamic_size_traits<StringRef> : std::true_type {
	template <class Context>
	static size_t size(const StringRef& t, Context&) { return t.size(); }
	template<class Context>
	static void save(uint8_t* out, const StringRef& t, Context&) { std::copy(t.begin(), t.end(), out); }

	template <class Context>
	static void load(const uint8_t* ptr, size_t sz, StringRef& str, Context& context) {
		str = StringRef(context.tryReadZeroCopy(ptr, sz), sz);
	}
};

inline bool operator==(const StringRef& lhs, const StringRef& rhs) {
	if (lhs.size() == 0 && rhs.size() == 0) {
		return true;
	}
	return lhs.size() == rhs.size() && memcmp(lhs.begin(), rhs.begin(), lhs.size()) == 0;
}
inline bool operator<(const StringRef& lhs, const StringRef& rhs) {
	if (std::min(lhs.size(), rhs.size()) > 0) {
		int c = memcmp(lhs.begin(), rhs.begin(), std::min(lhs.size(), rhs.size()));
		if (c != 0) return c < 0;
	}
	return lhs.size() < rhs.size();
}
inline bool operator>(const StringRef& lhs, const StringRef& rhs) {
	if (std::min(lhs.size(), rhs.size()) > 0) {
		int c = memcmp(lhs.begin(), rhs.begin(), std::min(lhs.size(), rhs.size()));
		if (c != 0) return c > 0;
	}
	return lhs.size() > rhs.size();
}
inline bool operator != (const StringRef& lhs, const StringRef& rhs ) { return !(lhs==rhs); }
inline bool operator <= ( const StringRef& lhs, const StringRef& rhs ) { return !(lhs>rhs); }
inline bool operator >= ( const StringRef& lhs, const StringRef& rhs ) { return !(lhs<rhs); }

// This trait is used by VectorRef to determine if it should just memcpy the vector contents.
// FIXME:  VectorRef really should use std::is_trivially_copyable for this BUT that is not implemented
// in gcc c++0x so instead we will use this custom trait which defaults to std::is_trivial, which
// handles most situations but others will have to be specialized.
template <typename T>
struct memcpy_able : std::is_trivial<T> {};

template <>
struct memcpy_able<UID> : std::integral_constant<bool, true> {};

template<class T>
struct string_serialized_traits : std::false_type {
	int32_t getSize(const T& item) const {
		return 0;
	}

	uint32_t save(uint8_t* out, const T& t) const {
		return 0;
	}

	template <class Context>
	uint32_t load(const uint8_t* data, T& t, Context& context) {
		return 0;
	}
};

enum class VecSerStrategy {
	FlatBuffers, String
};

template <class T, VecSerStrategy>
struct VectorRefPreserializer {
	VectorRefPreserializer() {}
	VectorRefPreserializer(const VectorRefPreserializer<T, VecSerStrategy::FlatBuffers>&) {}
	VectorRefPreserializer& operator=(const VectorRefPreserializer<T, VecSerStrategy::FlatBuffers>&) { return *this; }
	VectorRefPreserializer(const VectorRefPreserializer<T, VecSerStrategy::String>&) {}
	VectorRefPreserializer& operator=(const VectorRefPreserializer<T, VecSerStrategy::String>&) { return *this; }

	void invalidate() {}
	void add(const T& item) {}
	void remove(const T& item) {}
};

template <class T>
struct VectorRefPreserializer<T, VecSerStrategy::String> {
	mutable int32_t _cached_size; // -1 means unknown
	string_serialized_traits<T> _string_traits;

	VectorRefPreserializer() : _cached_size(0) {}
	VectorRefPreserializer(const VectorRefPreserializer<T, VecSerStrategy::String>& other)
	  : _cached_size(other._cached_size) {}
	VectorRefPreserializer& operator=(const VectorRefPreserializer<T, VecSerStrategy::String>& other) {
		_cached_size = other._cached_size;
		return *this;
	}
	VectorRefPreserializer(const VectorRefPreserializer<T, VecSerStrategy::FlatBuffers>&) : _cached_size(-1) {}
	VectorRefPreserializer& operator=(const VectorRefPreserializer<T, VecSerStrategy::FlatBuffers>&) {
		_cached_size = -1;
		return *this;
	}

	void invalidate() { _cached_size = -1; }
	void add(const T& item) {
		if (_cached_size > 0) {
			_cached_size += _string_traits.getSize(item);
		}
	}
	void remove(const T& item) {
		if (_cached_size > 0) {
			_cached_size -= _string_traits.getSize(item);
		}
	}
};

template <class T, VecSerStrategy SerStrategy = VecSerStrategy::FlatBuffers>
class VectorRef : public ComposedIdentifier<T, 0x8>, public VectorRefPreserializer<T, SerStrategy> {
	using VPS = VectorRefPreserializer<T, SerStrategy>;
	friend class VectorRef<T, SerStrategy == VecSerStrategy::FlatBuffers ? VecSerStrategy::String
	                                                                     : VecSerStrategy::FlatBuffers>;

public:
	using value_type = T;
	static_assert(SerStrategy == VecSerStrategy::FlatBuffers || string_serialized_traits<T>::value);

	// T must be trivially copyable!
	// T must be trivially destructible, because ~T is never called
	static_assert(std::is_trivially_destructible_v<T>);
	VectorRef() : data(0), m_size(0), m_capacity(0) {}

	template <VecSerStrategy S>
	VectorRef(const VectorRef<T, S>& other)
	  : VPS(other), data(other.data), m_size(other.m_size), m_capacity(other.m_capacity) {}
	template <VecSerStrategy S>
	VectorRef& operator=(const VectorRef<T, S>& other) {
		*static_cast<VPS*>(this) = other;
		data = other.data;
		m_size = other.m_size;
		m_capacity = other.m_capacity;
		return *this;
	}

	// Arena constructor for non-Ref types, identified by memcpy_able
	template <class T2 = T, VecSerStrategy S>
	VectorRef(Arena& p, const VectorRef<T, S>& toCopy, typename std::enable_if<memcpy_able<T2>::value, int>::type = 0)
	  : VPS(toCopy), data((T*)new (p) uint8_t[sizeof(T) * toCopy.size()]), m_size(toCopy.size()),
	    m_capacity(toCopy.size()) {
		if (m_size > 0) {
			memcpy(data, toCopy.data, m_size * sizeof(T));
		}
	}

	// Arena constructor for Ref types, which must have an Arena constructor
	template <class T2 = T, VecSerStrategy S>
	VectorRef(Arena& p, const VectorRef<T, S>& toCopy, typename std::enable_if<!memcpy_able<T2>::value, int>::type = 0)
	  : VPS(), data((T*)new (p) uint8_t[sizeof(T) * toCopy.size()]), m_size(toCopy.size()), m_capacity(toCopy.size()) {
		for (int i = 0; i < m_size; i++) {
			auto ptr = new (&data[i]) T(p, toCopy[i]);
			VPS::add(*ptr);
		}
	}

	VectorRef(T* data, int size) : data(data), m_size(size), m_capacity(size) {}
	VectorRef(T* data, int size, int capacity) : data(data), m_size(size), m_capacity(capacity) {}
	// VectorRef( const VectorRef<T>& toCopy ) : data( toCopy.data ), m_size( toCopy.m_size ), m_capacity(
	// toCopy.m_capacity ) {} VectorRef<T>& operator=( const VectorRef<T>& );

	template <VecSerStrategy S = SerStrategy>
	typename std::enable_if<S == VecSerStrategy::String, uint32_t>::type serializedSize() const {
		uint32_t result = sizeof(uint32_t);
		string_serialized_traits<T> t;
		if (VPS::_cached_size >= 0) {
			return result + VPS::_cached_size;
		}
		for (const auto& v : *this) {
			result += t.getSize(v);
		}
		VPS::_cached_size = result - sizeof(uint32_t);
		return result;
	}

	const T* begin() const { return data; }
	const T* end() const { return data + m_size; }
	T const& front() const { return *begin(); }
	T const& back() const { return end()[-1]; }
	int size() const { return m_size; }
	bool empty() const { return m_size == 0; }
	const T& operator[](int i) const { return data[i]; }

	// const versions of some VectorRef operators
	const T* cbegin() const { return data; }
	const T* cend() const { return data + m_size; }
	T const& cfront() const { return *begin(); }
	T const& cback() const { return end()[-1]; }

	std::reverse_iterator<const T*> rbegin() const { return std::reverse_iterator<const T*>(end()); }
	std::reverse_iterator<const T*> rend() const { return std::reverse_iterator<const T*>(begin()); }

	template <VecSerStrategy S = SerStrategy>
	typename std::enable_if<S == VecSerStrategy::FlatBuffers, VectorRef>::type slice(int begin, int end) const {
		return VectorRef(data + begin, end - begin);
	}

	template <VecSerStrategy S>
	bool operator==(VectorRef<T, S> const& rhs) const {
		if (size() != rhs.size()) return false;
		for (int i = 0; i < m_size; i++)
			if ((*this)[i] != rhs[i]) return false;
		return true;
	}

	// Warning: Do not mutate a VectorRef that has previously been copy constructed or assigned,
	// since copies will share data
	T* begin() {
		VPS::invalidate();
		return data;
	}
	T* end() {
		VPS::invalidate();
		return data + m_size;
	}
	T& front() {
		VPS::invalidate();
		return *begin();
	}
	T& back() {
		VPS::invalidate();
		return end()[-1];
	}
	T& operator[](int i) {
		VPS::invalidate();
		return data[i];
	}
	void push_back(Arena& p, const T& value) {
		if (m_size + 1 > m_capacity) reallocate(p, m_size + 1);
		auto ptr = new (&data[m_size]) T(value);
		VPS::add(*ptr);
		m_size++;
	}
	// invokes the "Deep copy constructor" T(Arena&, const T&) moving T entirely into arena
	void push_back_deep(Arena& p, const T& value) {
		if (m_size + 1 > m_capacity) reallocate(p, m_size + 1);
		auto ptr = new (&data[m_size]) T(p, value);
		VPS::add(*ptr);
		m_size++;
	}
	void append(Arena& p, const T* begin, int count) {
		if (m_size + count > m_capacity) reallocate(p, m_size + count);
		VPS::invalidate();
		if (count > 0) {
			memcpy(data + m_size, begin, sizeof(T) * count);
		}
		m_size += count;
	}
	template <class It>
	void append_deep(Arena& p, It begin, int count) {
		if (m_size + count > m_capacity) reallocate(p, m_size + count);
		for (int i = 0; i < count; i++) {
			auto ptr = new (&data[m_size + i]) T(p, *begin++);
			VPS::add(*ptr);
		}
		m_size += count;
	}
	void pop_back() {
		VPS::remove(back());
		m_size--;
	}

	void pop_front(int count) {
		VPS::invalidate();
		count = std::min(m_size, count);

		data += count;
		m_size -= count;
		m_capacity -= count;
	}

	void resize(Arena& p, int size) {
		if (size > m_capacity) reallocate(p, size);
		for (int i = m_size; i < size; i++) {
			auto ptr = new (&data[i]) T();
			VPS::add(*ptr);
		}
		m_size = size;
	}

	void reserve(Arena& p, int size) {
		if (size > m_capacity) reallocate(p, size);
	}

	// expectedSize() for non-Ref types, identified by memcpy_able
	template <class T2 = T>
	typename std::enable_if<memcpy_able<T2>::value, size_t>::type expectedSize() const {
		return sizeof(T) * m_size;
	}

	// expectedSize() for Ref types, which must in turn have expectedSize() implemented.
	template <class T2 = T>
	typename std::enable_if<!memcpy_able<T2>::value, size_t>::type expectedSize() const {
		size_t t = sizeof(T) * m_size;
		for (int i = 0; i < m_size; i++) t += data[i].expectedSize();
		return t;
	}

	int capacity() const { return m_capacity; }

	void extendUnsafeNoReallocNoInit(int amount) { m_size += amount; }

private:
	T* data;
	int m_size, m_capacity;

	void reallocate(Arena& p, int requiredCapacity) {
		requiredCapacity = std::max(m_capacity * 2, requiredCapacity);
		// SOMEDAY: Maybe we are right at the end of the arena and can expand cheaply
		T* newData = (T*)new (p) uint8_t[requiredCapacity * sizeof(T)];
		if (m_size > 0) {
			memcpy(newData, data, m_size * sizeof(T));
		}
		data = newData;
		m_capacity = requiredCapacity;
	}
};

template<class T>
struct Traceable<VectorRef<T>> {
	constexpr static bool value = Traceable<T>::value;

	static std::string toString(const VectorRef<T>& value) {
		std::stringstream ss;
		bool first = true;
		for (const auto& v : value) {
			if (first) {
				first = false;
			} else {
				ss << ' ';
			}
			ss << Traceable<T>::toString(v);
		}
		return ss.str();
	}
};

template <class Archive, class T, VecSerStrategy S>
inline void load( Archive& ar, VectorRef<T, S>& value ) {
	// FIXME: range checking for length, here and in other serialize code
	uint32_t length;
	ar >> length;
	UNSTOPPABLE_ASSERT( length*sizeof(T) < (100<<20) );
	// SOMEDAY: Can we avoid running constructors for all the values?
	value.resize(ar.arena(), length);
	for(uint32_t i=0; i<length; i++)
		ar >> value[i];
}
template <class Archive, class T, VecSerStrategy S>
inline void save( Archive& ar, const VectorRef<T, S>& value ) {
	uint32_t length = value.size();
	ar << length;
	for(uint32_t i=0; i<length; i++)
		ar << value[i];
}

template <class T>
struct vector_like_traits<VectorRef<T, VecSerStrategy::FlatBuffers>> : std::true_type {
	using Vec = VectorRef<T>;
	using value_type = typename Vec::value_type;
	using iterator = const T*;
	using insert_iterator = T*;

	template <class Context>
	static size_t num_entries(const VectorRef<T>& v, Context&) {
		return v.size();
	}
	template <class Context>
	static void reserve(VectorRef<T>& v, size_t s, Context& context) {
		v.resize(context.arena(), s);
	}

	template <class Context>
	static insert_iterator insert(Vec& v, Context&) { return v.begin(); }
	template <class Context>
	static iterator begin(const Vec& v, Context&) { return v.begin(); }
};

template <class V>
struct dynamic_size_traits<VectorRef<V, VecSerStrategy::String>> : std::true_type {
	using T = VectorRef<V, VecSerStrategy::String>;
	// May be called multiple times during one serialization
	template <class Context>
	static size_t size(const T& t, Context&) {
		return t.serializedSize();
	}

	// Guaranteed to be called only once during serialization
	template <class Context>
	static void save(uint8_t* out, const T& t, Context&) {
		string_serialized_traits<V> traits;
		auto* p = out;
		uint32_t length = t.size();
		*reinterpret_cast<decltype(length)*>(out) = length;
		out += sizeof(length);
		for (const auto& item : t) {
			out += traits.save(out, item);
		}
		ASSERT(out - p == t._cached_size + sizeof(uint32_t));
	}

	// Context is an arbitrary type that is plumbed by reference throughout the
	// load call tree.
	template <class Context>
	static void load(const uint8_t* data, size_t size, T& t, Context& context) {
		string_serialized_traits<V> traits;
		auto* p = data;
		uint32_t num_elements;
		memcpy(&num_elements, data, sizeof(num_elements));
		data += sizeof(num_elements);
		t.resize(context.arena(), num_elements);
		for (unsigned i = 0; i < num_elements; ++i) {
			data += traits.load(data, t[i], context);
		}
		ASSERT(data - p == size);
		t._cached_size = size - sizeof(uint32_t);
	}
};


#endif<|MERGE_RESOLUTION|>--- conflicted
+++ resolved
@@ -557,12 +557,12 @@
 		return eatAny(StringRef((const uint8_t *)sep, strlen(sep)), foundSeparator);
 	}
 
-<<<<<<< HEAD
 	// Copies string contents to dst and returns a pointer to the next byte after
 	uint8_t * copyTo(uint8_t *dst) const {
 		memcpy(dst, data, length);
 		return dst + length;
-=======
+	}
+	
 	std::vector<StringRef> splitAny(StringRef sep) const {
 		StringRef r = *this;
 		std::vector<StringRef> tokens;
@@ -570,7 +570,6 @@
 			tokens.push_back(r.eatAny(sep, nullptr));
 		}
 		return tokens;
->>>>>>> 1ff360c0
 	}
 
 private:
