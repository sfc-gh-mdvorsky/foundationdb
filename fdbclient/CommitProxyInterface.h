--- conflicted
+++ resolved
@@ -251,13 +251,8 @@
 	                      uint32_t flags = 0,
 	                      TransactionTagMap<uint32_t> tags = TransactionTagMap<uint32_t>(),
 	                      Optional<UID> debugID = Optional<UID>())
-<<<<<<< HEAD
-	  : spanContext(spanContext), transactionCount(transactionCount), priority(priority), flags(flags), tags(tags),
+	  : spanContext(spanContext), transactionCount(transactionCount), flags(flags), priority(priority), tags(tags),
 	    debugID(debugID), maxVersion(maxVersion) {
-=======
-	  : spanContext(spanContext), transactionCount(transactionCount), flags(flags), priority(priority), tags(tags),
-	    debugID(debugID) {
->>>>>>> 3992b059
 		flags = flags & ~FLAG_PRIORITY_MASK;
 		switch (priority) {
 		case TransactionPriority::BATCH:
