--- conflicted
+++ resolved
@@ -720,9 +720,8 @@
 	}
 };
 
-<<<<<<< HEAD
 class Database;
-=======
+
 struct HealthMetrics {
 	struct StorageStats {
 		int64_t storageQueue;
@@ -794,6 +793,5 @@
 		serializer(ar, worstStorageQueue, worstStorageDurabilityLag, worstTLogQueue, tpsLimit, batchLimited, storageStats, tLogQueue);
 	}
 };
->>>>>>> 7ccd6e78
 
 #endif