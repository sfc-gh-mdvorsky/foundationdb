/*
 * NativeAPI.actor.h
 *
 * This source file is part of the FoundationDB open source project
 *
 * Copyright 2013-2018 Apple Inc. and the FoundationDB project authors
 *
 * Licensed under the Apache License, Version 2.0 (the "License");
 * you may not use this file except in compliance with the License.
 * You may obtain a copy of the License at
 *
 *     http://www.apache.org/licenses/LICENSE-2.0
 *
 * Unless required by applicable law or agreed to in writing, software
 * distributed under the License is distributed on an "AS IS" BASIS,
 * WITHOUT WARRANTIES OR CONDITIONS OF ANY KIND, either express or implied.
 * See the License for the specific language governing permissions and
 * limitations under the License.
 */

#pragma once
#include "flow/IRandom.h"
#include "flow/Tracing.h"
#if defined(NO_INTELLISENSE) && !defined(FDBCLIENT_NATIVEAPI_ACTOR_G_H)
#define FDBCLIENT_NATIVEAPI_ACTOR_G_H
#include "fdbclient/NativeAPI.actor.g.h"
#elif !defined(FDBCLIENT_NATIVEAPI_ACTOR_H)
#define FDBCLIENT_NATIVEAPI_ACTOR_H

#include "flow/BooleanParam.h"
#include "flow/flow.h"
#include "flow/TDMetric.actor.h"
#include "fdbclient/FDBTypes.h"
#include "fdbclient/CommitProxyInterface.h"
#include "fdbclient/ClientBooleanParams.h"
#include "fdbclient/FDBOptions.g.h"
#include "fdbclient/CoordinationInterface.h"
#include "fdbclient/ClusterInterface.h"
#include "fdbclient/ClientLogEvents.h"
#include "fdbclient/KeyRangeMap.h"
#include "flow/actorcompiler.h" // has to be last include

// CLIENT_BUGGIFY should be used to randomly introduce failures at run time (like BUGGIFY but for client side testing)
// Unlike BUGGIFY, CLIENT_BUGGIFY can be enabled and disabled at runtime.
#define CLIENT_BUGGIFY_WITH_PROB(x)                                                                                    \
	(getSBVar(__FILE__, __LINE__, BuggifyType::Client) && deterministicRandom()->random01() < (x))
#define CLIENT_BUGGIFY CLIENT_BUGGIFY_WITH_PROB(P_BUGGIFIED_SECTION_FIRES[int(BuggifyType::Client)])

FDB_DECLARE_BOOLEAN_PARAM(UseProvisionalProxies);

// Incomplete types that are reference counted
class DatabaseContext;
template <>
void addref(DatabaseContext* ptr);
template <>
void delref(DatabaseContext* ptr);

void validateOptionValuePresent(Optional<StringRef> value);
void validateOptionValueNotPresent(Optional<StringRef> value);

void enableClientInfoLogging();

struct NetworkOptions {
	std::string localAddress;
	std::string clusterFile;
	Optional<std::string> traceDirectory;
	uint64_t traceRollSize;
	uint64_t traceMaxLogsSize;
	std::string traceLogGroup;
	std::string traceFormat;
	std::string traceClockSource;
	std::string traceFileIdentifier;
	std::string tracePartialFileSuffix;
	Optional<bool> logClientInfo;
	Reference<ReferencedObject<Standalone<VectorRef<ClientVersionRef>>>> supportedVersions;
	bool runLoopProfilingEnabled;
	bool primaryClient;
	std::map<std::string, KnobValue> knobs;

	NetworkOptions();
};

class Database {
public:
	enum { API_VERSION_LATEST = -1 };

	// Creates a database object that represents a connection to a cluster
	// This constructor uses a preallocated DatabaseContext that may have been created
	// on another thread
	static Database createDatabase(Reference<IClusterConnectionRecord> connRecord,
	                               int apiVersion,
	                               IsInternal internal = IsInternal::True,
	                               LocalityData const& clientLocality = LocalityData(),
	                               DatabaseContext* preallocatedDb = nullptr);

	static Database createDatabase(std::string connFileName,
	                               int apiVersion,
	                               IsInternal internal = IsInternal::True,
	                               LocalityData const& clientLocality = LocalityData());

	Database() {} // an uninitialized database can be destructed or reassigned safely; that's it
	void operator=(Database const& rhs) { db = rhs.db; }
	Database(Database const& rhs) : db(rhs.db) {}
	Database(Database&& r) noexcept : db(std::move(r.db)) {}
	void operator=(Database&& r) noexcept { db = std::move(r.db); }

	// For internal use by the native client:
	explicit Database(Reference<DatabaseContext> cx) : db(cx) {}
	explicit Database(DatabaseContext* cx) : db(cx) {}
	inline DatabaseContext* getPtr() const { return db.getPtr(); }
	inline DatabaseContext* extractPtr() { return db.extractPtr(); }
	DatabaseContext* operator->() const { return db.getPtr(); }
	Reference<DatabaseContext> getReference() const { return db; }

	const UniqueOrderedOptionList<FDBTransactionOptions>& getTransactionDefaults() const;

private:
	Reference<DatabaseContext> db;
};

void setNetworkOption(FDBNetworkOptions::Option option, Optional<StringRef> value = Optional<StringRef>());

// Configures the global networking machinery
void setupNetwork(uint64_t transportId = 0, UseMetrics = UseMetrics::False);

// This call blocks while the network is running.  To use the API in a single-threaded
//  environment, the calling program must have ACTORs already launched that are waiting
//  to use the network.  In this case, the program can terminate by calling stopNetwork()
//  from a callback, thereby releasing this call to return.  In a multithreaded setup
//  this call can be called from a dedicated "networking" thread.  All the network-based
//  callbacks will happen on this second thread.  When a program is finished, the
//  call stopNetwork (from a non-networking thread) can cause the runNetwork() call to
//  return.
//
// Throws network_already_setup if g_network has already been initalized
void runNetwork();

// See above.  Can be called from a thread that is not the "networking thread"
//
// Throws network_not_setup if g_network has not been initalized
void stopNetwork();

struct StorageMetrics;

struct TransactionOptions {
	double maxBackoff;
	uint32_t getReadVersionFlags;
	uint32_t sizeLimit;
	int maxTransactionLoggingFieldLength;
	bool checkWritesEnabled : 1;
	bool causalWriteRisky : 1;
	bool commitOnFirstProxy : 1;
	bool debugDump : 1;
	bool lockAware : 1;
	bool readOnly : 1;
	bool firstInBatch : 1;
	bool includePort : 1;
	bool reportConflictingKeys : 1;
	bool expensiveClearCostEstimation : 1;
	bool useGrvCache : 1;
	bool skipGrvCache : 1;

	TransactionPriority priority;

	TagSet tags; // All tags set on transaction
	TagSet readTags; // Tags that can be sent with read requests

	// update clear function if you add a new field

	TransactionOptions(Database const& cx);
	TransactionOptions();

	void reset(Database const& cx);

private:
	void clear();
};

class ReadYourWritesTransaction; // workaround cyclic dependency

struct TransactionLogInfo : public ReferenceCounted<TransactionLogInfo>, NonCopyable {
	enum LoggingLocation { DONT_LOG = 0, TRACE_LOG = 1, DATABASE = 2 };

	TransactionLogInfo() : logLocation(DONT_LOG), maxFieldLength(0) {}
	TransactionLogInfo(LoggingLocation location) : logLocation(location), maxFieldLength(0) {}
	TransactionLogInfo(std::string id, LoggingLocation location)
	  : logLocation(location), maxFieldLength(0), identifier(id) {}

	void setIdentifier(std::string id) { identifier = id; }
	void logTo(LoggingLocation loc) { logLocation = logLocation | loc; }

	template <typename T>
	void addLog(const T& event) {
		if (logLocation & TRACE_LOG) {
			ASSERT(!identifier.empty());
			event.logEvent(identifier, maxFieldLength);
		}

		if (flushed) {
			return;
		}

		if (logLocation & DATABASE) {
			logsAdded = true;
			static_assert(std::is_base_of<FdbClientLogEvents::Event, T>::value,
			              "Event should be derived class of FdbClientLogEvents::Event");
			trLogWriter << event;
		}
	}

	BinaryWriter trLogWriter{ IncludeVersion() };
	bool logsAdded{ false };
	bool flushed{ false };
	int logLocation;
	int maxFieldLength;
	std::string identifier;
};

struct Watch : public ReferenceCounted<Watch>, NonCopyable {
	Key key;
	Optional<Value> value;
	bool valuePresent;
	Optional<Value> setValue;
	bool setPresent;
	Promise<Void> onChangeTrigger;
	Promise<Void> onSetWatchTrigger;
	Future<Void> watchFuture;

	Watch() : valuePresent(false), setPresent(false), watchFuture(Never()) {}
	Watch(Key key) : key(key), valuePresent(false), setPresent(false), watchFuture(Never()) {}
	Watch(Key key, Optional<Value> val)
	  : key(key), value(val), valuePresent(true), setPresent(false), watchFuture(Never()) {}

	void setWatch(Future<Void> watchFuture);
};

struct TransactionState : ReferenceCounted<TransactionState> {
	Database cx;
	Reference<TransactionLogInfo> trLogInfo;
	TransactionOptions options;

	Optional<UID> debugID;
	TaskPriority taskID;
	SpanID spanID;
	UseProvisionalProxies useProvisionalProxies = UseProvisionalProxies::False;

	int numErrors = 0;
	double startTime = 0;
	Promise<Standalone<StringRef>> versionstampPromise;

	Version committedVersion{ invalidVersion };

	// Used to save conflicting keys if FDBTransactionOptions::REPORT_CONFLICTING_KEYS is enabled
	// prefix/<key1> : '1' - any keys equal or larger than this key are (probably) conflicting keys
	// prefix/<key2> : '0' - any keys equal or larger than this key are (definitely) not conflicting keys
	std::shared_ptr<CoalescedKeyRangeMap<Value>> conflictingKeys;

	// Only available so that Transaction can have a default constructor, for use in state variables
	TransactionState(TaskPriority taskID, SpanID spanID) : taskID(taskID), spanID(spanID) {}

	TransactionState(Database cx, TaskPriority taskID, SpanID spanID, Reference<TransactionLogInfo> trLogInfo)
	  : cx(cx), trLogInfo(trLogInfo), options(cx), taskID(taskID), spanID(spanID) {}
};

class Transaction : NonCopyable {
public:
	explicit Transaction(Database const& cx);
	~Transaction();

	void setVersion(Version v);
	Future<Version> getReadVersion() { return getReadVersion(0); }
	Future<Version> getRawReadVersion();
	Optional<Version> getCachedReadVersion() const;

	[[nodiscard]] Future<Optional<Value>> get(const Key& key, Snapshot = Snapshot::False);
	[[nodiscard]] Future<Void> watch(Reference<Watch> watch);
	[[nodiscard]] Future<Key> getKey(const KeySelector& key, Snapshot = Snapshot::False);
	// Future< Optional<KeyValue> > get( const KeySelectorRef& key );
	[[nodiscard]] Future<RangeResult> getRange(const KeySelector& begin,
	                                           const KeySelector& end,
	                                           int limit,
	                                           Snapshot = Snapshot::False,
	                                           Reverse = Reverse::False);
	[[nodiscard]] Future<RangeResult> getRange(const KeySelector& begin,
	                                           const KeySelector& end,
	                                           GetRangeLimits limits,
	                                           Snapshot = Snapshot::False,
	                                           Reverse = Reverse::False);
	[[nodiscard]] Future<RangeResult> getRange(const KeyRange& keys,
	                                           int limit,
	                                           Snapshot snapshot = Snapshot::False,
	                                           Reverse reverse = Reverse::False) {
		return getRange(KeySelector(firstGreaterOrEqual(keys.begin), keys.arena()),
		                KeySelector(firstGreaterOrEqual(keys.end), keys.arena()),
		                limit,
		                snapshot,
		                reverse);
	}
	[[nodiscard]] Future<RangeResult> getRange(const KeyRange& keys,
	                                           GetRangeLimits limits,
	                                           Snapshot snapshot = Snapshot::False,
	                                           Reverse reverse = Reverse::False) {
		return getRange(KeySelector(firstGreaterOrEqual(keys.begin), keys.arena()),
		                KeySelector(firstGreaterOrEqual(keys.end), keys.arena()),
		                limits,
		                snapshot,
		                reverse);
	}

	[[nodiscard]] Future<RangeResult> getRangeAndFlatMap(const KeySelector& begin,
	                                                     const KeySelector& end,
	                                                     const Key& mapper,
	                                                     GetRangeLimits limits,
	                                                     Snapshot = Snapshot::False,
	                                                     Reverse = Reverse::False);

	// A method for streaming data from the storage server that is more efficient than getRange when reading large
	// amounts of data
	[[nodiscard]] Future<Void> getRangeStream(const PromiseStream<Standalone<RangeResultRef>>& results,
	                                          const KeySelector& begin,
	                                          const KeySelector& end,
	                                          int limit,
	                                          Snapshot = Snapshot::False,
	                                          Reverse = Reverse::False);
	[[nodiscard]] Future<Void> getRangeStream(const PromiseStream<Standalone<RangeResultRef>>& results,
	                                          const KeySelector& begin,
	                                          const KeySelector& end,
	                                          GetRangeLimits limits,
	                                          Snapshot = Snapshot::False,
	                                          Reverse = Reverse::False);
	[[nodiscard]] Future<Void> getRangeStream(const PromiseStream<Standalone<RangeResultRef>>& results,
	                                          const KeyRange& keys,
	                                          int limit,
	                                          Snapshot snapshot = Snapshot::False,
	                                          Reverse reverse = Reverse::False) {
		return getRangeStream(results,
		                      KeySelector(firstGreaterOrEqual(keys.begin), keys.arena()),
		                      KeySelector(firstGreaterOrEqual(keys.end), keys.arena()),
		                      limit,
		                      snapshot,
		                      reverse);
	}
	[[nodiscard]] Future<Void> getRangeStream(const PromiseStream<Standalone<RangeResultRef>>& results,
	                                          const KeyRange& keys,
	                                          GetRangeLimits limits,
	                                          Snapshot snapshot = Snapshot::False,
	                                          Reverse reverse = Reverse::False) {
		return getRangeStream(results,
		                      KeySelector(firstGreaterOrEqual(keys.begin), keys.arena()),
		                      KeySelector(firstGreaterOrEqual(keys.end), keys.arena()),
		                      limits,
		                      snapshot,
		                      reverse);
	}

	[[nodiscard]] Future<Standalone<VectorRef<const char*>>> getAddressesForKey(const Key& key);

	void enableCheckWrites();
	void addReadConflictRange(KeyRangeRef const& keys);
	void addWriteConflictRange(KeyRangeRef const& keys);
	void makeSelfConflicting();

	Future<Void> warmRange(KeyRange keys);

	// Try to split the given range into equally sized chunks based on estimated size.
	// The returned list would still be in form of [keys.begin, splitPoint1, splitPoint2, ... , keys.end]
	Future<Standalone<VectorRef<KeyRef>>> getRangeSplitPoints(KeyRange const& keys, int64_t chunkSize);

	Future<Standalone<VectorRef<KeyRangeRef>>> getBlobGranuleRanges(const KeyRange& range);
	Future<Standalone<VectorRef<BlobGranuleChunkRef>>> readBlobGranules(const KeyRange& range,
	                                                                    Version begin,
	                                                                    Optional<Version> readVersion,
	                                                                    Version* readVersionOut = nullptr);

	// If checkWriteConflictRanges is true, existing write conflict ranges will be searched for this key
	void set(const KeyRef& key, const ValueRef& value, AddConflictRange = AddConflictRange::True);
	void atomicOp(const KeyRef& key,
	              const ValueRef& value,
	              MutationRef::Type operationType,
	              AddConflictRange = AddConflictRange::True);
	void clear(const KeyRangeRef& range, AddConflictRange = AddConflictRange::True);
	void clear(const KeyRef& key, AddConflictRange = AddConflictRange::True);

	// Throws not_committed or commit_unknown_result errors in normal operation
	[[nodiscard]] Future<Void> commit();

	void setOption(FDBTransactionOptions::Option option, Optional<StringRef> value = Optional<StringRef>());

	// May be called only after commit() returns success
	Version getCommittedVersion() const { return trState->committedVersion; }

	// Will be fulfilled only after commit() returns success
	[[nodiscard]] Future<Standalone<StringRef>> getVersionstamp();

	Future<uint64_t> getProtocolVersion();

	uint32_t getSize();
	[[nodiscard]] Future<Void> onError(Error const& e);
	void flushTrLogsIfEnabled();

	// These are to permit use as state variables in actors:
	Transaction();
	void operator=(Transaction&& r) noexcept;

	void reset();
	void fullReset();
	double getBackoff(int errCode);
	void debugTransaction(UID dID) { trState->debugID = dID; }

	Future<Void> commitMutations();
	void setupWatches();
	void cancelWatches(Error const& e = transaction_cancelled());

	int apiVersionAtLeast(int minVersion) const;
	void checkDeferredError() const;

	Database getDatabase() const { return trState->cx; }
	static Reference<TransactionLogInfo> createTrLogInfoProbabilistically(const Database& cx);

	void setTransactionID(uint64_t id);
	void setToken(uint64_t token);
	Version getRvGeneration() { return rvGeneration; }

	const std::vector<Future<std::pair<Key, Key>>>& getExtraReadConflictRanges() const { return extraConflictRanges; }
	Standalone<VectorRef<KeyRangeRef>> readConflictRanges() const {
		return Standalone<VectorRef<KeyRangeRef>>(tr.transaction.read_conflict_ranges, tr.arena);
	}
	Standalone<VectorRef<KeyRangeRef>> writeConflictRanges() const {
		return Standalone<VectorRef<KeyRangeRef>>(tr.transaction.write_conflict_ranges, tr.arena);
	}

	Reference<TransactionState> trState;
	std::vector<Reference<Watch>> watches;
	Span span;

private:
	Future<Version> getReadVersion(uint32_t flags);

	template <class GetKeyValuesFamilyRequest, class GetKeyValuesFamilyReply>
	Future<RangeResult> getRangeInternal(const KeySelector& begin,
	                                     const KeySelector& end,
	                                     const Key& mapper,
	                                     GetRangeLimits limits,
	                                     Snapshot snapshot,
	                                     Reverse reverse);

	double backoff;
<<<<<<< HEAD
	Version committedVersion{ invalidVersion };
	Version rvGeneration{ invalidVersion };
=======
>>>>>>> 6e410f77
	CommitTransactionRequest tr;
	Future<Version> readVersion;
	Promise<Optional<Value>> metadataVersion;
	std::vector<Future<std::pair<Key, Key>>> extraConflictRanges;
	Promise<Void> commitResult;
	Future<Void> committing;
};

ACTOR Future<Version> waitForCommittedVersion(Database cx, Version version, SpanID spanContext);
ACTOR Future<Standalone<VectorRef<DDMetricsRef>>> waitDataDistributionMetricsList(Database cx,
                                                                                  KeyRange keys,
                                                                                  int shardLimit);

std::string unprintable(const std::string&);

int64_t extractIntOption(Optional<StringRef> value,
                         int64_t minValue = std::numeric_limits<int64_t>::min(),
                         int64_t maxValue = std::numeric_limits<int64_t>::max());

// Takes a snapshot of the cluster, specifically the following persistent
// states: coordinator, TLog and storage state
ACTOR Future<Void> snapCreate(Database cx, Standalone<StringRef> snapCmd, UID snapUID);

// Checks with Data Distributor that it is safe to mark all servers in exclusions as failed
ACTOR Future<bool> checkSafeExclusions(Database cx, std::vector<AddressExclusion> exclusions);

inline uint64_t getWriteOperationCost(uint64_t bytes) {
	return bytes / std::max(1, CLIENT_KNOBS->WRITE_COST_BYTE_FACTOR) + 1;
}

// Create a transaction to set the value of system key \xff/conf/perpetual_storage_wiggle. If enable == true, the value
// will be 1. Otherwise, the value will be 0.
ACTOR Future<Void> setPerpetualStorageWiggle(Database cx, bool enable, LockAware lockAware = LockAware::False);

#include "flow/unactorcompiler.h"
#endif<|MERGE_RESOLUTION|>--- conflicted
+++ resolved
@@ -419,7 +419,6 @@
 
 	void setTransactionID(uint64_t id);
 	void setToken(uint64_t token);
-	Version getRvGeneration() { return rvGeneration; }
 
 	const std::vector<Future<std::pair<Key, Key>>>& getExtraReadConflictRanges() const { return extraConflictRanges; }
 	Standalone<VectorRef<KeyRangeRef>> readConflictRanges() const {
@@ -445,11 +444,6 @@
 	                                     Reverse reverse);
 
 	double backoff;
-<<<<<<< HEAD
-	Version committedVersion{ invalidVersion };
-	Version rvGeneration{ invalidVersion };
-=======
->>>>>>> 6e410f77
 	CommitTransactionRequest tr;
 	Future<Version> readVersion;
 	Promise<Optional<Value>> metadataVersion;
